use crate::common::ResponseEvent;
use crate::common::ResponseStream;
use crate::error::ApiError;
use crate::telemetry::SseTelemetry;
use codex_client::StreamResponse;
use codex_protocol::models::ContentItem;
use codex_protocol::models::ReasoningItemContent;
use codex_protocol::models::ResponseItem;
use eventsource_stream::Eventsource;
use futures::Stream;
use futures::StreamExt;
use std::collections::HashMap;
use std::collections::HashSet;
use std::time::Duration;
use tokio::sync::mpsc;
use tokio::time::Instant;
use tokio::time::timeout;
use tracing::debug;
use tracing::trace;

pub(crate) fn spawn_chat_stream(
    stream_response: StreamResponse,
    idle_timeout: Duration,
    telemetry: Option<std::sync::Arc<dyn SseTelemetry>>,
) -> ResponseStream {
    let (tx_event, rx_event) = mpsc::channel::<Result<ResponseEvent, ApiError>>(1600);
    tokio::spawn(async move {
        process_chat_sse(stream_response.bytes, tx_event, idle_timeout, telemetry).await;
    });
    ResponseStream { rx_event }
}

#[derive(Default, Debug)]
struct ToolCallState {
    name: Option<String>,
    arguments: String,
    thought_signature: Option<String>,
    provider_id: Option<String>,
}

pub async fn process_chat_sse<S>(
    stream: S,
    tx_event: mpsc::Sender<Result<ResponseEvent, ApiError>>,
    idle_timeout: Duration,
    telemetry: Option<std::sync::Arc<dyn SseTelemetry>>,
) where
    S: Stream<Item = Result<bytes::Bytes, codex_client::TransportError>> + Unpin,
{
    let mut stream = stream.eventsource();

<<<<<<< HEAD
    let mut tool_calls: HashMap<String, ToolCallState> = HashMap::new();
    let mut tool_call_order: Vec<String> = Vec::new();
=======
    #[derive(Default, Debug)]
    struct ToolCallState {
        id: Option<String>,
        name: Option<String>,
        arguments: String,
    }

    let mut tool_calls: HashMap<usize, ToolCallState> = HashMap::new();
    let mut tool_call_order: Vec<usize> = Vec::new();
    let mut tool_call_order_seen: HashSet<usize> = HashSet::new();
    let mut tool_call_index_by_id: HashMap<String, usize> = HashMap::new();
    let mut next_tool_call_index = 0usize;
    let mut last_tool_call_index: Option<usize> = None;
>>>>>>> 5b472c93
    let mut assistant_item: Option<ResponseItem> = None;
    let mut reasoning_item: Option<ResponseItem> = None;
    let mut completed_sent = false;

    loop {
        let start = Instant::now();
        let response = timeout(idle_timeout, stream.next()).await;
        if let Some(t) = telemetry.as_ref() {
            t.on_sse_poll(&response, start.elapsed());
        }
        let sse = match response {
            Ok(Some(Ok(sse))) => sse,
            Ok(Some(Err(e))) => {
                let _ = tx_event.send(Err(ApiError::Stream(e.to_string()))).await;
                return;
            }
            Ok(None) => {
                if let Some(reasoning) = reasoning_item {
                    let _ = tx_event
                        .send(Ok(ResponseEvent::OutputItemDone(reasoning)))
                        .await;
                }

                if let Some(assistant) = assistant_item {
                    let _ = tx_event
                        .send(Ok(ResponseEvent::OutputItemDone(assistant)))
                        .await;
                }
                if !completed_sent {
                    let _ = tx_event
                        .send(Ok(ResponseEvent::Completed {
                            response_id: String::new(),
                            token_usage: None,
                        }))
                        .await;
                }
                return;
            }
            Err(_) => {
                let _ = tx_event
                    .send(Err(ApiError::Stream("idle timeout waiting for SSE".into())))
                    .await;
                return;
            }
        };

        trace!("SSE event: {}", sse.data);

        if sse.data.trim().is_empty() {
            continue;
        }

        let value: serde_json::Value = match serde_json::from_str(&sse.data) {
            Ok(val) => val,
            Err(err) => {
                debug!(
                    "Failed to parse ChatCompletions SSE event: {err}, data: {}",
                    &sse.data
                );
                continue;
            }
        };

        let Some(choices) = value.get("choices").and_then(|c| c.as_array()) else {
            continue;
        };

        for choice in choices {
            if let Some(delta) = choice.get("delta") {
                if let Some(reasoning) = delta.get("reasoning") {
                    if let Some(text) = reasoning.as_str() {
                        append_reasoning_text(&tx_event, &mut reasoning_item, text.to_string())
                            .await;
                    } else if let Some(text) = reasoning.get("text").and_then(|v| v.as_str()) {
                        append_reasoning_text(&tx_event, &mut reasoning_item, text.to_string())
                            .await;
                    } else if let Some(text) = reasoning.get("content").and_then(|v| v.as_str()) {
                        append_reasoning_text(&tx_event, &mut reasoning_item, text.to_string())
                            .await;
                    }
                }

                if let Some(content) = delta.get("content") {
                    if content.is_array() {
                        for item in content.as_array().unwrap_or(&vec![]) {
                            if let Some(text) = item.get("text").and_then(|t| t.as_str()) {
                                append_assistant_text(
                                    &tx_event,
                                    &mut assistant_item,
                                    text.to_string(),
                                )
                                .await;
                            }
                        }
                    } else if let Some(text) = content.as_str() {
                        append_assistant_text(&tx_event, &mut assistant_item, text.to_string())
                            .await;
                    }
                }

                if let Some(tool_call_values) = delta.get("tool_calls").and_then(|c| c.as_array()) {
                    for tool_call in tool_call_values {
<<<<<<< HEAD
                        record_tool_call(tool_call, &mut tool_calls, &mut tool_call_order);
=======
                        let mut index = tool_call
                            .get("index")
                            .and_then(serde_json::Value::as_u64)
                            .map(|i| i as usize);

                        let mut call_id_for_lookup = None;
                        if let Some(call_id) = tool_call.get("id").and_then(|i| i.as_str()) {
                            call_id_for_lookup = Some(call_id.to_string());
                            if let Some(existing) = tool_call_index_by_id.get(call_id) {
                                index = Some(*existing);
                            }
                        }

                        if index.is_none() && call_id_for_lookup.is_none() {
                            index = last_tool_call_index;
                        }

                        let index = index.unwrap_or_else(|| {
                            while tool_calls.contains_key(&next_tool_call_index) {
                                next_tool_call_index += 1;
                            }
                            let idx = next_tool_call_index;
                            next_tool_call_index += 1;
                            idx
                        });

                        let call_state = tool_calls.entry(index).or_default();
                        if tool_call_order_seen.insert(index) {
                            tool_call_order.push(index);
                        }

                        if let Some(id) = tool_call.get("id").and_then(|i| i.as_str()) {
                            call_state.id.get_or_insert_with(|| id.to_string());
                            tool_call_index_by_id.entry(id.to_string()).or_insert(index);
                        }

                        if let Some(func) = tool_call.get("function") {
                            if let Some(fname) = func.get("name").and_then(|n| n.as_str())
                                && !fname.is_empty()
                            {
                                call_state.name.get_or_insert_with(|| fname.to_string());
                            }
                            if let Some(arguments) = func.get("arguments").and_then(|a| a.as_str())
                            {
                                call_state.arguments.push_str(arguments);
                            }
                        }

                        last_tool_call_index = Some(index);
>>>>>>> 5b472c93
                    }
                }
            }

            if let Some(message) = choice.get("message")
                && let Some(reasoning) = message.get("reasoning")
            {
                if let Some(text) = reasoning.as_str() {
                    append_reasoning_text(&tx_event, &mut reasoning_item, text.to_string()).await;
                } else if let Some(text) = reasoning.get("text").and_then(|v| v.as_str()) {
                    append_reasoning_text(&tx_event, &mut reasoning_item, text.to_string()).await;
                } else if let Some(text) = reasoning.get("content").and_then(|v| v.as_str()) {
                    append_reasoning_text(&tx_event, &mut reasoning_item, text.to_string()).await;
                }
            }

            if let Some(message) = choice.get("message")
                && let Some(tool_call_values) = message.get("tool_calls").and_then(|v| v.as_array())
            {
                for (idx, tool_call) in tool_call_values.iter().enumerate() {
                    if idx < tool_call_order.len() {
                        continue;
                    }
                    record_tool_call(tool_call, &mut tool_calls, &mut tool_call_order);
                }
            }

            let finish_reason = choice.get("finish_reason").and_then(|r| r.as_str());
            if finish_reason == Some("stop") {
                if let Some(reasoning) = reasoning_item.take() {
                    let _ = tx_event
                        .send(Ok(ResponseEvent::OutputItemDone(reasoning)))
                        .await;
                }

                if let Some(assistant) = assistant_item.take() {
                    let _ = tx_event
                        .send(Ok(ResponseEvent::OutputItemDone(assistant)))
                        .await;
                }
                if !completed_sent {
                    let _ = tx_event
                        .send(Ok(ResponseEvent::Completed {
                            response_id: String::new(),
                            token_usage: None,
                        }))
                        .await;
                    completed_sent = true;
                }
                continue;
            }

            if finish_reason == Some("length") {
                let _ = tx_event.send(Err(ApiError::ContextWindowExceeded)).await;
                return;
            }

            if finish_reason == Some("tool_calls") {
                if let Some(reasoning) = reasoning_item.take() {
                    let _ = tx_event
                        .send(Ok(ResponseEvent::OutputItemDone(reasoning)))
                        .await;
                }

                for index in tool_call_order.drain(..) {
                    let Some(state) = tool_calls.remove(&index) else {
                        continue;
                    };
                    tool_call_order_seen.remove(&index);
                    let ToolCallState {
                        id,
                        name,
                        arguments,
                    } = state;
                    let Some(name) = name else {
                        debug!("Skipping tool call at index {index} because name is missing");
                        continue;
                    };
                    let item = ResponseItem::FunctionCall {
<<<<<<< HEAD
                        id: state.provider_id.clone(),
                        name: state.name.unwrap_or_default(),
                        arguments: state.arguments,
                        call_id: call_id.clone(),
                        thought_signature: state.thought_signature,
=======
                        id: None,
                        name,
                        arguments,
                        call_id: id.unwrap_or_else(|| format!("tool-call-{index}")),
>>>>>>> 5b472c93
                    };
                    let _ = tx_event.send(Ok(ResponseEvent::OutputItemDone(item))).await;
                }
            }
        }
    }
}

fn record_tool_call(
    tool_call: &serde_json::Value,
    tool_calls: &mut HashMap<String, ToolCallState>,
    tool_call_order: &mut Vec<String>,
) {
    let provider_id = tool_call
        .get("id")
        .and_then(|i| i.as_str())
        .map(str::to_string);
    let missing_id = provider_id.as_deref().map(str::is_empty).unwrap_or(true);
    let id = if missing_id {
        format!("tool-call-{}", tool_call_order.len())
    } else {
        provider_id.as_ref().unwrap().clone()
    };

    if missing_id {
        debug!(
            order_index = tool_call_order.len(),
            placeholder = %id,
            "Gemini emitted tool call without id; synthesized placeholder"
        );
    }

    let call_state = tool_calls.entry(id.clone()).or_default();
    if call_state.provider_id.is_none() {
        call_state.provider_id = provider_id.filter(|s| !s.is_empty());
    }
    if !tool_call_order.contains(&id) {
        tool_call_order.push(id);
    }

    if let Some(extra) = tool_call.get("extra_content")
        && let Some(google) = extra.get("google")
        && let Some(sig) = google.get("thought_signature").and_then(|s| s.as_str())
    {
        call_state
            .thought_signature
            .get_or_insert_with(|| sig.to_string());
    }

    if let Some(sig) = tool_call.get("signature").and_then(|s| s.as_str()) {
        call_state
            .thought_signature
            .get_or_insert_with(|| sig.to_string());
    }

    if let Some(func) = tool_call.get("function") {
        if let Some(fname) = func.get("name").and_then(|n| n.as_str())
            && !fname.is_empty()
        {
            call_state.name.get_or_insert_with(|| fname.to_string());
        }
        if let Some(arguments) = func.get("arguments").and_then(|a| a.as_str()) {
            call_state.arguments.push_str(arguments);
        }
    }
}

async fn append_assistant_text(
    tx_event: &mpsc::Sender<Result<ResponseEvent, ApiError>>,
    assistant_item: &mut Option<ResponseItem>,
    text: String,
) {
    if assistant_item.is_none() {
        let item = ResponseItem::Message {
            id: None,
            role: "assistant".to_string(),
            content: vec![],
        };
        *assistant_item = Some(item.clone());
        let _ = tx_event
            .send(Ok(ResponseEvent::OutputItemAdded(item)))
            .await;
    }

    if let Some(ResponseItem::Message { content, .. }) = assistant_item {
        content.push(ContentItem::OutputText { text: text.clone() });
        let _ = tx_event
            .send(Ok(ResponseEvent::OutputTextDelta(text.clone())))
            .await;
    }
}

async fn append_reasoning_text(
    tx_event: &mpsc::Sender<Result<ResponseEvent, ApiError>>,
    reasoning_item: &mut Option<ResponseItem>,
    text: String,
) {
    if reasoning_item.is_none() {
        let item = ResponseItem::Reasoning {
            id: String::new(),
            summary: Vec::new(),
            content: Some(vec![]),
            encrypted_content: None,
        };
        *reasoning_item = Some(item.clone());
        let _ = tx_event
            .send(Ok(ResponseEvent::OutputItemAdded(item)))
            .await;
    }

    if let Some(ResponseItem::Reasoning {
        content: Some(content),
        ..
    }) = reasoning_item
    {
        let content_index = content.len() as i64;
        content.push(ReasoningItemContent::ReasoningText { text: text.clone() });

        let _ = tx_event
            .send(Ok(ResponseEvent::ReasoningContentDelta {
                delta: text.clone(),
                content_index,
            }))
            .await;
    }
}

#[cfg(test)]
mod tests {
    use super::*;
    use assert_matches::assert_matches;
    use codex_protocol::models::ResponseItem;
    use futures::TryStreamExt;
    use serde_json::json;
    use tokio::sync::mpsc;
    use tokio_util::io::ReaderStream;

    fn build_body(events: &[serde_json::Value]) -> String {
        let mut body = String::new();
        for e in events {
            body.push_str(&format!("event: message\ndata: {e}\n\n"));
        }
        body
    }

    async fn collect_events(body: &str) -> Vec<ResponseEvent> {
        let reader = ReaderStream::new(std::io::Cursor::new(body.to_string()))
            .map_err(|err| codex_client::TransportError::Network(err.to_string()));
        let (tx, mut rx) = mpsc::channel::<Result<ResponseEvent, ApiError>>(16);
        tokio::spawn(process_chat_sse(
            reader,
            tx,
            Duration::from_millis(1000),
            None,
        ));

        let mut out = Vec::new();
        while let Some(ev) = rx.recv().await {
            out.push(ev.expect("stream error"));
        }
        out
    }

    #[tokio::test]
    async fn concatenates_tool_call_arguments_across_deltas() {
        let delta_name = json!({
            "choices": [{
                "delta": {
                    "tool_calls": [{
                        "id": "call_a",
                        "index": 0,
                        "function": { "name": "do_a" }
                    }]
                }
            }]
        });

        let delta_args_1 = json!({
            "choices": [{
                "delta": {
                    "tool_calls": [{
                        "index": 0,
                        "function": { "arguments": "{ \"foo\":" }
                    }]
                }
            }]
        });

        let delta_args_2 = json!({
            "choices": [{
                "delta": {
                    "tool_calls": [{
                        "index": 0,
                        "function": { "arguments": "1}" }
                    }]
                }
            }]
        });

        let finish = json!({
            "choices": [{
                "finish_reason": "tool_calls"
            }]
        });

        let body = build_body(&[delta_name, delta_args_1, delta_args_2, finish]);
        let events = collect_events(&body).await;
        assert_matches!(
            &events[..],
            [
                ResponseEvent::OutputItemDone(ResponseItem::FunctionCall { call_id, name, arguments, .. }),
                ResponseEvent::Completed { .. }
            ] if call_id == "call_a" && name == "do_a" && arguments == "{ \"foo\":1}"
        );
    }

    #[tokio::test]
    async fn emits_multiple_tool_calls() {
        let delta_a = json!({
            "choices": [{
                "delta": {
                    "tool_calls": [{
                        "id": "call_a",
                        "function": { "name": "do_a", "arguments": "{\"foo\":1}" }
                    }]
                }
            }]
        });

        let delta_b = json!({
            "choices": [{
                "delta": {
                    "tool_calls": [{
                        "id": "call_b",
                        "function": { "name": "do_b", "arguments": "{\"bar\":2}" }
                    }]
                }
            }]
        });

        let finish = json!({
            "choices": [{
                "finish_reason": "tool_calls"
            }]
        });

        let body = build_body(&[delta_a, delta_b, finish]);
        let events = collect_events(&body).await;
        assert_matches!(
            &events[..],
            [
                ResponseEvent::OutputItemDone(ResponseItem::FunctionCall { call_id: call_a, name: name_a, arguments: args_a, .. }),
                ResponseEvent::OutputItemDone(ResponseItem::FunctionCall { call_id: call_b, name: name_b, arguments: args_b, .. }),
                ResponseEvent::Completed { .. }
            ] if call_a == "call_a" && name_a == "do_a" && args_a == "{\"foo\":1}" && call_b == "call_b" && name_b == "do_b" && args_b == "{\"bar\":2}"
        );
    }

    #[tokio::test]
    async fn emits_tool_calls_for_multiple_choices() {
        let payload = json!({
            "choices": [
                {
                    "delta": {
                        "tool_calls": [{
                            "id": "call_a",
                            "index": 0,
                            "function": { "name": "do_a", "arguments": "{}" }
                        }]
                    },
                    "finish_reason": "tool_calls"
                },
                {
                    "delta": {
                        "tool_calls": [{
                            "id": "call_b",
                            "index": 0,
                            "function": { "name": "do_b", "arguments": "{}" }
                        }]
                    },
                    "finish_reason": "tool_calls"
                }
            ]
        });

        let body = build_body(&[payload]);
        let events = collect_events(&body).await;
        assert_matches!(
            &events[..],
            [
                ResponseEvent::OutputItemDone(ResponseItem::FunctionCall { call_id: call_a, name: name_a, arguments: args_a, .. }),
                ResponseEvent::OutputItemDone(ResponseItem::FunctionCall { call_id: call_b, name: name_b, arguments: args_b, .. }),
                ResponseEvent::Completed { .. }
            ] if call_a == "call_a" && name_a == "do_a" && args_a == "{}" && call_b == "call_b" && name_b == "do_b" && args_b == "{}"
        );
    }

    #[tokio::test]
    async fn merges_tool_calls_by_index_when_id_missing_on_subsequent_deltas() {
        let delta_with_id = json!({
            "choices": [{
                "delta": {
                    "tool_calls": [{
                        "index": 0,
                        "id": "call_a",
                        "function": { "name": "do_a", "arguments": "{ \"foo\":" }
                    }]
                }
            }]
        });

        let delta_without_id = json!({
            "choices": [{
                "delta": {
                    "tool_calls": [{
                        "index": 0,
                        "function": { "arguments": "1}" }
                    }]
                }
            }]
        });

        let finish = json!({
            "choices": [{
                "finish_reason": "tool_calls"
            }]
        });

        let body = build_body(&[delta_with_id, delta_without_id, finish]);
        let events = collect_events(&body).await;
        assert_matches!(
            &events[..],
            [
                ResponseEvent::OutputItemDone(ResponseItem::FunctionCall { call_id, name, arguments, .. }),
                ResponseEvent::Completed { .. }
            ] if call_id == "call_a" && name == "do_a" && arguments == "{ \"foo\":1}"
        );
    }

    #[tokio::test]
    async fn preserves_tool_call_name_when_empty_deltas_arrive() {
        let delta_with_name = json!({
            "choices": [{
                "delta": {
                    "tool_calls": [{
                        "id": "call_a",
                        "function": { "name": "do_a" }
                    }]
                }
            }]
        });

        let delta_with_empty_name = json!({
            "choices": [{
                "delta": {
                    "tool_calls": [{
                        "id": "call_a",
                        "function": { "name": "", "arguments": "{}" }
                    }]
                }
            }]
        });

        let finish = json!({
            "choices": [{
                "finish_reason": "tool_calls"
            }]
        });

        let body = build_body(&[delta_with_name, delta_with_empty_name, finish]);
        let events = collect_events(&body).await;
        assert_matches!(
            &events[..],
            [
                ResponseEvent::OutputItemDone(ResponseItem::FunctionCall { name, arguments, .. }),
                ResponseEvent::Completed { .. }
            ] if name == "do_a" && arguments == "{}"
        );
    }

    #[tokio::test]
    async fn emits_tool_calls_even_when_content_and_reasoning_present() {
        let delta_content_and_tools = json!({
            "choices": [{
                "delta": {
                    "content": [{"text": "hi"}],
                    "reasoning": "because",
                    "tool_calls": [{
                        "id": "call_a",
                        "function": { "name": "do_a", "arguments": "{}" }
                    }]
                }
            }]
        });

        let finish = json!({
            "choices": [{
                "finish_reason": "tool_calls"
            }]
        });

        let body = build_body(&[delta_content_and_tools, finish]);
        let events = collect_events(&body).await;

        assert_matches!(
            &events[..],
            [
                ResponseEvent::OutputItemAdded(ResponseItem::Reasoning { .. }),
                ResponseEvent::ReasoningContentDelta { .. },
                ResponseEvent::OutputItemAdded(ResponseItem::Message { .. }),
                ResponseEvent::OutputTextDelta(delta),
                ResponseEvent::OutputItemDone(ResponseItem::Reasoning { .. }),
                ResponseEvent::OutputItemDone(ResponseItem::FunctionCall { call_id, name, .. }),
                ResponseEvent::OutputItemDone(ResponseItem::Message { .. }),
                ResponseEvent::Completed { .. }
            ] if delta == "hi" && call_id == "call_a" && name == "do_a"
        );
    }

    #[tokio::test]
    async fn drops_partial_tool_calls_on_stop_finish_reason() {
        let delta_tool = json!({
            "choices": [{
                "delta": {
                    "tool_calls": [{
                        "id": "call_a",
                        "function": { "name": "do_a", "arguments": "{}" }
                    }]
                }
            }]
        });

        let finish_stop = json!({
            "choices": [{
                "finish_reason": "stop"
            }]
        });

        let body = build_body(&[delta_tool, finish_stop]);
        let events = collect_events(&body).await;

        assert!(!events.iter().any(|ev| {
            matches!(
                ev,
                ResponseEvent::OutputItemDone(ResponseItem::FunctionCall { .. })
            )
        }));
        assert_matches!(events.last(), Some(ResponseEvent::Completed { .. }));
    }
}<|MERGE_RESOLUTION|>--- conflicted
+++ resolved
@@ -32,10 +32,10 @@
 
 #[derive(Default, Debug)]
 struct ToolCallState {
+    id: Option<String>,
     name: Option<String>,
     arguments: String,
     thought_signature: Option<String>,
-    provider_id: Option<String>,
 }
 
 pub async fn process_chat_sse<S>(
@@ -48,24 +48,12 @@
 {
     let mut stream = stream.eventsource();
 
-<<<<<<< HEAD
-    let mut tool_calls: HashMap<String, ToolCallState> = HashMap::new();
-    let mut tool_call_order: Vec<String> = Vec::new();
-=======
-    #[derive(Default, Debug)]
-    struct ToolCallState {
-        id: Option<String>,
-        name: Option<String>,
-        arguments: String,
-    }
-
     let mut tool_calls: HashMap<usize, ToolCallState> = HashMap::new();
     let mut tool_call_order: Vec<usize> = Vec::new();
     let mut tool_call_order_seen: HashSet<usize> = HashSet::new();
     let mut tool_call_index_by_id: HashMap<String, usize> = HashMap::new();
     let mut next_tool_call_index = 0usize;
     let mut last_tool_call_index: Option<usize> = None;
->>>>>>> 5b472c93
     let mut assistant_item: Option<ResponseItem> = None;
     let mut reasoning_item: Option<ResponseItem> = None;
     let mut completed_sent = false;
@@ -168,9 +156,6 @@
 
                 if let Some(tool_call_values) = delta.get("tool_calls").and_then(|c| c.as_array()) {
                     for tool_call in tool_call_values {
-<<<<<<< HEAD
-                        record_tool_call(tool_call, &mut tool_calls, &mut tool_call_order);
-=======
                         let mut index = tool_call
                             .get("index")
                             .and_then(serde_json::Value::as_u64)
@@ -219,8 +204,16 @@
                             }
                         }
 
+                        if let Some(extra) = tool_call.get("extra_content")
+                            && let Some(google) = extra.get("google")
+                            && let Some(sig) = google.get("thought_signature").and_then(|s| s.as_str())
+                        {
+                            call_state
+                                .thought_signature
+                                .get_or_insert_with(|| sig.to_string());
+                        }
+
                         last_tool_call_index = Some(index);
->>>>>>> 5b472c93
                     }
                 }
             }
@@ -244,7 +237,31 @@
                     if idx < tool_call_order.len() {
                         continue;
                     }
-                    record_tool_call(tool_call, &mut tool_calls, &mut tool_call_order);
+                    let index = idx;
+                    let call_state = tool_calls.entry(index).or_default();
+                    if tool_call_order_seen.insert(index) {
+                        tool_call_order.push(index);
+                    }
+                    if let Some(id) = tool_call.get("id").and_then(|i| i.as_str()) {
+                        call_state.id.get_or_insert_with(|| id.to_string());
+                        tool_call_index_by_id.entry(id.to_string()).or_insert(index);
+                    }
+                    if let Some(func) = tool_call.get("function") {
+                        if let Some(fname) = func.get("name").and_then(|n| n.as_str()) {
+                            call_state.name.get_or_insert_with(|| fname.to_string());
+                        }
+                        if let Some(arguments) = func.get("arguments").and_then(|a| a.as_str()) {
+                            call_state.arguments.push_str(arguments);
+                        }
+                    }
+                    if let Some(extra) = tool_call.get("extra_content")
+                        && let Some(google) = extra.get("google")
+                        && let Some(sig) = google.get("thought_signature").and_then(|s| s.as_str())
+                    {
+                        call_state
+                            .thought_signature
+                            .get_or_insert_with(|| sig.to_string());
+                    }
                 }
             }
 
@@ -294,87 +311,22 @@
                         id,
                         name,
                         arguments,
+                        thought_signature,
                     } = state;
                     let Some(name) = name else {
                         debug!("Skipping tool call at index {index} because name is missing");
                         continue;
                     };
                     let item = ResponseItem::FunctionCall {
-<<<<<<< HEAD
-                        id: state.provider_id.clone(),
-                        name: state.name.unwrap_or_default(),
-                        arguments: state.arguments,
-                        call_id: call_id.clone(),
-                        thought_signature: state.thought_signature,
-=======
-                        id: None,
+                        id: id.clone(),
                         name,
                         arguments,
                         call_id: id.unwrap_or_else(|| format!("tool-call-{index}")),
->>>>>>> 5b472c93
+                        thought_signature,
                     };
                     let _ = tx_event.send(Ok(ResponseEvent::OutputItemDone(item))).await;
                 }
             }
-        }
-    }
-}
-
-fn record_tool_call(
-    tool_call: &serde_json::Value,
-    tool_calls: &mut HashMap<String, ToolCallState>,
-    tool_call_order: &mut Vec<String>,
-) {
-    let provider_id = tool_call
-        .get("id")
-        .and_then(|i| i.as_str())
-        .map(str::to_string);
-    let missing_id = provider_id.as_deref().map(str::is_empty).unwrap_or(true);
-    let id = if missing_id {
-        format!("tool-call-{}", tool_call_order.len())
-    } else {
-        provider_id.as_ref().unwrap().clone()
-    };
-
-    if missing_id {
-        debug!(
-            order_index = tool_call_order.len(),
-            placeholder = %id,
-            "Gemini emitted tool call without id; synthesized placeholder"
-        );
-    }
-
-    let call_state = tool_calls.entry(id.clone()).or_default();
-    if call_state.provider_id.is_none() {
-        call_state.provider_id = provider_id.filter(|s| !s.is_empty());
-    }
-    if !tool_call_order.contains(&id) {
-        tool_call_order.push(id);
-    }
-
-    if let Some(extra) = tool_call.get("extra_content")
-        && let Some(google) = extra.get("google")
-        && let Some(sig) = google.get("thought_signature").and_then(|s| s.as_str())
-    {
-        call_state
-            .thought_signature
-            .get_or_insert_with(|| sig.to_string());
-    }
-
-    if let Some(sig) = tool_call.get("signature").and_then(|s| s.as_str()) {
-        call_state
-            .thought_signature
-            .get_or_insert_with(|| sig.to_string());
-    }
-
-    if let Some(func) = tool_call.get("function") {
-        if let Some(fname) = func.get("name").and_then(|n| n.as_str())
-            && !fname.is_empty()
-        {
-            call_state.name.get_or_insert_with(|| fname.to_string());
-        }
-        if let Some(arguments) = func.get("arguments").and_then(|a| a.as_str()) {
-            call_state.arguments.push_str(arguments);
         }
     }
 }
