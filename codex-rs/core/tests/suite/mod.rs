--- conflicted
+++ resolved
@@ -43,11 +43,8 @@
 mod prompt_caching;
 mod quota_exceeded;
 mod read_file;
-<<<<<<< HEAD
+mod remote_models;
 mod reproduce_issue;
-=======
-mod remote_models;
->>>>>>> 5b472c93
 mod resume;
 mod review;
 mod rmcp_client;
