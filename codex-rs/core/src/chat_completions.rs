--- conflicted
+++ resolved
@@ -391,7 +391,6 @@
                 let status = res.status();
                 if !(status == StatusCode::TOO_MANY_REQUESTS || status.is_server_error()) {
                     let body = (res.text().await).unwrap_or_default();
-<<<<<<< HEAD
                     
                     // Handle 400 Bad Request errors specially - these should not be retried
                     // with the same request as they indicate a client-side problem
@@ -401,14 +400,11 @@
                         });
                     }
                     
-                    return Err(CodexErr::UnexpectedStatus(status, body));
-=======
                     return Err(CodexErr::UnexpectedStatus(UnexpectedResponseError {
                         status,
                         body,
                         request_id: None,
                     }));
->>>>>>> 7ff3f51e
                 }
 
                 if attempt > max_retries {
