//! Session-wide mutable state.

use codex_protocol::models::ResponseItem;

use crate::codex::SessionConfiguration;
use crate::context_manager::ContextManager;
use crate::protocol::RateLimitSnapshot;
use crate::protocol::TokenUsage;
use crate::protocol::TokenUsageInfo;
use crate::truncate::TruncationPolicy;

/// Persistent, session-scoped state previously stored directly on `Session`.
pub(crate) struct SessionState {
    pub(crate) session_configuration: SessionConfiguration,
    pub(crate) history: ContextManager,
    pub(crate) latest_rate_limits: Option<RateLimitSnapshot>,
    pub(crate) last_response_id: Option<String>,
}

impl SessionState {
    /// Create a new session state mirroring previous `State::default()` semantics.
    pub(crate) fn new(session_configuration: SessionConfiguration) -> Self {
        let history = ContextManager::new();
        Self {
            session_configuration,
            history,
            latest_rate_limits: None,
            last_response_id: None,
        }
    }

    // History helpers
    pub(crate) fn record_items<I>(&mut self, items: I, policy: TruncationPolicy)
    where
        I: IntoIterator,
        I::Item: std::ops::Deref<Target = ResponseItem>,
    {
        self.history.record_items(items, policy);
    }

    pub(crate) fn clone_history(&self) -> ContextManager {
        self.history.clone()
    }

    pub(crate) fn replace_history(&mut self, items: Vec<ResponseItem>) {
        self.history.replace(items);
    }

    pub(crate) fn set_token_info(&mut self, info: Option<TokenUsageInfo>) {
        self.history.set_token_info(info);
    }

    // Token/rate limit helpers
    pub(crate) fn update_token_info_from_usage(
        &mut self,
        usage: &TokenUsage,
        model_context_window: Option<i64>,
    ) {
        self.history.update_token_info(usage, model_context_window);
    }

    pub(crate) fn token_info(&self) -> Option<TokenUsageInfo> {
        self.history.token_info()
    }

    pub(crate) fn set_rate_limits(&mut self, snapshot: RateLimitSnapshot) {
        self.latest_rate_limits = Some(merge_rate_limit_fields(
            self.latest_rate_limits.as_ref(),
            snapshot,
        ));
    }

    pub(crate) fn token_info_and_rate_limits(
        &self,
    ) -> (Option<TokenUsageInfo>, Option<RateLimitSnapshot>) {
        (self.token_info(), self.latest_rate_limits.clone())
    }

    pub(crate) fn set_token_usage_full(&mut self, context_window: i64) {
        self.history.set_token_usage_full(context_window);
    }

    pub(crate) fn get_total_token_usage(&self) -> i64 {
        self.history.get_total_token_usage()
    }
<<<<<<< HEAD

    pub(crate) fn set_last_response_id(&mut self, response_id: String) {
        self.last_response_id = Some(response_id);
    }

    pub(crate) fn get_last_response_id(&self) -> Option<String> {
        self.last_response_id.clone()
    }
=======
}

// Sometimes new snapshots don't include credits or plan information.
fn merge_rate_limit_fields(
    previous: Option<&RateLimitSnapshot>,
    mut snapshot: RateLimitSnapshot,
) -> RateLimitSnapshot {
    if snapshot.credits.is_none() {
        snapshot.credits = previous.and_then(|prior| prior.credits.clone());
    }
    if snapshot.plan_type.is_none() {
        snapshot.plan_type = previous.and_then(|prior| prior.plan_type);
    }
    snapshot
>>>>>>> b8eab7ce
}<|MERGE_RESOLUTION|>--- conflicted
+++ resolved
@@ -83,7 +83,6 @@
     pub(crate) fn get_total_token_usage(&self) -> i64 {
         self.history.get_total_token_usage()
     }
-<<<<<<< HEAD
 
     pub(crate) fn set_last_response_id(&mut self, response_id: String) {
         self.last_response_id = Some(response_id);
@@ -92,7 +91,6 @@
     pub(crate) fn get_last_response_id(&self) -> Option<String> {
         self.last_response_id.clone()
     }
-=======
 }
 
 // Sometimes new snapshots don't include credits or plan information.
@@ -107,5 +105,4 @@
         snapshot.plan_type = previous.and_then(|prior| prior.plan_type);
     }
     snapshot
->>>>>>> b8eab7ce
 }