--- conflicted
+++ resolved
@@ -611,7 +611,6 @@
 ) -> Vec<OpenAiTool> {
     let mut tools: Vec<OpenAiTool> = Vec::new();
 
-<<<<<<< HEAD
     match agent_type {
         AgentType::Main => {
             // Main agent can use store_context and create_subagent_task tools
@@ -654,6 +653,28 @@
             // Add create_subagent_task tool for multi-agent coordination
             if config.include_subagent_task_tool {
                 tools.push(create_subagent_task_tool());
+            }
+
+            // Add execution tools for main agent
+            if config.experimental_unified_exec_tool {
+                tools.push(create_unified_exec_tool());
+            } else {
+                match &config.shell_type {
+                    ConfigShellToolType::Default => {
+                        tools.push(create_shell_tool());
+                    }
+                    ConfigShellToolType::Local => {
+                        tools.push(OpenAiTool::LocalShell {});
+                    }
+                    ConfigShellToolType::Streamable => {
+                        tools.push(OpenAiTool::Function(
+                            crate::exec_command::create_exec_command_tool_for_responses_api(),
+                        ));
+                        tools.push(OpenAiTool::Function(
+                            crate::exec_command::create_write_stdin_tool_for_responses_api(),
+                        ));
+                    }
+                }
             }
         }
         AgentType::Explorer | AgentType::Coder => {
@@ -695,25 +716,6 @@
                         tools.push(create_apply_patch_json_tool());
                     }
                 }
-=======
-    if config.experimental_unified_exec_tool {
-        tools.push(create_unified_exec_tool());
-    } else {
-        match &config.shell_type {
-            ConfigShellToolType::Default => {
-                tools.push(create_shell_tool());
-            }
-            ConfigShellToolType::Local => {
-                tools.push(OpenAiTool::LocalShell {});
-            }
-            ConfigShellToolType::Streamable => {
-                tools.push(OpenAiTool::Function(
-                    crate::exec_command::create_exec_command_tool_for_responses_api(),
-                ));
-                tools.push(OpenAiTool::Function(
-                    crate::exec_command::create_write_stdin_tool_for_responses_api(),
-                ));
->>>>>>> 70385d88
             }
 
             if config.web_search_request {
