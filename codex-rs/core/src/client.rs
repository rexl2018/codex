--- conflicted
+++ resolved
@@ -225,17 +225,7 @@
             None
         };
 
-<<<<<<< HEAD
-        let verbosity = if self.config.model_family.support_verbosity {
-=======
-        let include: Vec<String> = if reasoning.is_some() {
-            vec!["reasoning.encrypted_content".to_string()]
-        } else {
-            vec![]
-        };
-
         let verbosity = if model_family.support_verbosity {
->>>>>>> b8eab7ce
             self.config
                 .model_verbosity
                 .or(model_family.default_verbosity)
