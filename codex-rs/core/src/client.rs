use std::sync::Arc;

use crate::api_bridge::auth_provider_from_auth;
use crate::api_bridge::map_api_error;
use codex_api::AggregateStreamExt;
use codex_api::ChatClient as ApiChatClient;
use codex_api::CompactClient as ApiCompactClient;
use codex_api::CompactionInput as ApiCompactionInput;
use codex_api::Prompt as ApiPrompt;
use codex_api::RequestTelemetry;
use codex_api::ReqwestTransport;
use codex_api::ResponseStream as ApiResponseStream;
use codex_api::ResponsesClient as ApiResponsesClient;
use codex_api::ResponsesOptions as ApiResponsesOptions;
use codex_api::SseTelemetry;
use codex_api::TransportError;
use codex_api::common::Reasoning;
use codex_api::create_text_param_for_request;
use codex_api::error::ApiError;
use codex_app_server_protocol::AuthMode;
use codex_otel::otel_manager::OtelManager;
use codex_protocol::ConversationId;
use codex_protocol::config_types::ReasoningSummary as ReasoningSummaryConfig;
use codex_protocol::models::ResponseItem;
use codex_protocol::openai_models::ReasoningEffort as ReasoningEffortConfig;
use codex_protocol::protocol::SessionSource;
use eventsource_stream::Event;
use eventsource_stream::EventStreamError;
use futures::StreamExt;
use http::HeaderMap as ApiHeaderMap;
use http::HeaderValue;
use http::StatusCode as HttpStatusCode;
use reqwest::StatusCode;
use serde_json::Value;
use std::time::Duration;
use tokio::sync::mpsc;
use tracing::warn;

use crate::AuthManager;
use crate::auth::RefreshTokenError;
use crate::client_common::Prompt;
use crate::client_common::ResponseEvent;
use crate::client_common::ResponseStream;
use crate::config::Config;
use crate::conversation_build::ConversationBuildInput;
use crate::conversation_build::ConversationBuildPlan;
use crate::default_client::build_reqwest_client;
use crate::error::CodexErr;
use crate::error::Result;
use crate::features::FEATURES;
use crate::flags::CODEX_RS_SSE_FIXTURE;
use crate::model_provider_info::ModelProviderInfo;
use crate::model_provider_info::WireApi;
use crate::models_manager::model_family::ModelFamily;
use crate::tools::spec::create_tools_json_for_chat_completions_api;
use crate::tools::spec::create_tools_json_for_responses_api;

#[derive(Debug, Clone)]
pub struct ModelClient {
    config: Arc<Config>,
    auth_manager: Option<Arc<AuthManager>>,
    model_family: ModelFamily,
    otel_manager: OtelManager,
    provider: ModelProviderInfo,
    conversation_id: ConversationId,
    effort: Option<ReasoningEffortConfig>,
    summary: ReasoningSummaryConfig,
    session_source: SessionSource,
}

#[allow(clippy::too_many_arguments)]
impl ModelClient {
    pub fn new(
        config: Arc<Config>,
        auth_manager: Option<Arc<AuthManager>>,
        model_family: ModelFamily,
        otel_manager: OtelManager,
        provider: ModelProviderInfo,
        effort: Option<ReasoningEffortConfig>,
        summary: ReasoningSummaryConfig,
        conversation_id: ConversationId,
        session_source: SessionSource,
    ) -> Self {
        Self {
            config,
            auth_manager,
            model_family,
            otel_manager,
            provider,
            conversation_id,
            effort,
            summary,
            session_source,
        }
    }

    pub fn get_model_context_window(&self) -> Option<i64> {
        let model_family = self.get_model_family();
        let effective_context_window_percent = model_family.effective_context_window_percent;
        model_family
            .context_window
            .map(|w| w.saturating_mul(effective_context_window_percent) / 100)
    }

    pub fn config(&self) -> Arc<Config> {
        Arc::clone(&self.config)
    }

    pub fn provider(&self) -> &ModelProviderInfo {
        &self.provider
    }

    /// Streams a single model turn using either the Responses or Chat
    /// Completions wire API, depending on the configured provider.
    ///
    /// For Chat providers, the underlying stream is optionally aggregated
    /// based on the `show_raw_agent_reasoning` flag in the config.
    pub async fn stream(&self, prompt: &Prompt) -> Result<ResponseStream> {
        match self.provider.wire_api {
            WireApi::Responses => self.stream_responses_api(prompt).await,
            WireApi::Chat => {
                let api_stream = self.stream_chat_completions(prompt).await?;

                if self.config.show_raw_agent_reasoning {
                    Ok(map_response_stream(
                        api_stream.streaming_mode(),
                        self.otel_manager.clone(),
                    ))
                } else {
                    Ok(map_response_stream(
                        api_stream.aggregate(),
                        self.otel_manager.clone(),
                    ))
                }
            }
        }
    }

    /// Streams a turn via the OpenAI Chat Completions API.
    ///
    /// This path is only used when the provider is configured with
    /// `WireApi::Chat`; it does not support `output_schema` today.
    async fn stream_chat_completions(&self, prompt: &Prompt) -> Result<ApiResponseStream> {
        if prompt.output_schema.is_some() {
            return Err(CodexErr::UnsupportedOperation(
                "output_schema is not supported for Chat Completions API".to_string(),
            ));
        }

        let auth_manager = self.auth_manager.clone();
        let model_family = self.get_model_family();
        let instructions = prompt.get_full_instructions(&model_family).into_owned();
        let tools_json = create_tools_json_for_chat_completions_api(&prompt.tools)?;
        let formatted_input = prompt.get_formatted_input();
        let api_prompt = build_api_prompt(prompt, instructions, tools_json, formatted_input, true);
        let conversation_id = self.conversation_id.to_string();
        let session_source = self.session_source.clone();

        let mut refreshed = false;
        loop {
            let auth = auth_manager.as_ref().and_then(|m| m.auth());
            let api_provider = self
                .provider
                .to_api_provider(auth.as_ref().map(|a| a.mode))?;
            let api_auth = auth_provider_from_auth(auth.clone(), &self.provider).await?;
            let transport = ReqwestTransport::new(build_reqwest_client());
            let (request_telemetry, sse_telemetry) = self.build_streaming_telemetry();
            let client = ApiChatClient::new(transport, api_provider, api_auth)
                .with_telemetry(Some(request_telemetry), Some(sse_telemetry));

            let stream_result = client
                .stream_prompt(
                    &self.get_model(),
                    &api_prompt,
                    Some(conversation_id.clone()),
                    Some(session_source.clone()),
                )
                .await;

            match stream_result {
                Ok(stream) => return Ok(stream),
                Err(ApiError::Transport(TransportError::Http { status, .. }))
                    if status == StatusCode::UNAUTHORIZED =>
                {
                    handle_unauthorized(status, &mut refreshed, &auth_manager, &auth).await?;
                    continue;
                }
                Err(err) => return Err(map_api_error(err)),
            }
        }
    }

    /// Streams a turn via the OpenAI Responses API.
    ///
    /// Handles SSE fixtures, reasoning summaries, verbosity, and the
    /// `text` controls used for output schemas.
    async fn stream_responses_api(&self, prompt: &Prompt) -> Result<ResponseStream> {
        if let Some(path) = &*CODEX_RS_SSE_FIXTURE {
            warn!(path, "Streaming from fixture");
            let stream = codex_api::stream_from_fixture(path, self.provider.stream_idle_timeout())
                .map_err(map_api_error)?;
            return Ok(map_response_stream(stream, self.otel_manager.clone()));
        }

        let auth_manager = self.auth_manager.clone();
        let model_family = self.get_model_family();
        let instructions = prompt.get_full_instructions(&model_family).into_owned();
        let tools_json: Vec<Value> = create_tools_json_for_responses_api(&prompt.tools)?;
        let formatted_input = prompt.get_formatted_input();

        let reasoning = if model_family.supports_reasoning_summaries {
            Some(Reasoning {
                effort: self.effort.or(model_family.default_reasoning_effort),
                summary: if self.summary == ReasoningSummaryConfig::None {
                    None
                } else {
                    Some(self.summary)
                },
            })
        } else {
            None
        };

        let verbosity = if model_family.support_verbosity {
            self.config
                .model_verbosity
                .or(model_family.default_verbosity)
        } else {
            if self.config.model_verbosity.is_some() {
                warn!(
                    "model_verbosity is set but ignored as the model does not support verbosity: {}",
                    model_family.family
                );
            }
            None
        };

        let text = create_text_param_for_request(verbosity, &prompt.output_schema);

        let conversation_id = self.conversation_id.to_string();
        let plan = self
            .config
            .conversation_build_strategy
            .build_plan(ConversationBuildInput {
                instructions,
                formatted_input,
                reasoning_requested: reasoning.is_some(),
                conversation_id: conversation_id.clone(),
                last_response_id: prompt.last_response_id.clone(),
            });

        let ConversationBuildPlan {
            instructions,
            input,
            include,
            prompt_cache_key,
            previous_response_id,
            caching,
            include_instructions_field,
            force_store,
        } = plan;

        let api_prompt = build_api_prompt(
            prompt,
            instructions,
            tools_json,
            input,
            include_instructions_field,
        );
        let session_source = self.session_source.clone();

        let mut refreshed = false;
        loop {
            let auth = auth_manager.as_ref().and_then(|m| m.auth());
            let api_provider = self
                .provider
                .to_api_provider(auth.as_ref().map(|a| a.mode))?;
            let api_auth = auth_provider_from_auth(auth.clone(), &self.provider).await?;
            let transport = ReqwestTransport::new(build_reqwest_client());
            let (request_telemetry, sse_telemetry) = self.build_streaming_telemetry();
            let client = ApiResponsesClient::new(transport, api_provider, api_auth)
                .with_telemetry(Some(request_telemetry), Some(sse_telemetry));

            let options = ApiResponsesOptions {
                reasoning: reasoning.clone(),
                include: include.clone(),
                prompt_cache_key: prompt_cache_key.clone(),
                text: text.clone(),
                max_output_tokens: self.config.model_max_output_tokens,
                store_override: force_store,
                conversation_id: Some(conversation_id.clone()),
                session_source: Some(session_source.clone()),
<<<<<<< HEAD
                previous_response_id: previous_response_id.clone(),
                caching: caching.clone(),
=======
                extra_headers: beta_feature_headers(&self.config),
>>>>>>> a6974087
            };

            let stream_result = client
                .stream_prompt(&self.get_model(), &api_prompt, options)
                .await;

            match stream_result {
                Ok(stream) => {
                    return Ok(map_response_stream(stream, self.otel_manager.clone()));
                }
                Err(ApiError::Transport(TransportError::Http { status, .. }))
                    if status == StatusCode::UNAUTHORIZED =>
                {
                    handle_unauthorized(status, &mut refreshed, &auth_manager, &auth).await?;
                    continue;
                }
                Err(err) => return Err(map_api_error(err)),
            }
        }
    }

    pub fn get_provider(&self) -> ModelProviderInfo {
        self.provider.clone()
    }

    pub fn get_otel_manager(&self) -> OtelManager {
        self.otel_manager.clone()
    }

    pub fn get_session_source(&self) -> SessionSource {
        self.session_source.clone()
    }

    /// Returns the currently configured model slug.
    pub fn get_model(&self) -> String {
        self.get_model_family().get_model_slug().to_string()
    }

    /// Returns the currently configured model family.
    pub fn get_model_family(&self) -> ModelFamily {
        self.model_family.clone()
    }

    /// Returns the current reasoning effort setting.
    pub fn get_reasoning_effort(&self) -> Option<ReasoningEffortConfig> {
        self.effort
    }

    /// Returns the current reasoning summary setting.
    pub fn get_reasoning_summary(&self) -> ReasoningSummaryConfig {
        self.summary
    }

    pub fn get_auth_manager(&self) -> Option<Arc<AuthManager>> {
        self.auth_manager.clone()
    }

    /// Compacts the current conversation history using the Compact endpoint.
    ///
    /// This is a unary call (no streaming) that returns a new list of
    /// `ResponseItem`s representing the compacted transcript.
    pub async fn compact_conversation_history(&self, prompt: &Prompt) -> Result<Vec<ResponseItem>> {
        if prompt.input.is_empty() {
            return Ok(Vec::new());
        }
        let auth_manager = self.auth_manager.clone();
        let auth = auth_manager.as_ref().and_then(|m| m.auth());
        let api_provider = self
            .provider
            .to_api_provider(auth.as_ref().map(|a| a.mode))?;
        let api_auth = auth_provider_from_auth(auth.clone(), &self.provider).await?;
        let transport = ReqwestTransport::new(build_reqwest_client());
        let request_telemetry = self.build_request_telemetry();
        let client = ApiCompactClient::new(transport, api_provider, api_auth)
            .with_telemetry(Some(request_telemetry));

        let instructions = prompt
            .get_full_instructions(&self.get_model_family())
            .into_owned();
        let payload = ApiCompactionInput {
            model: &self.get_model(),
            input: &prompt.input,
            instructions: &instructions,
        };

        let mut extra_headers = ApiHeaderMap::new();
        if let SessionSource::SubAgent(sub) = &self.session_source {
            let subagent = if let crate::protocol::SubAgentSource::Other(label) = sub {
                label.clone()
            } else {
                serde_json::to_value(sub)
                    .ok()
                    .and_then(|v| v.as_str().map(std::string::ToString::to_string))
                    .unwrap_or_else(|| "other".to_string())
            };
            if let Ok(val) = HeaderValue::from_str(&subagent) {
                extra_headers.insert("x-openai-subagent", val);
            }
        }

        client
            .compact_input(&payload, extra_headers)
            .await
            .map_err(map_api_error)
    }
}

impl ModelClient {
    /// Builds request and SSE telemetry for streaming API calls (Chat/Responses).
    fn build_streaming_telemetry(&self) -> (Arc<dyn RequestTelemetry>, Arc<dyn SseTelemetry>) {
        let telemetry = Arc::new(ApiTelemetry::new(self.otel_manager.clone()));
        let request_telemetry: Arc<dyn RequestTelemetry> = telemetry.clone();
        let sse_telemetry: Arc<dyn SseTelemetry> = telemetry;
        (request_telemetry, sse_telemetry)
    }

    /// Builds request telemetry for unary API calls (e.g., Compact endpoint).
    fn build_request_telemetry(&self) -> Arc<dyn RequestTelemetry> {
        let telemetry = Arc::new(ApiTelemetry::new(self.otel_manager.clone()));
        let request_telemetry: Arc<dyn RequestTelemetry> = telemetry;
        request_telemetry
    }
}

/// Adapts the core `Prompt` type into the `codex-api` payload shape.
fn build_api_prompt(
    prompt: &Prompt,
    instructions: String,
    tools_json: Vec<Value>,
    input: Vec<ResponseItem>,
    include_instructions_field: bool,
) -> ApiPrompt {
    ApiPrompt {
        instructions,
        input,
        tools: tools_json,
        parallel_tool_calls: prompt.parallel_tool_calls,
        output_schema: prompt.output_schema.clone(),
        include_instructions: include_instructions_field,
    }
}

fn beta_feature_headers(config: &Config) -> ApiHeaderMap {
    let enabled = FEATURES
        .iter()
        .filter_map(|spec| {
            if spec.stage.beta_menu_description().is_some() && config.features.enabled(spec.id) {
                Some(spec.key)
            } else {
                None
            }
        })
        .collect::<Vec<_>>();
    let value = enabled.join(",");
    let mut headers = ApiHeaderMap::new();
    if !value.is_empty()
        && let Ok(header_value) = HeaderValue::from_str(value.as_str())
    {
        headers.insert("x-codex-beta-features", header_value);
    }
    headers
}

fn map_response_stream<S>(api_stream: S, otel_manager: OtelManager) -> ResponseStream
where
    S: futures::Stream<Item = std::result::Result<ResponseEvent, ApiError>>
        + Unpin
        + Send
        + 'static,
{
    let (tx_event, rx_event) = mpsc::channel::<Result<ResponseEvent>>(1600);

    tokio::spawn(async move {
        let mut logged_error = false;
        let mut api_stream = api_stream;
        while let Some(event) = api_stream.next().await {
            match event {
                Ok(ResponseEvent::Completed {
                    response_id,
                    token_usage,
                }) => {
                    if let Some(usage) = &token_usage {
                        otel_manager.sse_event_completed(
                            usage.input_tokens,
                            usage.output_tokens,
                            Some(usage.cached_input_tokens),
                            Some(usage.reasoning_output_tokens),
                            usage.total_tokens,
                        );
                    }
                    if tx_event
                        .send(Ok(ResponseEvent::Completed {
                            response_id,
                            token_usage,
                        }))
                        .await
                        .is_err()
                    {
                        return;
                    }
                }
                Ok(event) => {
                    if tx_event.send(Ok(event)).await.is_err() {
                        return;
                    }
                }
                Err(err) => {
                    let mapped = map_api_error(err);
                    if !logged_error {
                        otel_manager.see_event_completed_failed(&mapped);
                        logged_error = true;
                    }
                    if tx_event.send(Err(mapped)).await.is_err() {
                        return;
                    }
                }
            }
        }
    });

    ResponseStream { rx_event }
}

/// Handles a 401 response by optionally refreshing ChatGPT tokens once.
///
/// When refresh succeeds, the caller should retry the API call; otherwise
/// the mapped `CodexErr` is returned to the caller.
async fn handle_unauthorized(
    status: StatusCode,
    refreshed: &mut bool,
    auth_manager: &Option<Arc<AuthManager>>,
    auth: &Option<crate::auth::CodexAuth>,
) -> Result<()> {
    if *refreshed {
        return Err(map_unauthorized_status(status));
    }

    if let Some(manager) = auth_manager.as_ref()
        && let Some(auth) = auth.as_ref()
        && auth.mode == AuthMode::ChatGPT
    {
        match manager.refresh_token().await {
            Ok(_) => {
                *refreshed = true;
                Ok(())
            }
            Err(RefreshTokenError::Permanent(failed)) => Err(CodexErr::RefreshTokenFailed(failed)),
            Err(RefreshTokenError::Transient(other)) => Err(CodexErr::Io(other)),
        }
    } else {
        Err(map_unauthorized_status(status))
    }
}

fn map_unauthorized_status(status: StatusCode) -> CodexErr {
    map_api_error(ApiError::Transport(TransportError::Http {
        status,
        headers: None,
        body: None,
    }))
}

struct ApiTelemetry {
    otel_manager: OtelManager,
}

impl ApiTelemetry {
    fn new(otel_manager: OtelManager) -> Self {
        Self { otel_manager }
    }
}

impl RequestTelemetry for ApiTelemetry {
    fn on_request(
        &self,
        attempt: u64,
        status: Option<HttpStatusCode>,
        error: Option<&TransportError>,
        duration: Duration,
    ) {
        let error_message = error.map(std::string::ToString::to_string);
        self.otel_manager.record_api_request(
            attempt,
            status.map(|s| s.as_u16()),
            error_message.as_deref(),
            duration,
        );
    }
}

impl SseTelemetry for ApiTelemetry {
    fn on_sse_poll(
        &self,
        result: &std::result::Result<
            Option<std::result::Result<Event, EventStreamError<TransportError>>>,
            tokio::time::error::Elapsed,
        >,
        duration: Duration,
    ) {
        self.otel_manager.log_sse_event(result, duration);
    }
}<|MERGE_RESOLUTION|>--- conflicted
+++ resolved
@@ -290,12 +290,9 @@
                 store_override: force_store,
                 conversation_id: Some(conversation_id.clone()),
                 session_source: Some(session_source.clone()),
-<<<<<<< HEAD
                 previous_response_id: previous_response_id.clone(),
                 caching: caching.clone(),
-=======
                 extra_headers: beta_feature_headers(&self.config),
->>>>>>> a6974087
             };
 
             let stream_result = client
