--- conflicted
+++ resolved
@@ -241,120 +241,6 @@
         };
 
         let text = create_text_param_for_request(verbosity, &prompt.output_schema);
-<<<<<<< HEAD
-
-        // In general, we want to explicitly send `store: false` when using the Responses API,
-        // but in practice, the Azure Responses API rejects `store: false`:
-        //
-        // - If store = false and id is sent an error is thrown that ID is not found
-        // - If store = false and id is not sent an error is thrown that ID is required
-        //
-        // For Azure, we send `store: true` and preserve reasoning item IDs.
-        let azure_workaround = self.provider.is_azure_responses_endpoint();
-
-        let payload = ResponsesApiRequest {
-            model: &self.config.model,
-            instructions: &full_instructions,
-            input: &input_with_instructions,
-            tools: &tools_json,
-            tool_choice: "auto",
-            parallel_tool_calls: prompt.parallel_tool_calls,
-            reasoning,
-            store: azure_workaround,
-            stream: true,
-            include,
-            prompt_cache_key: Some(self.conversation_id.to_string()),
-            text,
-        };
-
-        let mut payload_json = serde_json::to_value(&payload)?;
-        if azure_workaround {
-            attach_item_ids(&mut payload_json, &input_with_instructions);
-        }
-
-        let max_attempts = self.provider.stream_max_retries();
-        for attempt in 0..=max_attempts {
-            match self
-                .attempt_stream_responses(attempt, &payload_json, &auth_manager)
-                .await
-            {
-                Ok(stream) => {
-                    return Ok(stream);
-                }
-                Err(StreamAttemptError::Fatal(e)) => {
-                    return Err(e);
-                }
-                Err(retryable_attempt_error) => {
-                    if attempt == max_attempts {
-                        return Err(retryable_attempt_error.into_error());
-                    }
-
-                    tokio::time::sleep(retryable_attempt_error.delay(attempt)).await;
-                }
-            }
-        }
-
-        unreachable!("stream_responses_attempt should always return");
-    }
-
-    /// Single attempt to start a streaming Responses API call.
-    async fn attempt_stream_responses(
-        &self,
-        attempt: u64,
-        payload_json: &Value,
-        auth_manager: &Option<Arc<AuthManager>>,
-    ) -> std::result::Result<ResponseStream, StreamAttemptError> {
-        // Always fetch the latest auth in case a prior attempt refreshed the token.
-        let auth = auth_manager.as_ref().and_then(|m| m.auth());
-
-        trace!(
-            "POST to {}: {}",
-            self.provider.get_full_url(&auth),
-            payload_json.to_string()
-        );
-
-        let mut req_builder = self
-            .provider
-            .create_request_builder(&self.client, &auth)
-            .await
-            .map_err(StreamAttemptError::Fatal)?;
-
-        // Include subagent header only for subagent sessions.
-        if let SessionSource::SubAgent(sub) = &self.session_source {
-            let subagent = if let crate::protocol::SubAgentSource::Other(label) = sub {
-                label.clone()
-            } else {
-                serde_json::to_value(sub)
-                    .ok()
-                    .and_then(|v| v.as_str().map(std::string::ToString::to_string))
-                    .unwrap_or_else(|| "other".to_string())
-            };
-            req_builder = req_builder.header("x-openai-subagent", subagent);
-        }
-
-        req_builder = req_builder
-            // Send session_id for compatibility.
-            .header("conversation_id", self.conversation_id.to_string())
-            .header("session_id", self.conversation_id.to_string())
-            .header(
-                "extra",
-                format!(r#"{{"session_id":"{}"}}"#, self.conversation_id),
-            )
-            .header(reqwest::header::ACCEPT, "text/event-stream")
-            .json(payload_json);
-
-        if let Some(auth) = auth.as_ref()
-            && auth.mode == AuthMode::ChatGPT
-            && let Some(account_id) = auth.get_account_id()
-        {
-            req_builder = req_builder.header("chatgpt-account-id", account_id);
-        }
-
-        let res = self
-            .otel_event_manager
-            .log_request(attempt, || req_builder.send())
-            .await;
-=======
         let api_prompt = build_api_prompt(prompt, instructions.clone(), tools_json);
         let conversation_id = self.conversation_id.to_string();
         let session_source = self.session_source.clone();
@@ -380,7 +266,6 @@
                 conversation_id: Some(conversation_id.clone()),
                 session_source: Some(session_source.clone()),
             };
->>>>>>> 96300973
 
             let stream_result = client
                 .stream_prompt(&self.config.model, &api_prompt, options)
