--- conflicted
+++ resolved
@@ -27,8 +27,7 @@
         _cancellation_token: CancellationToken,
     ) -> Option<String> {
         let session = session.clone_session();
-<<<<<<< HEAD
-        if crate::compact::should_use_remote_compact_task(&session).await {
+        if crate::compact::should_use_remote_compact_task(&session) {
             // Remote compaction does not support range yet, fallback or ignore range?
             // For now, let's assume remote compaction is full history only.
             // If range is set, we might want to force local compaction or error.
@@ -44,10 +43,6 @@
             }
         } else if let Some((start, end)) = self.range {
             crate::compact::run_compact_task_on_range(session, ctx, input, start, end).await
-=======
-        if crate::compact::should_use_remote_compact_task(&session) {
-            crate::compact_remote::run_remote_compact_task(session, ctx).await
->>>>>>> b8eab7ce
         } else {
             crate::compact::run_compact_task(session, ctx, input).await
         }
