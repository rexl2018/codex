--- conflicted
+++ resolved
@@ -27,30 +27,17 @@
         _cancellation_token: CancellationToken,
     ) -> Option<String> {
         let session = session.clone_session();
-<<<<<<< HEAD
-        if crate::compact::should_use_remote_compact_task(&session) {
-            // Remote compaction does not support range yet, fallback or ignore range?
-            // For now, let's assume remote compaction is full history only.
-            // If range is set, we might want to force local compaction or error.
-            // But the user request implies reusing logic.
-            // Let's just use remote if configured (ignoring range) OR force local if range is present.
-            // Given the complexity, let's force local if range is present.
-            if self.range.is_some() {
-                if let Some((start, end)) = self.range {
-                    crate::compact::run_compact_task_on_range(session, ctx, input, start, end).await
-                }
+        if crate::compact::should_use_remote_compact_task(
+            session.as_ref(),
+            &ctx.client.get_provider(),
+        ) {
+            if let Some((start, end)) = self.range {
+                crate::compact::run_compact_task_on_range(session, ctx, input, start, end).await
             } else {
                 crate::compact_remote::run_remote_compact_task(session, ctx).await
             }
         } else if let Some((start, end)) = self.range {
             crate::compact::run_compact_task_on_range(session, ctx, input, start, end).await
-=======
-        if crate::compact::should_use_remote_compact_task(
-            session.as_ref(),
-            &ctx.client.get_provider(),
-        ) {
-            crate::compact_remote::run_remote_compact_task(session, ctx).await
->>>>>>> 5b472c93
         } else {
             crate::compact::run_compact_task(session, ctx, input).await
         }
