--- conflicted
+++ resolved
@@ -28,23 +28,17 @@
 mod client_common;
 pub mod codex;
 mod codex_conversation;
-<<<<<<< HEAD
 mod compact;
 pub mod token_data;
-=======
->>>>>>> 7ff3f51e
 pub use codex_conversation::CodexConversation;
 mod codex_delegate;
 mod command_safety;
 pub mod config;
-<<<<<<< HEAD
-pub mod config_edit;
-pub mod config_profile;
-pub mod config_types;
+// pub mod config_edit;  // Module not found in main branch
+// pub mod config_profile;  // Module not found in main branch
+// pub mod config_types;  // Module not found in main branch
 pub mod context_store;
-=======
 pub mod config_loader;
->>>>>>> 7ff3f51e
 mod conversation_history;
 pub mod custom_prompts;
 mod environment_context;
@@ -63,13 +57,9 @@
 mod model_provider_info;
 pub mod multi_agent_coordinator;
 pub mod parse_command;
-<<<<<<< HEAD
 pub mod performance;
-=======
 mod response_processing;
 pub mod sandboxing;
-pub mod token_data;
->>>>>>> 7ff3f51e
 mod truncate;
 mod unified_exec;
 mod user_instructions;
@@ -104,13 +94,10 @@
 pub mod subagent_manager;
 pub mod subagent_system_messages;
 pub mod terminal;
-<<<<<<< HEAD
-mod tool_apply_patch;
+// mod tool_apply_patch;  // Module not found in main branch
 pub mod tool_config;
 pub mod tool_registry;
-=======
 mod tools;
->>>>>>> 7ff3f51e
 pub mod turn_diff_tracker;
 pub mod unified_error_handler;
 pub mod unified_error_types;
@@ -149,21 +136,13 @@
 pub use client_common::REVIEW_PROMPT;
 pub use client_common::ResponseEvent;
 pub use client_common::ResponseStream;
-<<<<<<< HEAD
-=======
 pub use codex::compact::content_items_to_text;
->>>>>>> 7ff3f51e
 pub use codex_protocol::models::ContentItem;
 pub use codex_protocol::models::LocalShellAction;
 pub use codex_protocol::models::LocalShellExecAction;
 pub use codex_protocol::models::LocalShellStatus;
-<<<<<<< HEAD
-pub use codex_protocol::models::ReasoningItemContent;
 pub use codex_protocol::models::ResponseItem;
 pub use compact::content_items_to_text;
 pub use compact::is_session_prefix_message;
-=======
-pub use codex_protocol::models::ResponseItem;
 pub use event_mapping::parse_turn_item;
-pub mod otel_init;
->>>>>>> 7ff3f51e
+pub mod otel_init;