use crate::error::Result;
use crate::model_family::ModelFamily;
use crate::openai_tools::OpenAiTool;
use crate::protocol::TokenUsage;
use codex_apply_patch::APPLY_PATCH_TOOL_INSTRUCTIONS;
use codex_protocol::config_types::ReasoningEffort as ReasoningEffortConfig;
use codex_protocol::config_types::ReasoningSummary as ReasoningSummaryConfig;
use codex_protocol::config_types::Verbosity as VerbosityConfig;
use codex_protocol::models::ResponseItem;
use futures::Stream;
use serde::Serialize;
use std::borrow::Cow;
use std::ops::Deref;
use std::pin::Pin;
use std::task::Context;
use std::task::Poll;
use tokio::sync::mpsc;

/// Review thread system prompt. Edit `core/src/review_prompt.md` to customize.
pub const REVIEW_PROMPT: &str = include_str!("../review_prompt.md");

/// API request payload for a single model turn
#[derive(Default, Debug, Clone)]
pub struct Prompt {
    /// Conversation context input items.
    pub input: Vec<ResponseItem>,

    /// Tools available to the model, including additional tools sourced from
    /// external MCP servers.
    pub(crate) tools: Vec<OpenAiTool>,

    /// Optional override for the built-in BASE_INSTRUCTIONS.
    pub base_instructions_override: Option<String>,

    /// Optional agent state information to inject into the prompt
    pub agent_state_info: Option<String>,
}

impl Prompt {
    pub(crate) fn get_full_instructions<'a>(&'a self, model: &'a ModelFamily) -> Cow<'a, str> {
        let base = self
            .base_instructions_override
            .as_deref()
<<<<<<< HEAD
            .unwrap_or(BASE_INSTRUCTIONS);
        let mut sections: Vec<String> = vec![base.to_string()];

        // Add agent state information if provided
        if let Some(state_info) = &self.agent_state_info {
            sections.push(format!("\n## Current Agent State\n\n{}", state_info));
        }

        // When there are no custom instructions, add apply_patch_tool_instructions if either:
        // - the model needs special instructions (4.1), or
=======
            .unwrap_or(model.base_instructions.deref());
        // When there are no custom instructions, add apply_patch_tool_instructions if:
        // - the model needs special instructions (4.1)
        // AND
>>>>>>> 70385d88
        // - there is no apply_patch tool present
        let is_apply_patch_tool_present = self.tools.iter().any(|tool| match tool {
            OpenAiTool::Function(f) => f.name == "apply_patch",
            OpenAiTool::Freeform(f) => f.name == "apply_patch",
            _ => false,
        });
        if self.base_instructions_override.is_none()
            && model.needs_special_apply_patch_instructions
            && !is_apply_patch_tool_present
        {
<<<<<<< HEAD
            sections.push(APPLY_PATCH_TOOL_INSTRUCTIONS.to_string());
        }

        Cow::Owned(sections.join("\n"))
=======
            Cow::Owned(format!("{base}\n{APPLY_PATCH_TOOL_INSTRUCTIONS}"))
        } else {
            Cow::Borrowed(base)
        }
>>>>>>> 70385d88
    }

    pub(crate) fn get_formatted_input(&self) -> Vec<ResponseItem> {
        self.input.clone()
    }
}

#[derive(Debug)]
pub enum ResponseEvent {
    Created,
    OutputItemDone(ResponseItem),
    Completed {
        response_id: String,
        token_usage: Option<TokenUsage>,
    },
    OutputTextDelta(String),
    ReasoningSummaryDelta(String),
    ReasoningContentDelta(String),
    ReasoningSummaryPartAdded,
    WebSearchCallBegin {
        call_id: String,
    },
}

#[derive(Debug, Serialize)]
pub(crate) struct Reasoning {
    #[serde(skip_serializing_if = "Option::is_none")]
    pub(crate) effort: Option<ReasoningEffortConfig>,
    #[serde(skip_serializing_if = "Option::is_none")]
    pub(crate) summary: Option<ReasoningSummaryConfig>,
}

/// Controls under the `text` field in the Responses API for GPT-5.
#[derive(Debug, Serialize, Default, Clone, Copy)]
pub(crate) struct TextControls {
    #[serde(skip_serializing_if = "Option::is_none")]
    pub(crate) verbosity: Option<OpenAiVerbosity>,
}

#[derive(Debug, Serialize, Default, Clone, Copy)]
#[serde(rename_all = "lowercase")]
pub(crate) enum OpenAiVerbosity {
    Low,
    #[default]
    Medium,
    High,
}

impl From<VerbosityConfig> for OpenAiVerbosity {
    fn from(v: VerbosityConfig) -> Self {
        match v {
            VerbosityConfig::Low => OpenAiVerbosity::Low,
            VerbosityConfig::Medium => OpenAiVerbosity::Medium,
            VerbosityConfig::High => OpenAiVerbosity::High,
        }
    }
}

/// Request object that is serialized as JSON and POST'ed when using the
/// Responses API.
#[derive(Debug, Serialize)]
pub(crate) struct ResponsesApiRequest<'a> {
    pub(crate) model: &'a str,
    pub(crate) instructions: &'a str,
    // TODO(mbolin): ResponseItem::Other should not be serialized. Currently,
    // we code defensively to avoid this case, but perhaps we should use a
    // separate enum for serialization.
    pub(crate) input: &'a Vec<ResponseItem>,
    pub(crate) tools: &'a [serde_json::Value],
    pub(crate) tool_choice: &'static str,
    pub(crate) parallel_tool_calls: bool,
    pub(crate) reasoning: Option<Reasoning>,
    pub(crate) store: bool,
    pub(crate) stream: bool,
    pub(crate) include: Vec<String>,
    #[serde(skip_serializing_if = "Option::is_none")]
    pub(crate) prompt_cache_key: Option<String>,
    #[serde(skip_serializing_if = "Option::is_none")]
    pub(crate) text: Option<TextControls>,
}

pub(crate) fn create_reasoning_param_for_request(
    model_family: &ModelFamily,
    effort: Option<ReasoningEffortConfig>,
    summary: ReasoningSummaryConfig,
) -> Option<Reasoning> {
    if !model_family.supports_reasoning_summaries {
        return None;
    }

    Some(Reasoning {
        effort,
        summary: Some(summary),
    })
}

pub(crate) fn create_text_param_for_request(
    verbosity: Option<VerbosityConfig>,
) -> Option<TextControls> {
    verbosity.map(|v| TextControls {
        verbosity: Some(v.into()),
    })
}

pub struct ResponseStream {
    pub(crate) rx_event: mpsc::Receiver<Result<ResponseEvent>>,
}

impl Stream for ResponseStream {
    type Item = Result<ResponseEvent>;

    fn poll_next(mut self: Pin<&mut Self>, cx: &mut Context<'_>) -> Poll<Option<Self::Item>> {
        self.rx_event.poll_recv(cx)
    }
}

#[cfg(test)]
mod tests {
    use crate::model_family::find_family_for_model;
    use pretty_assertions::assert_eq;

    use super::*;

    struct InstructionsTestCase {
        pub slug: &'static str,
        pub expects_apply_patch_instructions: bool,
    }
    #[test]
    fn get_full_instructions_no_user_content() {
        let prompt = Prompt {
            ..Default::default()
        };
        let test_cases = vec![
            InstructionsTestCase {
                slug: "gpt-3.5",
                expects_apply_patch_instructions: true,
            },
            InstructionsTestCase {
                slug: "gpt-4.1",
                expects_apply_patch_instructions: true,
            },
            InstructionsTestCase {
                slug: "gpt-4o",
                expects_apply_patch_instructions: true,
            },
            InstructionsTestCase {
                slug: "gpt-5",
                expects_apply_patch_instructions: true,
            },
            InstructionsTestCase {
                slug: "codex-mini-latest",
                expects_apply_patch_instructions: true,
            },
            InstructionsTestCase {
                slug: "gpt-oss:120b",
                expects_apply_patch_instructions: false,
            },
            InstructionsTestCase {
                slug: "gpt-5-codex",
                expects_apply_patch_instructions: false,
            },
        ];
        for test_case in test_cases {
            let model_family = find_family_for_model(test_case.slug).expect("known model slug");
            let expected = if test_case.expects_apply_patch_instructions {
                format!(
                    "{}\n{}",
                    model_family.clone().base_instructions,
                    APPLY_PATCH_TOOL_INSTRUCTIONS
                )
            } else {
                model_family.clone().base_instructions
            };

            let full = prompt.get_full_instructions(&model_family);
            assert_eq!(full, expected);
        }
    }

    #[test]
    fn serializes_text_verbosity_when_set() {
        let input: Vec<ResponseItem> = vec![];
        let tools: Vec<serde_json::Value> = vec![];
        let req = ResponsesApiRequest {
            model: "gpt-5",
            instructions: "i",
            input: &input,
            tools: &tools,
            tool_choice: "auto",
            parallel_tool_calls: false,
            reasoning: None,
            store: false,
            stream: true,
            include: vec![],
            prompt_cache_key: None,
            text: Some(TextControls {
                verbosity: Some(OpenAiVerbosity::Low),
            }),
        };

        let v = serde_json::to_value(&req).expect("json");
        assert_eq!(
            v.get("text")
                .and_then(|t| t.get("verbosity"))
                .and_then(|s| s.as_str()),
            Some("low")
        );
    }

    #[test]
    fn omits_text_when_not_set() {
        let input: Vec<ResponseItem> = vec![];
        let tools: Vec<serde_json::Value> = vec![];
        let req = ResponsesApiRequest {
            model: "gpt-5",
            instructions: "i",
            input: &input,
            tools: &tools,
            tool_choice: "auto",
            parallel_tool_calls: false,
            reasoning: None,
            store: false,
            stream: true,
            include: vec![],
            prompt_cache_key: None,
            text: None,
        };

        let v = serde_json::to_value(&req).expect("json");
        assert!(v.get("text").is_none());
    }
}<|MERGE_RESOLUTION|>--- conflicted
+++ resolved
@@ -41,8 +41,7 @@
         let base = self
             .base_instructions_override
             .as_deref()
-<<<<<<< HEAD
-            .unwrap_or(BASE_INSTRUCTIONS);
+            .unwrap_or(model.base_instructions.deref());
         let mut sections: Vec<String> = vec![base.to_string()];
 
         // Add agent state information if provided
@@ -50,14 +49,9 @@
             sections.push(format!("\n## Current Agent State\n\n{}", state_info));
         }
 
-        // When there are no custom instructions, add apply_patch_tool_instructions if either:
-        // - the model needs special instructions (4.1), or
-=======
-            .unwrap_or(model.base_instructions.deref());
         // When there are no custom instructions, add apply_patch_tool_instructions if:
         // - the model needs special instructions (4.1)
         // AND
->>>>>>> 70385d88
         // - there is no apply_patch tool present
         let is_apply_patch_tool_present = self.tools.iter().any(|tool| match tool {
             OpenAiTool::Function(f) => f.name == "apply_patch",
@@ -68,17 +62,15 @@
             && model.needs_special_apply_patch_instructions
             && !is_apply_patch_tool_present
         {
-<<<<<<< HEAD
             sections.push(APPLY_PATCH_TOOL_INSTRUCTIONS.to_string());
         }
 
-        Cow::Owned(sections.join("\n"))
-=======
-            Cow::Owned(format!("{base}\n{APPLY_PATCH_TOOL_INSTRUCTIONS}"))
+        // If we only have the base instructions and no additional sections, return borrowed
+        if sections.len() == 1 && self.agent_state_info.is_none() {
+            Cow::Borrowed(base)
         } else {
-            Cow::Borrowed(base)
-        }
->>>>>>> 70385d88
+            Cow::Owned(sections.join("\n"))
+        }
     }
 
     pub(crate) fn get_formatted_input(&self) -> Vec<ResponseItem> {
