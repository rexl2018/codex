//! Registry of model providers supported by Codex.
//!
//! Providers can be defined in two places:
//!   1. Built-in defaults compiled into the binary so Codex works out-of-the-box.
//!   2. User-defined entries inside `~/.codex/config.toml` under the `model_providers`
//!      key. These override or extend the defaults at runtime.

use codex_api::Provider as ApiProvider;
use codex_api::WireApi as ApiWireApi;
use codex_api::provider::RetryConfig as ApiRetryConfig;
use codex_app_server_protocol::AuthMode;
use http::HeaderMap;
use http::header::HeaderName;
use http::header::HeaderValue;
use serde::Deserialize;
use serde::Serialize;
use std::collections::HashMap;
use std::env::VarError;
use std::time::Duration;

use crate::error::EnvVarError;
const DEFAULT_STREAM_IDLE_TIMEOUT_MS: u64 = 300_000;
const DEFAULT_STREAM_MAX_RETRIES: u64 = 5;
const DEFAULT_REQUEST_MAX_RETRIES: u64 = 4;
/// Hard cap for user-configured `stream_max_retries`.
const MAX_STREAM_MAX_RETRIES: u64 = 100;
/// Hard cap for user-configured `request_max_retries`.
const MAX_REQUEST_MAX_RETRIES: u64 = 100;
pub const CHAT_WIRE_API_DEPRECATION_SUMMARY: &str = r#"Support for the "chat" wire API is deprecated and will soon be removed. Update your model provider definition in config.toml to use wire_api = "responses"."#;

const OPENAI_PROVIDER_NAME: &str = "OpenAI";

/// Wire protocol that the provider speaks. Most third-party services only
/// implement the classic OpenAI Chat Completions JSON schema, whereas OpenAI
/// itself (and a handful of others) additionally expose the more modern
/// *Responses* API. The two protocols use different request/response shapes
/// and *cannot* be auto-detected at runtime, therefore each provider entry
/// must declare which one it expects.
#[derive(Debug, Clone, Copy, Default, PartialEq, Eq, Serialize, Deserialize)]
#[serde(rename_all = "lowercase")]
pub enum WireApi {
    /// The Responses API exposed by OpenAI at `/v1/responses`.
    Responses,

    /// Regular Chat Completions compatible with `/v1/chat/completions`.
    #[default]
    Chat,
}

/// Serializable representation of a provider definition.
#[derive(Debug, Clone, Deserialize, Serialize, PartialEq)]
pub struct ModelProviderInfo {
    /// Friendly display name.
    pub name: String,
    /// Base URL for the provider's OpenAI-compatible API.
    pub base_url: Option<String>,
    /// Optional suffix to append to the base URL (e.g. for custom paths vs default "/chat/completions").
    pub base_url_suffix: Option<String>,
    /// Environment variable that stores the user's API key for this provider.
    pub env_key: Option<String>,

    /// Optional instructions to help the user get a valid value for the
    /// variable and set it.
    pub env_key_instructions: Option<String>,

    /// Value to use with `Authorization: Bearer <token>` header. Use of this
    /// config is discouraged in favor of `env_key` for security reasons, but
    /// this may be necessary when using this programmatically.
    pub experimental_bearer_token: Option<String>,

    /// Which wire protocol this provider expects.
    #[serde(default)]
    pub wire_api: WireApi,

    /// Optional query parameters to append to the base URL.
    pub query_params: Option<HashMap<String, String>>,

    /// Additional HTTP headers to include in requests to this provider where
    /// the (key, value) pairs are the header name and value.
    pub http_headers: Option<HashMap<String, String>>,

    /// Optional HTTP headers to include in requests to this provider where the
    /// (key, value) pairs are the header name and _environment variable_ whose
    /// value should be used. If the environment variable is not set, or the
    /// value is empty, the header will not be included in the request.
    pub env_http_headers: Option<HashMap<String, String>>,

    /// Maximum number of times to retry a failed HTTP request to this provider.
    pub request_max_retries: Option<u64>,

    /// Number of times to retry reconnecting a dropped streaming response before failing.
    pub stream_max_retries: Option<u64>,

    /// Idle timeout (in milliseconds) to wait for activity on a streaming response before treating
    /// the connection as lost.
    pub stream_idle_timeout_ms: Option<u64>,

    /// Does this provider require an OpenAI API Key or ChatGPT login token? If true,
    /// user is presented with login screen on first run, and login preference and token/key
    /// are stored in auth.json. If false (which is the default), login screen is skipped,
    /// and API key (if needed) comes from the "env_key" environment variable.
    #[serde(default)]
    pub requires_openai_auth: bool,
}

impl ModelProviderInfo {
    fn build_header_map(&self) -> crate::error::Result<HeaderMap> {
        let mut headers = HeaderMap::new();
        if let Some(extra) = &self.http_headers {
            for (k, v) in extra {
                if let (Ok(name), Ok(value)) = (HeaderName::try_from(k), HeaderValue::try_from(v)) {
                    headers.insert(name, value);
                }
            }
        }

        if let Some(env_headers) = &self.env_http_headers {
            for (header, env_var) in env_headers {
                if let Ok(val) = std::env::var(env_var)
                    && !val.trim().is_empty()
                    && let (Ok(name), Ok(value)) =
                        (HeaderName::try_from(header), HeaderValue::try_from(val))
                {
                    headers.insert(name, value);
                }
            }
        }

        Ok(headers)
    }

    pub(crate) fn to_api_provider(
        &self,
        auth_mode: Option<AuthMode>,
    ) -> crate::error::Result<ApiProvider> {
        let default_base_url = if matches!(auth_mode, Some(AuthMode::ChatGPT)) {
            "https://chatgpt.com/backend-api/codex"
        } else {
            "https://api.openai.com/v1"
        };
        let base_url = self
            .base_url
            .clone()
            .unwrap_or_else(|| default_base_url.to_string());

        let headers = self.build_header_map()?;
        let retry = ApiRetryConfig {
            max_attempts: self.request_max_retries(),
            base_delay: Duration::from_millis(200),
            retry_429: false,
            retry_5xx: true,
            retry_transport: true,
        };

        let stream_retry = ApiRetryConfig {
            max_attempts: self.stream_max_retries(),
            base_delay: Duration::from_millis(200),
            retry_429: false,
            retry_5xx: true,
            retry_transport: true,
        };

        Ok(ApiProvider {
            name: self.name.clone(),
            base_url,
            query_params: self.query_params.clone(),
            wire: match self.wire_api {
                WireApi::Responses => ApiWireApi::Responses,
                WireApi::Chat => ApiWireApi::Chat,
            },
            headers,
            retry,
            stream_retry,
            stream_idle_timeout: self.stream_idle_timeout(),
            base_url_suffix: self.base_url_suffix.clone(),
        })
    }

    /// If `env_key` is Some, returns the API key for this provider if present
    /// (and non-empty) in the environment. If `env_key` is required but
    /// cannot be found, returns an error.
    pub fn api_key(&self) -> crate::error::Result<Option<String>> {
        match &self.env_key {
            Some(env_key) => {
                let env_value = std::env::var(env_key);
                env_value
                    .and_then(|v| {
                        if v.trim().is_empty() {
                            Err(VarError::NotPresent)
                        } else {
                            Ok(Some(v))
                        }
                    })
                    .map_err(|_| {
                        crate::error::CodexErr::EnvVar(EnvVarError {
                            var: env_key.clone(),
                            instructions: self.env_key_instructions.clone(),
                        })
                    })
            }
            None => Ok(None),
        }
    }

    /// Effective maximum number of request retries for this provider.
    pub fn request_max_retries(&self) -> u64 {
        self.request_max_retries
            .unwrap_or(DEFAULT_REQUEST_MAX_RETRIES)
            .min(MAX_REQUEST_MAX_RETRIES)
    }

    /// Effective maximum number of stream reconnection attempts for this provider.
    pub fn stream_max_retries(&self) -> u64 {
        self.stream_max_retries
            .unwrap_or(DEFAULT_STREAM_MAX_RETRIES)
            .min(MAX_STREAM_MAX_RETRIES)
    }

    /// Effective idle timeout for streaming responses.
    pub fn stream_idle_timeout(&self) -> Duration {
        self.stream_idle_timeout_ms
            .map(Duration::from_millis)
            .unwrap_or(Duration::from_millis(DEFAULT_STREAM_IDLE_TIMEOUT_MS))
    }
    pub fn create_openai_provider() -> ModelProviderInfo {
        ModelProviderInfo {
            name: OPENAI_PROVIDER_NAME.into(),
            // Allow users to override the default OpenAI endpoint by
            // exporting `OPENAI_BASE_URL`. This is useful when pointing
            // Codex at a proxy, mock server, or Azure-style deployment
            // without requiring a full TOML override for the built-in
            // OpenAI provider.
            base_url: std::env::var("OPENAI_BASE_URL")
                .ok()
                .filter(|v| !v.trim().is_empty()),
            env_key: None,
            env_key_instructions: None,
            experimental_bearer_token: None,
            wire_api: WireApi::Responses,
            query_params: None,
            http_headers: Some(
                [("version".to_string(), env!("CARGO_PKG_VERSION").to_string())]
                    .into_iter()
                    .collect(),
            ),
            env_http_headers: Some(
                [
                    (
                        "OpenAI-Organization".to_string(),
                        "OPENAI_ORGANIZATION".to_string(),
                    ),
                    ("OpenAI-Project".to_string(), "OPENAI_PROJECT".to_string()),
                ]
                .into_iter()
                .collect(),
            ),
            // Use global defaults for retry/timeout unless overridden in config.toml.
            request_max_retries: None,
            stream_max_retries: None,
            stream_idle_timeout_ms: None,
            requires_openai_auth: true,
        }
    }

    pub fn is_openai(&self) -> bool {
        self.name == OPENAI_PROVIDER_NAME
    }
}

pub const DEFAULT_LMSTUDIO_PORT: u16 = 1234;
pub const DEFAULT_OLLAMA_PORT: u16 = 11434;

pub const LMSTUDIO_OSS_PROVIDER_ID: &str = "lmstudio";
pub const OLLAMA_OSS_PROVIDER_ID: &str = "ollama";

/// Built-in default provider list.
pub fn built_in_model_providers() -> HashMap<String, ModelProviderInfo> {
    use ModelProviderInfo as P;

    // We do not want to be in the business of adjucating which third-party
    // providers are bundled with Codex CLI, so we only include the OpenAI and
    // open source ("oss") providers by default. Users are encouraged to add to
    // `model_providers` in config.toml to add their own providers.
    [
<<<<<<< HEAD
        (
            "openai",
            P {
                name: "OpenAI".into(),
                // Allow users to override the default OpenAI endpoint by
                // exporting `OPENAI_BASE_URL`. This is useful when pointing
                // Codex at a proxy, mock server, or Azure-style deployment
                // without requiring a full TOML override for the built-in
                // OpenAI provider.
                base_url: std::env::var("OPENAI_BASE_URL")
                    .ok()
                    .filter(|v| !v.trim().is_empty()),
                env_key: None,
                env_key_instructions: None,
                experimental_bearer_token: None,
                wire_api: WireApi::Responses,
                query_params: None,
                http_headers: Some(
                    [("version".to_string(), env!("CARGO_PKG_VERSION").to_string())]
                        .into_iter()
                        .collect(),
                ),
                env_http_headers: Some(
                    [
                        (
                            "OpenAI-Organization".to_string(),
                            "OPENAI_ORGANIZATION".to_string(),
                        ),
                        ("OpenAI-Project".to_string(), "OPENAI_PROJECT".to_string()),
                    ]
                    .into_iter()
                    .collect(),
                ),
                // Use global defaults for retry/timeout unless overridden in config.toml.
                request_max_retries: None,
                stream_max_retries: None,
                stream_idle_timeout_ms: None,
                base_url_suffix: None,
                requires_openai_auth: true,
            },
        ),
=======
        ("openai", P::create_openai_provider()),
>>>>>>> 5b472c93
        (
            OLLAMA_OSS_PROVIDER_ID,
            create_oss_provider(DEFAULT_OLLAMA_PORT, WireApi::Chat),
        ),
        (
            LMSTUDIO_OSS_PROVIDER_ID,
            create_oss_provider(DEFAULT_LMSTUDIO_PORT, WireApi::Responses),
        ),
    ]
    .into_iter()
    .map(|(k, v)| (k.to_string(), v))
    .collect()
}

pub fn create_oss_provider(default_provider_port: u16, wire_api: WireApi) -> ModelProviderInfo {
    // These CODEX_OSS_ environment variables are experimental: we may
    // switch to reading values from config.toml instead.
    let codex_oss_base_url = match std::env::var("CODEX_OSS_BASE_URL")
        .ok()
        .filter(|v| !v.trim().is_empty())
    {
        Some(url) => url,
        None => format!(
            "http://localhost:{port}/v1",
            port = std::env::var("CODEX_OSS_PORT")
                .ok()
                .filter(|v| !v.trim().is_empty())
                .and_then(|v| v.parse::<u16>().ok())
                .unwrap_or(default_provider_port)
        ),
    };
    create_oss_provider_with_base_url(&codex_oss_base_url, wire_api)
}

pub fn create_oss_provider_with_base_url(base_url: &str, wire_api: WireApi) -> ModelProviderInfo {
    ModelProviderInfo {
        name: "gpt-oss".into(),
        base_url: Some(base_url.into()),
        env_key: None,
        env_key_instructions: None,
        experimental_bearer_token: None,
        wire_api,
        query_params: None,
        http_headers: None,
        env_http_headers: None,
        request_max_retries: None,
        stream_max_retries: None,
        stream_idle_timeout_ms: None,
        base_url_suffix: None,
        requires_openai_auth: false,
    }
}

#[cfg(test)]
mod tests {
    use super::*;
    use pretty_assertions::assert_eq;

    #[test]
    fn test_deserialize_ollama_model_provider_toml() {
        let azure_provider_toml = r#"
name = "Ollama"
base_url = "http://localhost:11434/v1"
        "#;
        let expected_provider = ModelProviderInfo {
            name: "Ollama".into(),
            base_url: Some("http://localhost:11434/v1".into()),
            env_key: None,
            env_key_instructions: None,
            experimental_bearer_token: None,
            wire_api: WireApi::Chat,
            query_params: None,
            http_headers: None,
            env_http_headers: None,
            request_max_retries: None,
            stream_max_retries: None,
            stream_idle_timeout_ms: None,
            requires_openai_auth: false,
        };

        let provider: ModelProviderInfo = toml::from_str(azure_provider_toml).unwrap();
        assert_eq!(expected_provider, provider);
    }

    #[test]
    fn test_deserialize_azure_model_provider_toml() {
        let azure_provider_toml = r#"
name = "Azure"
base_url = "https://xxxxx.openai.azure.com/openai"
env_key = "AZURE_OPENAI_API_KEY"
query_params = { api-version = "2025-04-01-preview" }
        "#;
        let expected_provider = ModelProviderInfo {
            name: "Azure".into(),
            base_url: Some("https://xxxxx.openai.azure.com/openai".into()),
            env_key: Some("AZURE_OPENAI_API_KEY".into()),
            env_key_instructions: None,
            experimental_bearer_token: None,
            wire_api: WireApi::Chat,
            query_params: Some(maplit::hashmap! {
                "api-version".to_string() => "2025-04-01-preview".to_string(),
            }),
            http_headers: None,
            env_http_headers: None,
            request_max_retries: None,
            stream_max_retries: None,
            stream_idle_timeout_ms: None,
            requires_openai_auth: false,
        };

        let provider: ModelProviderInfo = toml::from_str(azure_provider_toml).unwrap();
        assert_eq!(expected_provider, provider);
    }

    #[test]
    fn test_deserialize_example_model_provider_toml() {
        let azure_provider_toml = r#"
name = "Example"
base_url = "https://example.com"
env_key = "API_KEY"
http_headers = { "X-Example-Header" = "example-value" }
env_http_headers = { "X-Example-Env-Header" = "EXAMPLE_ENV_VAR" }
        "#;
        let expected_provider = ModelProviderInfo {
            name: "Example".into(),
            base_url: Some("https://example.com".into()),
            env_key: Some("API_KEY".into()),
            env_key_instructions: None,
            experimental_bearer_token: None,
            wire_api: WireApi::Chat,
            query_params: None,
            http_headers: Some(maplit::hashmap! {
                "X-Example-Header".to_string() => "example-value".to_string(),
            }),
            env_http_headers: Some(maplit::hashmap! {
                "X-Example-Env-Header".to_string() => "EXAMPLE_ENV_VAR".to_string(),
            }),
            request_max_retries: None,
            stream_max_retries: None,
            stream_idle_timeout_ms: None,
            requires_openai_auth: false,
        };

        let provider: ModelProviderInfo = toml::from_str(azure_provider_toml).unwrap();
        assert_eq!(expected_provider, provider);
    }

    #[test]
    fn detects_azure_responses_base_urls() {
        let positive_cases = [
            "https://foo.openai.azure.com/openai",
            "https://foo.openai.azure.us/openai/deployments/bar",
            "https://foo.cognitiveservices.azure.cn/openai",
            "https://foo.aoai.azure.com/openai",
            "https://foo.openai.azure-api.net/openai",
            "https://foo.z01.azurefd.net/",
        ];
        for base_url in positive_cases {
            let provider = ModelProviderInfo {
                name: "test".into(),
                base_url: Some(base_url.into()),
                env_key: None,
                env_key_instructions: None,
                experimental_bearer_token: None,
                wire_api: WireApi::Responses,
                query_params: None,
                http_headers: None,
                env_http_headers: None,
                request_max_retries: None,
                stream_max_retries: None,
                stream_idle_timeout_ms: None,
                requires_openai_auth: false,
            };
            let api = provider.to_api_provider(None).expect("api provider");
            assert!(
                api.is_azure_responses_endpoint(),
                "expected {base_url} to be detected as Azure"
            );
        }

        let named_provider = ModelProviderInfo {
            name: "Azure".into(),
            base_url: Some("https://example.com".into()),
            env_key: None,
            env_key_instructions: None,
            experimental_bearer_token: None,
            wire_api: WireApi::Responses,
            query_params: None,
            http_headers: None,
            env_http_headers: None,
            request_max_retries: None,
            stream_max_retries: None,
            stream_idle_timeout_ms: None,
            requires_openai_auth: false,
        };
        let named_api = named_provider.to_api_provider(None).expect("api provider");
        assert!(named_api.is_azure_responses_endpoint());

        let negative_cases = [
            "https://api.openai.com/v1",
            "https://example.com/openai",
            "https://myproxy.azurewebsites.net/openai",
        ];
        for base_url in negative_cases {
            let provider = ModelProviderInfo {
                name: "test".into(),
                base_url: Some(base_url.into()),
                env_key: None,
                env_key_instructions: None,
                experimental_bearer_token: None,
                wire_api: WireApi::Responses,
                query_params: None,
                http_headers: None,
                env_http_headers: None,
                request_max_retries: None,
                stream_max_retries: None,
                stream_idle_timeout_ms: None,
                requires_openai_auth: false,
            };
            let api = provider.to_api_provider(None).expect("api provider");
            assert!(
                !api.is_azure_responses_endpoint(),
                "expected {base_url} not to be detected as Azure"
            );
        }
    }
}<|MERGE_RESOLUTION|>--- conflicted
+++ resolved
@@ -258,6 +258,7 @@
             request_max_retries: None,
             stream_max_retries: None,
             stream_idle_timeout_ms: None,
+            base_url_suffix: None,
             requires_openai_auth: true,
         }
     }
@@ -282,51 +283,7 @@
     // open source ("oss") providers by default. Users are encouraged to add to
     // `model_providers` in config.toml to add their own providers.
     [
-<<<<<<< HEAD
-        (
-            "openai",
-            P {
-                name: "OpenAI".into(),
-                // Allow users to override the default OpenAI endpoint by
-                // exporting `OPENAI_BASE_URL`. This is useful when pointing
-                // Codex at a proxy, mock server, or Azure-style deployment
-                // without requiring a full TOML override for the built-in
-                // OpenAI provider.
-                base_url: std::env::var("OPENAI_BASE_URL")
-                    .ok()
-                    .filter(|v| !v.trim().is_empty()),
-                env_key: None,
-                env_key_instructions: None,
-                experimental_bearer_token: None,
-                wire_api: WireApi::Responses,
-                query_params: None,
-                http_headers: Some(
-                    [("version".to_string(), env!("CARGO_PKG_VERSION").to_string())]
-                        .into_iter()
-                        .collect(),
-                ),
-                env_http_headers: Some(
-                    [
-                        (
-                            "OpenAI-Organization".to_string(),
-                            "OPENAI_ORGANIZATION".to_string(),
-                        ),
-                        ("OpenAI-Project".to_string(), "OPENAI_PROJECT".to_string()),
-                    ]
-                    .into_iter()
-                    .collect(),
-                ),
-                // Use global defaults for retry/timeout unless overridden in config.toml.
-                request_max_retries: None,
-                stream_max_retries: None,
-                stream_idle_timeout_ms: None,
-                base_url_suffix: None,
-                requires_openai_auth: true,
-            },
-        ),
-=======
         ("openai", P::create_openai_provider()),
->>>>>>> 5b472c93
         (
             OLLAMA_OSS_PROVIDER_ID,
             create_oss_provider(DEFAULT_OLLAMA_PORT, WireApi::Chat),
