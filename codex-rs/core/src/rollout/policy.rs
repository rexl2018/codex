--- conflicted
+++ resolved
@@ -89,10 +89,7 @@
         | EventMsg::AgentMessageContentDelta(_)
         | EventMsg::ReasoningContentDelta(_)
         | EventMsg::ReasoningRawContentDelta(_)
-<<<<<<< HEAD
-        | EventMsg::HistoryView(_) => false,
-=======
+        | EventMsg::HistoryView(_)
         | EventMsg::SkillsUpdateAvailable => false,
->>>>>>> a6974087
     }
 }