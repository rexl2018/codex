use std::collections::HashMap;
use std::fmt::Debug;
use std::path::PathBuf;
use std::sync::Arc;
use std::sync::atomic::AtomicU64;

use crate::AuthManager;
use crate::SandboxState;
use crate::client_common::REVIEW_PROMPT;
use crate::compact;
use crate::compact::run_inline_auto_compact_task;
use crate::compact::should_use_remote_compact_task;
use crate::compact_remote::run_inline_remote_auto_compact_task;
use crate::exec_policy::load_exec_policy_for_features;
use crate::features::Feature;
use crate::features::Features;
use crate::openai_models::models_manager::ModelsManager;
use crate::parse_command::parse_command;
use crate::parse_turn_item;
use crate::stream_events_utils::HandleOutputCtx;
use crate::stream_events_utils::handle_non_tool_response_item;
use crate::stream_events_utils::handle_output_item_done;
use crate::terminal;
use crate::truncate::TruncationPolicy;
use crate::user_notification::UserNotifier;
use crate::util::error_or_panic;
use async_channel::Receiver;
use async_channel::Sender;
use codex_protocol::ConversationId;
<<<<<<< HEAD
use codex_protocol::items::AgentMessageContent;
=======
use codex_protocol::approvals::ExecPolicyAmendment;
>>>>>>> b8eab7ce
use codex_protocol::items::TurnItem;
use codex_protocol::protocol::FileChange;
use codex_protocol::protocol::HasLegacyEvent;
use codex_protocol::protocol::ItemCompletedEvent;
use codex_protocol::protocol::ItemStartedEvent;
use codex_protocol::protocol::RawResponseItemEvent;
use codex_protocol::protocol::ReviewRequest;
use codex_protocol::protocol::RolloutItem;
use codex_protocol::protocol::SessionSource;
use codex_protocol::protocol::TaskStartedEvent;
use codex_protocol::protocol::TurnAbortReason;
use codex_protocol::protocol::TurnContextItem;
use codex_rmcp_client::ElicitationResponse;
use futures::future::BoxFuture;
use futures::prelude::*;
use futures::stream::FuturesOrdered;
use mcp_types::CallToolResult;
use mcp_types::ListResourceTemplatesRequestParams;
use mcp_types::ListResourceTemplatesResult;
use mcp_types::ListResourcesRequestParams;
use mcp_types::ListResourcesResult;
use mcp_types::ReadResourceRequestParams;
use mcp_types::ReadResourceResult;
use mcp_types::RequestId;
use serde_json;
use serde_json::Value;
use tokio::sync::Mutex;
use tokio::sync::RwLock;
use tokio::sync::oneshot;
use tokio_util::sync::CancellationToken;
use tracing::debug;
use tracing::error;
use tracing::info;
use tracing::warn;

use crate::ModelProviderInfo;
use crate::client::ModelClient;
use crate::client_common::MODEL_STREAM_IDLE_TIMEOUT;
use crate::client_common::Prompt;
use crate::client_common::ResponseEvent;
use crate::compact::collect_user_messages;
use crate::config::Config;
use crate::config::types::ShellEnvironmentPolicy;
use crate::context_manager::ContextManager;
use crate::environment_context::EnvironmentContext;
use crate::error::CodexErr;
use crate::error::Result as CodexResult;
#[cfg(test)]
use crate::exec::StreamOutput;
use crate::exec_policy::ExecPolicyUpdateError;
use crate::mcp::auth::compute_auth_statuses;
use crate::mcp_connection_manager::McpConnectionManager;
use crate::openai_model_info::get_model_info;
use crate::project_doc::get_user_instructions;
use crate::protocol::AgentMessageContentDeltaEvent;
use crate::protocol::AgentReasoningSectionBreakEvent;
use crate::protocol::ApplyPatchApprovalRequestEvent;
use crate::protocol::AskForApproval;
use crate::protocol::BackgroundEventEvent;
use crate::protocol::DeprecationNoticeEvent;
use crate::protocol::Event;
use crate::protocol::EventMsg;
use crate::protocol::ExecApprovalRequestEvent;
use crate::protocol::Op;
use crate::protocol::RateLimitSnapshot;
use crate::protocol::ReasoningContentDeltaEvent;
use crate::protocol::ReasoningRawContentDeltaEvent;
use crate::protocol::ReviewDecision;
use crate::protocol::SandboxCommandAssessment;
use crate::protocol::SandboxPolicy;
use crate::protocol::SessionConfiguredEvent;
use crate::protocol::StreamErrorEvent;
use crate::protocol::Submission;
use crate::protocol::TokenCountEvent;
use crate::protocol::TokenUsage;
use crate::protocol::TokenUsageInfo;
use crate::protocol::TurnDiffEvent;
use crate::protocol::WarningEvent;
use crate::rollout::RolloutRecorder;
use crate::rollout::RolloutRecorderParams;
use crate::rollout::map_session_init_error;
use crate::shell;
use crate::state::ActiveTurn;
use crate::state::SessionServices;
use crate::state::SessionState;
use crate::tasks::GhostSnapshotTask;
use crate::tasks::ReviewTask;
use crate::tasks::SessionTask;
use crate::tasks::SessionTaskContext;
use crate::tools::ToolRouter;
use crate::tools::context::SharedTurnDiffTracker;
use crate::tools::parallel::ToolCallRuntime;
use crate::tools::sandboxing::ApprovalStore;
use crate::tools::spec::ToolsConfig;
use crate::tools::spec::ToolsConfigParams;
use crate::turn_diff_tracker::TurnDiffTracker;
use crate::unified_exec::UnifiedExecSessionManager;
use crate::user_instructions::DeveloperInstructions;
use crate::user_instructions::UserInstructions;
use crate::user_notification::UserNotification;
use crate::util::backoff;
use codex_async_utils::OrCancelExt;
use codex_execpolicy::Policy as ExecPolicy;
use codex_otel::otel_event_manager::OtelEventManager;
use codex_protocol::config_types::ReasoningSummary as ReasoningSummaryConfig;
use codex_protocol::models::ContentItem;
<<<<<<< HEAD
use codex_protocol::models::FunctionCallOutputPayload;
use codex_protocol::models::ReasoningItemContent;
use codex_protocol::models::ReasoningItemReasoningSummary;
=======
>>>>>>> b8eab7ce
use codex_protocol::models::ResponseInputItem;
use codex_protocol::models::ResponseItem;
use codex_protocol::openai_models::ReasoningEffort as ReasoningEffortConfig;
use codex_protocol::protocol::CodexErrorInfo;
use codex_protocol::protocol::InitialHistory;
use codex_protocol::user_input::UserInput;
use codex_utils_readiness::Readiness;
use codex_utils_readiness::ReadinessFlag;

/// The high-level interface to the Codex system.
/// It operates as a queue pair where you send submissions and receive events.
pub struct Codex {
    pub(crate) next_id: AtomicU64,
    pub(crate) tx_sub: Sender<Submission>,
    pub(crate) rx_event: Receiver<Event>,
}

/// Wrapper returned by [`Codex::spawn`] containing the spawned [`Codex`],
/// the submission id for the initial `ConfigureSession` request and the
/// unique session id.
pub struct CodexSpawnOk {
    pub codex: Codex,
    pub conversation_id: ConversationId,
}

pub(crate) const INITIAL_SUBMIT_ID: &str = "";
pub(crate) const SUBMISSION_CHANNEL_CAPACITY: usize = 64;

impl Codex {
    /// Spawn a new [`Codex`] and initialize the session.
    pub async fn spawn(
        config: Config,
        auth_manager: Arc<AuthManager>,
        models_manager: Arc<ModelsManager>,
        conversation_history: InitialHistory,
        session_source: SessionSource,
    ) -> CodexResult<CodexSpawnOk> {
        let (tx_sub, rx_sub) = async_channel::bounded(SUBMISSION_CHANNEL_CAPACITY);
        let (tx_event, rx_event) = async_channel::unbounded();

        let user_instructions = get_user_instructions(&config).await;

        let exec_policy = load_exec_policy_for_features(&config.features, &config.codex_home)
            .await
            .map_err(|err| CodexErr::Fatal(format!("failed to load execpolicy: {err}")))?;
        let exec_policy = Arc::new(RwLock::new(exec_policy));

        let config = Arc::new(config);

        let session_configuration = SessionConfiguration {
            provider: config.model_provider.clone(),
            model: config.model.clone(),
            model_reasoning_effort: config.model_reasoning_effort,
            model_reasoning_summary: config.model_reasoning_summary,
            developer_instructions: config.developer_instructions.clone(),
            user_instructions,
            base_instructions: config.base_instructions.clone(),
            compact_prompt: config.compact_prompt.clone(),
            approval_policy: config.approval_policy,
            sandbox_policy: config.sandbox_policy.clone(),
            cwd: config.cwd.clone(),
            original_config_do_not_use: Arc::clone(&config),
            exec_policy,
            session_source,
        };

        // Generate a unique ID for the lifetime of this Codex session.
        let session_source_clone = session_configuration.session_source.clone();
        let session = Session::new(
            session_configuration,
            config.clone(),
            auth_manager.clone(),
            models_manager.clone(),
            tx_event.clone(),
            conversation_history,
            session_source_clone,
        )
        .await
        .map_err(|e| {
            error!("Failed to create session: {e:#}");
            map_session_init_error(&e, &config.codex_home)
        })?;
        let conversation_id = session.conversation_id;

        // This task will run until Op::Shutdown is received.
        tokio::spawn(submission_loop(session, config, rx_sub));
        let codex = Codex {
            next_id: AtomicU64::new(0),
            tx_sub,
            rx_event,
        };

        Ok(CodexSpawnOk {
            codex,
            conversation_id,
        })
    }

    /// Submit the `op` wrapped in a `Submission` with a unique ID.
    pub async fn submit(&self, op: Op) -> CodexResult<String> {
        let id = self
            .next_id
            .fetch_add(1, std::sync::atomic::Ordering::SeqCst)
            .to_string();
        let sub = Submission { id: id.clone(), op };
        self.submit_with_id(sub).await?;
        Ok(id)
    }

    /// Use sparingly: prefer `submit()` so Codex is responsible for generating
    /// unique IDs for each submission.
    pub async fn submit_with_id(&self, sub: Submission) -> CodexResult<()> {
        self.tx_sub
            .send(sub)
            .await
            .map_err(|_| CodexErr::InternalAgentDied)?;
        Ok(())
    }

    pub async fn next_event(&self) -> CodexResult<Event> {
        let event = self
            .rx_event
            .recv()
            .await
            .map_err(|_| CodexErr::InternalAgentDied)?;
        Ok(event)
    }
}

/// Context for an initialized model agent
///
/// A session has at most 1 running task at a time, and can be interrupted by user input.
pub(crate) struct Session {
    conversation_id: ConversationId,
    tx_event: Sender<Event>,
    state: Mutex<SessionState>,
    /// The set of enabled features should be invariant for the lifetime of the
    /// session.
    features: Features,
    pub(crate) active_turn: Mutex<Option<ActiveTurn>>,
    pub(crate) services: SessionServices,
    next_internal_sub_id: AtomicU64,
}

/// The context needed for a single turn of the conversation.
#[derive(Debug)]
pub(crate) struct TurnContext {
    pub(crate) sub_id: String,
    pub(crate) client: ModelClient,
    /// The session's current working directory. All relative paths provided by
    /// the model as well as sandbox policies are resolved against this path
    /// instead of `std::env::current_dir()`.
    pub(crate) cwd: PathBuf,
    pub(crate) developer_instructions: Option<String>,
    pub(crate) base_instructions: Option<String>,
    pub(crate) compact_prompt: Option<String>,
    pub(crate) user_instructions: Option<String>,
    pub(crate) approval_policy: AskForApproval,
    pub(crate) sandbox_policy: SandboxPolicy,
    pub(crate) shell_environment_policy: ShellEnvironmentPolicy,
    pub(crate) tools_config: ToolsConfig,
    pub(crate) final_output_json_schema: Option<Value>,
    pub(crate) codex_linux_sandbox_exe: Option<PathBuf>,
    pub(crate) tool_call_gate: Arc<ReadinessFlag>,
    pub(crate) exec_policy: Arc<RwLock<ExecPolicy>>,
    pub(crate) truncation_policy: TruncationPolicy,
}

impl TurnContext {
    pub(crate) fn resolve_path(&self, path: Option<String>) -> PathBuf {
        path.as_ref()
            .map(PathBuf::from)
            .map_or_else(|| self.cwd.clone(), |p| self.cwd.join(p))
    }

    pub(crate) fn compact_prompt(&self) -> &str {
        self.compact_prompt
            .as_deref()
            .unwrap_or(compact::SUMMARIZATION_PROMPT)
    }
}

#[derive(Clone)]
pub(crate) struct SessionConfiguration {
    /// Provider identifier ("openai", "openrouter", ...).
    provider: ModelProviderInfo,

    /// If not specified, server will use its default model.
    model: String,

    model_reasoning_effort: Option<ReasoningEffortConfig>,
    model_reasoning_summary: ReasoningSummaryConfig,

    /// Developer instructions that supplement the base instructions.
    developer_instructions: Option<String>,

    /// Model instructions that are appended to the base instructions.
    user_instructions: Option<String>,

    /// Base instructions override.
    base_instructions: Option<String>,

    /// Compact prompt override.
    compact_prompt: Option<String>,

    /// When to escalate for approval for execution
    approval_policy: AskForApproval,
    /// How to sandbox commands executed in the system
    sandbox_policy: SandboxPolicy,

    /// Working directory that should be treated as the *root* of the
    /// session. All relative paths supplied by the model as well as the
    /// execution sandbox are resolved against this directory **instead**
    /// of the process-wide current working directory. CLI front-ends are
    /// expected to expand this to an absolute path before sending the
    /// `ConfigureSession` operation so that the business-logic layer can
    /// operate deterministically.
    cwd: PathBuf,

    /// Execpolicy policy, applied only when enabled by feature flag.
    exec_policy: Arc<RwLock<ExecPolicy>>,

    // TODO(pakrym): Remove config from here
    original_config_do_not_use: Arc<Config>,
    /// Source of the session (cli, vscode, exec, mcp, ...)
    session_source: SessionSource,
}

impl SessionConfiguration {
    pub(crate) fn apply(&self, updates: &SessionSettingsUpdate) -> Self {
        let mut next_configuration = self.clone();
        if let Some(model) = updates.model.clone() {
            next_configuration.model = model;
        }
        if let Some(effort) = updates.reasoning_effort {
            next_configuration.model_reasoning_effort = effort;
        }
        if let Some(summary) = updates.reasoning_summary {
            next_configuration.model_reasoning_summary = summary;
        }
        if let Some(approval_policy) = updates.approval_policy {
            next_configuration.approval_policy = approval_policy;
        }
        if let Some(sandbox_policy) = updates.sandbox_policy.clone() {
            next_configuration.sandbox_policy = sandbox_policy;
        }
        if let Some(cwd) = updates.cwd.clone() {
            next_configuration.cwd = cwd;
        }
        next_configuration
    }
}

#[derive(Default, Clone)]
pub(crate) struct SessionSettingsUpdate {
    pub(crate) cwd: Option<PathBuf>,
    pub(crate) approval_policy: Option<AskForApproval>,
    pub(crate) sandbox_policy: Option<SandboxPolicy>,
    pub(crate) model: Option<String>,
    pub(crate) reasoning_effort: Option<Option<ReasoningEffortConfig>>,
    pub(crate) reasoning_summary: Option<ReasoningSummaryConfig>,
    pub(crate) final_output_json_schema: Option<Option<Value>>,
}

impl Session {
    fn make_turn_context(
        auth_manager: Option<Arc<AuthManager>>,
        models_manager: Arc<ModelsManager>,
        otel_event_manager: &OtelEventManager,
        provider: ModelProviderInfo,
        session_configuration: &SessionConfiguration,
        conversation_id: ConversationId,
        sub_id: String,
    ) -> TurnContext {
        let config = session_configuration.original_config_do_not_use.clone();
        let features = &config.features;
        let mut per_turn_config = (*config).clone();
        per_turn_config.model = session_configuration.model.clone();
        per_turn_config.model_reasoning_effort = session_configuration.model_reasoning_effort;
        per_turn_config.model_reasoning_summary = session_configuration.model_reasoning_summary;
        per_turn_config.features = features.clone();
        let model_family =
            models_manager.construct_model_family(&per_turn_config.model, &per_turn_config);
        if let Some(model_info) = get_model_info(&model_family) {
            per_turn_config.model_context_window = Some(model_info.context_window);
        }

        let otel_event_manager = otel_event_manager.clone().with_model(
            session_configuration.model.as_str(),
            session_configuration.model.as_str(),
        );

        let client = ModelClient::new(
            Arc::new(per_turn_config.clone()),
            auth_manager,
            model_family.clone(),
            otel_event_manager,
            provider,
            session_configuration.model_reasoning_effort,
            session_configuration.model_reasoning_summary,
            conversation_id,
            session_configuration.session_source.clone(),
        );

        let tools_config = ToolsConfig::new(&ToolsConfigParams {
            model_family: &model_family,
            features,
        });

        TurnContext {
            sub_id,
            client,
            cwd: session_configuration.cwd.clone(),
            developer_instructions: session_configuration.developer_instructions.clone(),
            base_instructions: session_configuration.base_instructions.clone(),
            compact_prompt: session_configuration.compact_prompt.clone(),
            user_instructions: session_configuration.user_instructions.clone(),
            approval_policy: session_configuration.approval_policy,
            sandbox_policy: session_configuration.sandbox_policy.clone(),
            shell_environment_policy: config.shell_environment_policy.clone(),
            tools_config,
            final_output_json_schema: None,
            codex_linux_sandbox_exe: config.codex_linux_sandbox_exe.clone(),
            tool_call_gate: Arc::new(ReadinessFlag::new()),
            exec_policy: session_configuration.exec_policy.clone(),
            truncation_policy: TruncationPolicy::new(
                &per_turn_config,
                model_family.truncation_policy,
            ),
        }
    }

    async fn new(
        session_configuration: SessionConfiguration,
        config: Arc<Config>,
        auth_manager: Arc<AuthManager>,
        models_manager: Arc<ModelsManager>,
        tx_event: Sender<Event>,
        initial_history: InitialHistory,
        session_source: SessionSource,
    ) -> anyhow::Result<Arc<Self>> {
        debug!(
            "Configuring session: model={}; provider={:?}",
            session_configuration.model, session_configuration.provider
        );
        if !session_configuration.cwd.is_absolute() {
            return Err(anyhow::anyhow!(
                "cwd is not absolute: {:?}",
                session_configuration.cwd
            ));
        }

        let (conversation_id, rollout_params) = match &initial_history {
            InitialHistory::New | InitialHistory::Forked(_) => {
                let conversation_id = ConversationId::default();
                (
                    conversation_id,
                    RolloutRecorderParams::new(
                        conversation_id,
                        session_configuration.user_instructions.clone(),
                        session_source,
                    ),
                )
            }
            InitialHistory::Resumed(resumed_history) => (
                resumed_history.conversation_id,
                RolloutRecorderParams::resume(resumed_history.rollout_path.clone()),
            ),
        };

        // Kick off independent async setup tasks in parallel to reduce startup latency.
        //
        // - initialize RolloutRecorder with new or resumed session info
        // - perform default shell discovery
        // - load history metadata
        let rollout_fut = RolloutRecorder::new(&config, rollout_params);

        let default_shell = shell::default_user_shell();
        let history_meta_fut = crate::message_history::history_metadata(&config);
        let auth_statuses_fut = compute_auth_statuses(
            config.mcp_servers.iter(),
            config.mcp_oauth_credentials_store_mode,
        );

        // Join all independent futures.
        let (rollout_recorder, (history_log_id, history_entry_count), auth_statuses) =
            tokio::join!(rollout_fut, history_meta_fut, auth_statuses_fut);

        let rollout_recorder = rollout_recorder.map_err(|e| {
            error!("failed to initialize rollout recorder: {e:#}");
            anyhow::Error::from(e)
        })?;
        let rollout_path = rollout_recorder.rollout_path.clone();

        let mut post_session_configured_events = Vec::<Event>::new();

        for (alias, feature) in config.features.legacy_feature_usages() {
            let canonical = feature.key();
            let summary = format!("`{alias}` is deprecated. Use `{canonical}` instead.");
            let details = if alias == canonical {
                None
            } else {
                Some(format!(
                    "Enable it with `--enable {canonical}` or `[features].{canonical}` in config.toml. See https://github.com/openai/codex/blob/main/docs/config.md#feature-flags for details."
                ))
            };
            post_session_configured_events.push(Event {
                id: INITIAL_SUBMIT_ID.to_owned(),
                msg: EventMsg::DeprecationNotice(DeprecationNoticeEvent { summary, details }),
            });
        }

        let model_family = models_manager.construct_model_family(&config.model, &config);
        // todo(aibrahim): why are we passing model here while it can change?
        let otel_event_manager = OtelEventManager::new(
            conversation_id,
            config.model.as_str(),
            model_family.slug.as_str(),
            auth_manager.auth().and_then(|a| a.get_account_id()),
            auth_manager.auth().and_then(|a| a.get_account_email()),
            auth_manager.auth().map(|a| a.mode),
            config.otel.log_user_prompt,
            terminal::user_agent(),
        );

        otel_event_manager.conversation_starts(
            config.model_provider.name.as_str(),
            config.model_reasoning_effort,
            config.model_reasoning_summary,
            config.model_context_window,
            config.model_auto_compact_token_limit,
            config.approval_policy,
            config.sandbox_policy.clone(),
            config.mcp_servers.keys().map(String::as_str).collect(),
            config.active_profile.clone(),
        );

        // Create the mutable state for the Session.
        let state = SessionState::new(session_configuration.clone());

        let services = SessionServices {
            mcp_connection_manager: Arc::new(RwLock::new(McpConnectionManager::default())),
            mcp_startup_cancellation_token: CancellationToken::new(),
            unified_exec_manager: UnifiedExecSessionManager::default(),
            notifier: UserNotifier::new(config.notify.clone()),
            rollout: Mutex::new(Some(rollout_recorder)),
            user_shell: default_shell,
            show_raw_agent_reasoning: config.show_raw_agent_reasoning,
            auth_manager: Arc::clone(&auth_manager),
            otel_event_manager,
            models_manager: Arc::clone(&models_manager),
            tool_approvals: Mutex::new(ApprovalStore::default()),
        };

        let sess = Arc::new(Session {
            conversation_id,
            tx_event: tx_event.clone(),
            state: Mutex::new(state),
            features: config.features.clone(),
            active_turn: Mutex::new(None),
            services,
            next_internal_sub_id: AtomicU64::new(0),
        });

        // Dispatch the SessionConfiguredEvent first and then report any errors.
        // If resuming, include converted initial messages in the payload so UIs can render them immediately.
        let initial_messages = initial_history.get_event_msgs();

        let events = std::iter::once(Event {
            id: INITIAL_SUBMIT_ID.to_owned(),
            msg: EventMsg::SessionConfigured(SessionConfiguredEvent {
                session_id: conversation_id,
                model: session_configuration.model.clone(),
                model_provider_id: config.model_provider_id.clone(),
                approval_policy: session_configuration.approval_policy,
                sandbox_policy: session_configuration.sandbox_policy.clone(),
                cwd: session_configuration.cwd.clone(),
                reasoning_effort: session_configuration.model_reasoning_effort,
                history_log_id,
                history_entry_count,
                initial_messages,
                rollout_path,
            }),
        })
        .chain(post_session_configured_events.into_iter());
        for event in events {
            sess.send_event_raw(event).await;
        }
        sess.services
            .mcp_connection_manager
            .write()
            .await
            .initialize(
                config.mcp_servers.clone(),
                config.mcp_oauth_credentials_store_mode,
                auth_statuses.clone(),
                tx_event.clone(),
                sess.services.mcp_startup_cancellation_token.clone(),
            )
            .await;

        let sandbox_state = SandboxState {
            sandbox_policy: session_configuration.sandbox_policy.clone(),
            codex_linux_sandbox_exe: config.codex_linux_sandbox_exe.clone(),
            sandbox_cwd: session_configuration.cwd.clone(),
        };
        if let Err(e) = sess
            .services
            .mcp_connection_manager
            .read()
            .await
            .notify_sandbox_state_change(&sandbox_state)
            .await
        {
            tracing::error!("Failed to notify sandbox state change: {e}");
        }

        // record_initial_history can emit events. We record only after the SessionConfiguredEvent is emitted.
        sess.record_initial_history(initial_history).await;

        Ok(sess)
    }

    pub(crate) fn get_tx_event(&self) -> Sender<Event> {
        self.tx_event.clone()
    }

    /// Ensure all rollout writes are durably flushed.
    pub(crate) async fn flush_rollout(&self) {
        let recorder = {
            let guard = self.services.rollout.lock().await;
            guard.clone()
        };
        if let Some(rec) = recorder
            && let Err(e) = rec.flush().await
        {
            warn!("failed to flush rollout recorder: {e}");
        }
    }

    fn next_internal_sub_id(&self) -> String {
        let id = self
            .next_internal_sub_id
            .fetch_add(1, std::sync::atomic::Ordering::SeqCst);
        format!("auto-compact-{id}")
    }

    async fn get_total_token_usage(&self) -> i64 {
        let state = self.state.lock().await;
        state.get_total_token_usage()
    }

    async fn record_initial_history(&self, conversation_history: InitialHistory) {
        let turn_context = self.new_turn(SessionSettingsUpdate::default()).await;
        match conversation_history {
            InitialHistory::New => {
                // Build and record initial items (user instructions + environment context)
                let items = self.build_initial_context(&turn_context);
                self.record_conversation_items(&turn_context, &items).await;
                // Ensure initial items are visible to immediate readers (e.g., tests, forks).
                self.flush_rollout().await;
            }
            InitialHistory::Resumed(_) | InitialHistory::Forked(_) => {
                let rollout_items = conversation_history.get_rollout_items();
                let persist = matches!(conversation_history, InitialHistory::Forked(_));

                // If resuming, warn when the last recorded model differs from the current one.
                if let InitialHistory::Resumed(_) = conversation_history
                    && let Some(prev) = rollout_items.iter().rev().find_map(|it| {
                        if let RolloutItem::TurnContext(ctx) = it {
                            Some(ctx.model.as_str())
                        } else {
                            None
                        }
                    })
                {
                    let curr = turn_context.client.get_model();
                    if prev != curr {
                        warn!(
                            "resuming session with different model: previous={prev}, current={curr}"
                        );
                        self.send_event(
                                &turn_context,
                                EventMsg::Warning(WarningEvent {
                                    message: format!(
                                        "This session was recorded with model `{prev}` but is resuming with `{curr}`. \
                         Consider switching back to `{prev}` as it may affect Codex performance."
                                    ),
                                }),
                            )
                                .await;
                    }
                }

                // Always add response items to conversation history
                let reconstructed_history =
                    self.reconstruct_history_from_rollout(&turn_context, &rollout_items);
                if !reconstructed_history.is_empty() {
                    self.record_into_history(&reconstructed_history, &turn_context)
                        .await;
                }

                // If persisting, persist all rollout items as-is (recorder filters)
                if persist && !rollout_items.is_empty() {
                    self.persist_rollout_items(&rollout_items).await;
                }
                // Flush after seeding history and any persisted rollout copy.
                self.flush_rollout().await;
            }
        }
    }

    pub(crate) async fn update_settings(&self, updates: SessionSettingsUpdate) {
        let mut state = self.state.lock().await;

        state.session_configuration = state.session_configuration.apply(&updates);
    }

    pub(crate) async fn new_turn(&self, updates: SessionSettingsUpdate) -> Arc<TurnContext> {
        let sub_id = self.next_internal_sub_id();
        self.new_turn_with_sub_id(sub_id, updates).await
    }

    pub(crate) async fn new_turn_with_sub_id(
        &self,
        sub_id: String,
        updates: SessionSettingsUpdate,
    ) -> Arc<TurnContext> {
        let session_configuration = {
            let mut state = self.state.lock().await;
            let session_configuration = state.session_configuration.clone().apply(&updates);
            state.session_configuration = session_configuration.clone();
            session_configuration
        };

        let mut turn_context: TurnContext = Self::make_turn_context(
            Some(Arc::clone(&self.services.auth_manager)),
            Arc::clone(&self.services.models_manager),
            &self.services.otel_event_manager,
            session_configuration.provider.clone(),
            &session_configuration,
            self.conversation_id,
            sub_id,
        );
        if let Some(final_schema) = updates.final_output_json_schema {
            turn_context.final_output_json_schema = final_schema;
        }
        Arc::new(turn_context)
    }

    fn build_environment_update_item(
        &self,
        previous: Option<&Arc<TurnContext>>,
        next: &TurnContext,
    ) -> Option<ResponseItem> {
        let prev = previous?;

        let prev_context = EnvironmentContext::from(prev.as_ref());
        let next_context = EnvironmentContext::from(next);
        if prev_context.equals_except_shell(&next_context) {
            return None;
        }
        Some(ResponseItem::from(EnvironmentContext::diff(
            prev.as_ref(),
            next,
        )))
    }

    /// Persist the event to rollout and send it to clients.
    pub(crate) async fn send_event(&self, turn_context: &TurnContext, msg: EventMsg) {
        let legacy_source = msg.clone();
        let event = Event {
            id: turn_context.sub_id.clone(),
            msg,
        };
        self.send_event_raw(event).await;

        let show_raw_agent_reasoning = self.show_raw_agent_reasoning();
        for legacy in legacy_source.as_legacy_events(show_raw_agent_reasoning) {
            let legacy_event = Event {
                id: turn_context.sub_id.clone(),
                msg: legacy,
            };
            self.send_event_raw(legacy_event).await;
        }
    }

    pub(crate) async fn send_event_raw(&self, event: Event) {
        // Persist the event into rollout (recorder filters as needed)
        let rollout_items = vec![RolloutItem::EventMsg(event.msg.clone())];
        self.persist_rollout_items(&rollout_items).await;
        if let Err(e) = self.tx_event.send(event).await {
            error!("failed to send tool call event: {e}");
        }
    }

    pub(crate) async fn emit_turn_item_started(&self, turn_context: &TurnContext, item: &TurnItem) {
        self.send_event(
            turn_context,
            EventMsg::ItemStarted(ItemStartedEvent {
                thread_id: self.conversation_id,
                turn_id: turn_context.sub_id.clone(),
                item: item.clone(),
            }),
        )
        .await;
    }

    pub(crate) async fn emit_turn_item_completed(
        &self,
        turn_context: &TurnContext,
        item: TurnItem,
    ) {
        self.send_event(
            turn_context,
            EventMsg::ItemCompleted(ItemCompletedEvent {
                thread_id: self.conversation_id,
                turn_id: turn_context.sub_id.clone(),
                item,
            }),
        )
        .await;
    }

    pub(crate) async fn assess_sandbox_command(
        &self,
        turn_context: &TurnContext,
        call_id: &str,
        command: &[String],
        failure_message: Option<&str>,
    ) -> Option<SandboxCommandAssessment> {
        let config = turn_context.client.config();
        let provider = turn_context.client.provider().clone();
        let auth_manager = Arc::clone(&self.services.auth_manager);
        let otel = self.services.otel_event_manager.clone();
        crate::sandboxing::assessment::assess_command(
            config,
            provider,
            auth_manager,
            &otel,
            self.conversation_id,
            self.services.models_manager.clone(),
            turn_context.client.get_session_source(),
            call_id,
            command,
            &turn_context.sandbox_policy,
            &turn_context.cwd,
            failure_message,
        )
        .await
    }

    /// Adds an execpolicy amendment to both the in-memory and on-disk policies so future
    /// commands can use the newly approved prefix.
    pub(crate) async fn persist_execpolicy_amendment(
        &self,
        amendment: &ExecPolicyAmendment,
    ) -> Result<(), ExecPolicyUpdateError> {
        let features = self.features.clone();
        let (codex_home, current_policy) = {
            let state = self.state.lock().await;
            (
                state
                    .session_configuration
                    .original_config_do_not_use
                    .codex_home
                    .clone(),
                state.session_configuration.exec_policy.clone(),
            )
        };

        if !features.enabled(Feature::ExecPolicy) {
            error!("attempted to append execpolicy rule while execpolicy feature is disabled");
            return Err(ExecPolicyUpdateError::FeatureDisabled);
        }

        crate::exec_policy::append_execpolicy_amendment_and_update(
            &codex_home,
            &current_policy,
            &amendment.command,
        )
        .await?;

        Ok(())
    }

    /// Emit an exec approval request event and await the user's decision.
    ///
    /// The request is keyed by `sub_id`/`call_id` so matching responses are delivered
    /// to the correct in-flight turn. If the task is aborted, this returns the
    /// default `ReviewDecision` (`Denied`).
    #[allow(clippy::too_many_arguments)]
    pub async fn request_command_approval(
        &self,
        turn_context: &TurnContext,
        call_id: String,
        command: Vec<String>,
        cwd: PathBuf,
        reason: Option<String>,
        risk: Option<SandboxCommandAssessment>,
        proposed_execpolicy_amendment: Option<ExecPolicyAmendment>,
    ) -> ReviewDecision {
        let sub_id = turn_context.sub_id.clone();
        // Add the tx_approve callback to the map before sending the request.
        let (tx_approve, rx_approve) = oneshot::channel();
        let event_id = sub_id.clone();
        let prev_entry = {
            let mut active = self.active_turn.lock().await;
            match active.as_mut() {
                Some(at) => {
                    let mut ts = at.turn_state.lock().await;
                    ts.insert_pending_approval(sub_id, tx_approve)
                }
                None => None,
            }
        };
        if prev_entry.is_some() {
            warn!("Overwriting existing pending approval for sub_id: {event_id}");
        }

        let parsed_cmd = parse_command(&command);
        let event = EventMsg::ExecApprovalRequest(ExecApprovalRequestEvent {
            call_id,
            turn_id: turn_context.sub_id.clone(),
            command,
            cwd,
            reason,
            risk,
            proposed_execpolicy_amendment,
            parsed_cmd,
        });
        self.send_event(turn_context, event).await;
        rx_approve.await.unwrap_or_default()
    }

    pub async fn request_patch_approval(
        &self,
        turn_context: &TurnContext,
        call_id: String,
        changes: HashMap<PathBuf, FileChange>,
        reason: Option<String>,
        grant_root: Option<PathBuf>,
    ) -> oneshot::Receiver<ReviewDecision> {
        let sub_id = turn_context.sub_id.clone();
        // Add the tx_approve callback to the map before sending the request.
        let (tx_approve, rx_approve) = oneshot::channel();
        let event_id = sub_id.clone();
        let prev_entry = {
            let mut active = self.active_turn.lock().await;
            match active.as_mut() {
                Some(at) => {
                    let mut ts = at.turn_state.lock().await;
                    ts.insert_pending_approval(sub_id, tx_approve)
                }
                None => None,
            }
        };
        if prev_entry.is_some() {
            warn!("Overwriting existing pending approval for sub_id: {event_id}");
        }

        let event = EventMsg::ApplyPatchApprovalRequest(ApplyPatchApprovalRequestEvent {
            call_id,
            turn_id: turn_context.sub_id.clone(),
            changes,
            reason,
            grant_root,
        });
        self.send_event(turn_context, event).await;
        rx_approve
    }

    pub async fn notify_approval(&self, sub_id: &str, decision: ReviewDecision) {
        let entry = {
            let mut active = self.active_turn.lock().await;
            match active.as_mut() {
                Some(at) => {
                    let mut ts = at.turn_state.lock().await;
                    ts.remove_pending_approval(sub_id)
                }
                None => None,
            }
        };
        match entry {
            Some(tx_approve) => {
                tx_approve.send(decision).ok();
            }
            None => {
                warn!("No pending approval found for sub_id: {sub_id}");
            }
        }
    }

    pub async fn resolve_elicitation(
        &self,
        server_name: String,
        id: RequestId,
        response: ElicitationResponse,
    ) -> anyhow::Result<()> {
        self.services
            .mcp_connection_manager
            .read()
            .await
            .resolve_elicitation(server_name, id, response)
            .await
    }

    /// Records input items: always append to conversation history and
    /// persist these response items to rollout.
    pub(crate) async fn record_conversation_items(
        &self,
        turn_context: &TurnContext,
        items: &[ResponseItem],
    ) {
        self.record_into_history(items, turn_context).await;
        self.persist_rollout_response_items(items).await;
        self.send_raw_response_items(turn_context, items).await;
    }

    fn reconstruct_history_from_rollout(
        &self,
        turn_context: &TurnContext,
        rollout_items: &[RolloutItem],
    ) -> Vec<ResponseItem> {
        let mut history = ContextManager::new();
        for item in rollout_items {
            match item {
                RolloutItem::ResponseItem(response_item) => {
                    history.record_items(
                        std::iter::once(response_item),
                        turn_context.truncation_policy,
                    );
                }
                RolloutItem::Compacted(compacted) => {
                    let snapshot = history.get_history();
                    // TODO(jif) clean
                    if let Some(replacement) = &compacted.replacement_history {
                        history.replace(replacement.clone());
                    } else {
                        let user_messages = collect_user_messages(&snapshot);
                        let rebuilt = compact::build_compacted_history(
                            self.build_initial_context(turn_context),
                            &user_messages,
                            &compacted.message,
                        );
                        history.replace(rebuilt);
                    }
                }
                _ => {}
            }
        }
        history.get_history()
    }

    /// Append ResponseItems to the in-memory conversation history only.
    pub(crate) async fn record_into_history(
        &self,
        items: &[ResponseItem],
        turn_context: &TurnContext,
    ) {
        let mut state = self.state.lock().await;
        state.record_items(items.iter(), turn_context.truncation_policy);
    }

    pub(crate) async fn record_model_warning(&self, message: impl Into<String>, ctx: &TurnContext) {
        if !self.enabled(Feature::ModelWarnings) {
            return;
        }

        let item = ResponseItem::Message {
            id: None,
            role: "user".to_string(),
            content: vec![ContentItem::InputText {
                text: format!("Warning: {}", message.into()),
            }],
        };

        self.record_conversation_items(ctx, &[item]).await;
    }

    pub(crate) async fn replace_history(&self, items: Vec<ResponseItem>) {
        let mut state = self.state.lock().await;
        state.replace_history(items);
    }

    async fn persist_rollout_response_items(&self, items: &[ResponseItem]) {
        let rollout_items: Vec<RolloutItem> = items
            .iter()
            .cloned()
            .map(RolloutItem::ResponseItem)
            .collect();
        self.persist_rollout_items(&rollout_items).await;
    }

    pub fn enabled(&self, feature: Feature) -> bool {
        self.features.enabled(feature)
    }

    pub(crate) fn features(&self) -> Features {
        self.features.clone()
    }

    async fn send_raw_response_items(&self, turn_context: &TurnContext, items: &[ResponseItem]) {
        for item in items {
            self.send_event(
                turn_context,
                EventMsg::RawResponseItem(RawResponseItemEvent { item: item.clone() }),
            )
            .await;
        }
    }

    pub(crate) fn build_initial_context(&self, turn_context: &TurnContext) -> Vec<ResponseItem> {
        let mut items = Vec::<ResponseItem>::with_capacity(3);
        if let Some(developer_instructions) = turn_context.developer_instructions.as_deref() {
            items.push(DeveloperInstructions::new(developer_instructions.to_string()).into());
        }
        if let Some(user_instructions) = turn_context.user_instructions.as_deref() {
            items.push(
                UserInstructions {
                    text: user_instructions.to_string(),
                    directory: turn_context.cwd.to_string_lossy().into_owned(),
                }
                .into(),
            );
        }
        items.push(ResponseItem::from(EnvironmentContext::new(
            Some(turn_context.cwd.clone()),
            Some(turn_context.approval_policy),
            Some(turn_context.sandbox_policy.clone()),
            self.user_shell().clone(),
        )));
        items
    }

    pub(crate) async fn persist_rollout_items(&self, items: &[RolloutItem]) {
        let recorder = {
            let guard = self.services.rollout.lock().await;
            guard.clone()
        };
        if let Some(rec) = recorder
            && let Err(e) = rec.record_items(items).await
        {
            error!("failed to record rollout items: {e:#}");
        }
    }

    pub(crate) async fn clone_history(&self) -> ContextManager {
        let state = self.state.lock().await;
        state.clone_history()
    }

    pub(crate) async fn update_token_usage_info(
        &self,
        turn_context: &TurnContext,
        token_usage: Option<&TokenUsage>,
    ) {
        {
            let mut state = self.state.lock().await;
            if let Some(token_usage) = token_usage {
                state.update_token_info_from_usage(
                    token_usage,
                    turn_context.client.get_model_context_window(),
                );
            }
        }
        self.send_token_count_event(turn_context).await;
    }

    pub(crate) async fn recompute_token_usage(&self, turn_context: &TurnContext) {
        let Some(estimated_total_tokens) = self
            .clone_history()
            .await
            .estimate_token_count(turn_context)
        else {
            return;
        };
        {
            let mut state = self.state.lock().await;
            let mut info = state.token_info().unwrap_or(TokenUsageInfo {
                total_token_usage: TokenUsage::default(),
                last_token_usage: TokenUsage::default(),
                model_context_window: None,
            });

            info.last_token_usage = TokenUsage {
                input_tokens: 0,
                cached_input_tokens: 0,
                output_tokens: 0,
                reasoning_output_tokens: 0,
                total_tokens: estimated_total_tokens.max(0),
            };

            if info.model_context_window.is_none() {
                info.model_context_window = turn_context.client.get_model_context_window();
            }

            state.set_token_info(Some(info));
        }
        self.send_token_count_event(turn_context).await;
    }

    pub(crate) async fn update_rate_limits(
        &self,
        turn_context: &TurnContext,
        new_rate_limits: RateLimitSnapshot,
    ) {
        {
            let mut state = self.state.lock().await;
            state.set_rate_limits(new_rate_limits);
        }
        self.send_token_count_event(turn_context).await;
    }

    async fn send_token_count_event(&self, turn_context: &TurnContext) {
        let (info, rate_limits) = {
            let state = self.state.lock().await;
            state.token_info_and_rate_limits()
        };
        let event = EventMsg::TokenCount(TokenCountEvent { info, rate_limits });
        self.send_event(turn_context, event).await;
    }

    pub(crate) async fn set_total_tokens_full(&self, turn_context: &TurnContext) {
        let context_window = turn_context.client.get_model_context_window();
        if let Some(context_window) = context_window {
            {
                let mut state = self.state.lock().await;
                state.set_token_usage_full(context_window);
            }
            self.send_token_count_event(turn_context).await;
        }
    }

<<<<<<< HEAD
    pub(crate) async fn set_last_response_id(
        &self,
        _turn_context: &TurnContext,
        response_id: String,
    ) {
        let mut state = self.state.lock().await;
        state.set_last_response_id(response_id);
    }

    /// Record a user input item to conversation history and also persist a
    /// corresponding UserMessage EventMsg to rollout.
    async fn record_input_and_rollout_usermsg(
=======
    pub(crate) async fn record_response_item_and_emit_turn_item(
>>>>>>> b8eab7ce
        &self,
        turn_context: &TurnContext,
        response_item: ResponseItem,
    ) {
        // Add to conversation history and persist response item to rollout.
        self.record_conversation_items(turn_context, std::slice::from_ref(&response_item))
            .await;

        // Derive a turn item and emit lifecycle events if applicable.
        if let Some(item) = parse_turn_item(&response_item) {
            self.emit_turn_item_started(turn_context, &item).await;
            self.emit_turn_item_completed(turn_context, item).await;
        }
    }

    pub(crate) async fn notify_background_event(
        &self,
        turn_context: &TurnContext,
        message: impl Into<String>,
    ) {
        let event = EventMsg::BackgroundEvent(BackgroundEventEvent {
            message: message.into(),
        });
        self.send_event(turn_context, event).await;
    }

    pub(crate) async fn notify_stream_error(
        &self,
        turn_context: &TurnContext,
        message: impl Into<String>,
        codex_error: CodexErr,
    ) {
        let codex_error_info = CodexErrorInfo::ResponseStreamDisconnected {
            http_status_code: codex_error.http_status_code_value(),
        };
        let event = EventMsg::StreamError(StreamErrorEvent {
            message: message.into(),
            codex_error_info: Some(codex_error_info),
        });
        self.send_event(turn_context, event).await;
    }

    async fn maybe_start_ghost_snapshot(
        self: &Arc<Self>,
        turn_context: Arc<TurnContext>,
        cancellation_token: CancellationToken,
    ) {
        if !self.enabled(Feature::GhostCommit) {
            return;
        }
        let token = match turn_context.tool_call_gate.subscribe().await {
            Ok(token) => token,
            Err(err) => {
                warn!("failed to subscribe to ghost snapshot readiness: {err}");
                return;
            }
        };

        info!("spawning ghost snapshot task");
        let task = GhostSnapshotTask::new(token);
        Arc::new(task)
            .run(
                Arc::new(SessionTaskContext::new(self.clone())),
                turn_context.clone(),
                Vec::new(),
                cancellation_token,
            )
            .await;
    }

    /// Returns the input if there was no task running to inject into
    pub async fn inject_input(&self, input: Vec<UserInput>) -> Result<(), Vec<UserInput>> {
        let mut active = self.active_turn.lock().await;
        match active.as_mut() {
            Some(at) => {
                let mut ts = at.turn_state.lock().await;
                ts.push_pending_input(input.into());
                Ok(())
            }
            None => Err(input),
        }
    }

    pub async fn get_pending_input(&self) -> Vec<ResponseInputItem> {
        let mut active = self.active_turn.lock().await;
        match active.as_mut() {
            Some(at) => {
                let mut ts = at.turn_state.lock().await;
                ts.take_pending_input()
            }
            None => Vec::with_capacity(0),
        }
    }

    pub async fn list_resources(
        &self,
        server: &str,
        params: Option<ListResourcesRequestParams>,
    ) -> anyhow::Result<ListResourcesResult> {
        self.services
            .mcp_connection_manager
            .read()
            .await
            .list_resources(server, params)
            .await
    }

    pub async fn list_resource_templates(
        &self,
        server: &str,
        params: Option<ListResourceTemplatesRequestParams>,
    ) -> anyhow::Result<ListResourceTemplatesResult> {
        self.services
            .mcp_connection_manager
            .read()
            .await
            .list_resource_templates(server, params)
            .await
    }

    pub async fn read_resource(
        &self,
        server: &str,
        params: ReadResourceRequestParams,
    ) -> anyhow::Result<ReadResourceResult> {
        self.services
            .mcp_connection_manager
            .read()
            .await
            .read_resource(server, params)
            .await
    }

    pub async fn call_tool(
        &self,
        server: &str,
        tool: &str,
        arguments: Option<serde_json::Value>,
    ) -> anyhow::Result<CallToolResult> {
        self.services
            .mcp_connection_manager
            .read()
            .await
            .call_tool(server, tool, arguments)
            .await
    }

    pub(crate) async fn parse_mcp_tool_name(&self, tool_name: &str) -> Option<(String, String)> {
        self.services
            .mcp_connection_manager
            .read()
            .await
            .parse_tool_name(tool_name)
            .await
    }

    pub async fn interrupt_task(self: &Arc<Self>) {
        info!("interrupt received: abort current task, if any");
        let has_active_turn = { self.active_turn.lock().await.is_some() };
        if has_active_turn {
            self.abort_all_tasks(TurnAbortReason::Interrupted).await;
        } else {
            self.cancel_mcp_startup().await;
        }
    }

    pub(crate) fn notifier(&self) -> &UserNotifier {
        &self.services.notifier
    }

    pub(crate) fn user_shell(&self) -> &shell::Shell {
        &self.services.user_shell
    }

    fn show_raw_agent_reasoning(&self) -> bool {
        self.services.show_raw_agent_reasoning
    }

    async fn cancel_mcp_startup(&self) {
        self.services.mcp_startup_cancellation_token.cancel();
    }
}

async fn submission_loop(sess: Arc<Session>, config: Arc<Config>, rx_sub: Receiver<Submission>) {
    // Seed with context in case there is an OverrideTurnContext first.
    let mut previous_context: Option<Arc<TurnContext>> =
        Some(sess.new_turn(SessionSettingsUpdate::default()).await);

    // To break out of this loop, send Op::Shutdown.
    while let Ok(sub) = rx_sub.recv().await {
        debug!(?sub, "Submission");
        match sub.op.clone() {
            Op::Interrupt => {
                handlers::interrupt(&sess).await;
            }
            Op::OverrideTurnContext {
                cwd,
                approval_policy,
                sandbox_policy,
                model,
                effort,
                summary,
            } => {
                handlers::override_turn_context(
                    &sess,
                    SessionSettingsUpdate {
                        cwd,
                        approval_policy,
                        sandbox_policy,
                        model,
                        reasoning_effort: effort,
                        reasoning_summary: summary,
                        ..Default::default()
                    },
                )
                .await;
            }
            Op::UserInput { .. } | Op::UserTurn { .. } => {
                handlers::user_input_or_turn(&sess, sub.id.clone(), sub.op, &mut previous_context)
                    .await;
            }
            Op::ExecApproval { id, decision } => {
                handlers::exec_approval(&sess, id, decision).await;
            }
            Op::PatchApproval { id, decision } => {
                handlers::patch_approval(&sess, id, decision).await;
            }
            Op::AddToHistory { text } => {
                handlers::add_to_history(&sess, &config, text).await;
            }
            Op::GetHistoryEntryRequest { offset, log_id } => {
                handlers::get_history_entry_request(&sess, &config, sub.id.clone(), offset, log_id)
                    .await;
            }
            Op::ListMcpTools => {
                handlers::list_mcp_tools(&sess, &config, sub.id.clone()).await;
            }
            Op::ListCustomPrompts => {
                handlers::list_custom_prompts(&sess, sub.id.clone()).await;
            }
            Op::Undo => {
                handlers::undo(&sess, sub.id.clone()).await;
            }
            Op::Compact => {
                handlers::compact(&sess, sub.id.clone()).await;
            }
            Op::RunUserShellCommand { command } => {
                handlers::run_user_shell_command(
                    &sess,
                    sub.id.clone(),
                    command,
                    &mut previous_context,
                )
                .await;
            }
            Op::ResolveElicitation {
                server_name,
                request_id,
                decision,
            } => {
                handlers::resolve_elicitation(&sess, server_name, request_id, decision).await;
            }
            Op::Shutdown => {
                if handlers::shutdown(&sess, sub.id.clone()).await {
                    break;
                }
            }
            Op::Review { review_request } => {
                handlers::review(&sess, &config, sub.id.clone(), review_request).await;
            }
            Op::ManageHistory { action } => {
                handlers::manage_history(&sess, sub.id.clone(), action).await;
            }
            _ => {} // Ignore unknown ops; enum is non_exhaustive to allow extensions.
        }
    }
    debug!("Agent loop exited");
}

/// Operation handlers
mod handlers {
    use crate::codex::Session;
    use crate::codex::SessionSettingsUpdate;
    use crate::codex::TurnContext;

    use crate::codex::spawn_review_thread;
    use crate::config::Config;
    use crate::mcp::auth::compute_auth_statuses;
<<<<<<< HEAD
    use crate::protocol::CompactedItem;
=======
    use crate::mcp::collect_mcp_snapshot_from_manager;
    use crate::review_prompts::resolve_review_request;
>>>>>>> b8eab7ce
    use crate::tasks::CompactTask;
    use crate::tasks::RegularTask;
    use crate::tasks::UndoTask;
    use crate::tasks::UserShellCommandTask;
    use codex_git::restore_ghost_commit;
    use codex_protocol::custom_prompts::CustomPrompt;
    use codex_protocol::models::ResponseItem;
    use codex_protocol::protocol::CodexErrorInfo;
    use codex_protocol::protocol::ErrorEvent;
    use codex_protocol::protocol::Event;
    use codex_protocol::protocol::EventMsg;
    use codex_protocol::protocol::HistoryAction;
    use codex_protocol::protocol::ListCustomPromptsResponseEvent;
    use codex_protocol::protocol::Op;
    use codex_protocol::protocol::ReviewDecision;
    use codex_protocol::protocol::ReviewRequest;
    use codex_protocol::protocol::RolloutItem;
    use codex_protocol::protocol::TurnAbortReason;
    use codex_protocol::protocol::WarningEvent;

    use codex_protocol::user_input::UserInput;
    use codex_rmcp_client::ElicitationAction;
    use codex_rmcp_client::ElicitationResponse;
    use mcp_types::RequestId;
    use std::sync::Arc;
    use tokio::task::block_in_place;
    use tracing::info;
    use tracing::warn;

    pub async fn interrupt(sess: &Arc<Session>) {
        sess.interrupt_task().await;
    }

    pub async fn override_turn_context(sess: &Session, updates: SessionSettingsUpdate) {
        sess.update_settings(updates).await;
    }

    pub async fn user_input_or_turn(
        sess: &Arc<Session>,
        sub_id: String,
        op: Op,
        previous_context: &mut Option<Arc<TurnContext>>,
    ) {
        let (items, updates) = match op {
            Op::UserTurn {
                cwd,
                approval_policy,
                sandbox_policy,
                model,
                effort,
                summary,
                final_output_json_schema,
                items,
            } => (
                items,
                SessionSettingsUpdate {
                    cwd: Some(cwd),
                    approval_policy: Some(approval_policy),
                    sandbox_policy: Some(sandbox_policy),
                    model: Some(model),
                    reasoning_effort: Some(effort),
                    reasoning_summary: Some(summary),
                    final_output_json_schema: Some(final_output_json_schema),
                },
            ),
            Op::UserInput { items } => (items, SessionSettingsUpdate::default()),
            _ => unreachable!(),
        };

        let current_context = sess.new_turn_with_sub_id(sub_id, updates).await;
        current_context
            .client
            .get_otel_event_manager()
            .user_prompt(&items);

        // Attempt to inject input into current task
        if let Err(items) = sess.inject_input(items).await {
            if let Some(env_item) =
                sess.build_environment_update_item(previous_context.as_ref(), &current_context)
            {
                sess.record_conversation_items(&current_context, std::slice::from_ref(&env_item))
                    .await;
            }

            sess.spawn_task(Arc::clone(&current_context), items, RegularTask)
                .await;
            *previous_context = Some(current_context);
        }
    }

    pub async fn run_user_shell_command(
        sess: &Arc<Session>,
        sub_id: String,
        command: String,
        previous_context: &mut Option<Arc<TurnContext>>,
    ) {
        let turn_context = sess
            .new_turn_with_sub_id(sub_id, SessionSettingsUpdate::default())
            .await;
        sess.spawn_task(
            Arc::clone(&turn_context),
            Vec::new(),
            UserShellCommandTask::new(command),
        )
        .await;
        *previous_context = Some(turn_context);
    }

    pub async fn resolve_elicitation(
        sess: &Arc<Session>,
        server_name: String,
        request_id: RequestId,
        decision: codex_protocol::approvals::ElicitationAction,
    ) {
        let action = match decision {
            codex_protocol::approvals::ElicitationAction::Accept => ElicitationAction::Accept,
            codex_protocol::approvals::ElicitationAction::Decline => ElicitationAction::Decline,
            codex_protocol::approvals::ElicitationAction::Cancel => ElicitationAction::Cancel,
        };
        let response = ElicitationResponse {
            action,
            content: None,
        };
        if let Err(err) = sess
            .resolve_elicitation(server_name, request_id, response)
            .await
        {
            warn!(
                error = %err,
                "failed to resolve elicitation request in session"
            );
        }
    }

    /// Propagate a user's exec approval decision to the session.
    /// Also optionally applies an execpolicy amendment.
    pub async fn exec_approval(sess: &Arc<Session>, id: String, decision: ReviewDecision) {
        if let ReviewDecision::ApprovedExecpolicyAmendment {
            proposed_execpolicy_amendment,
        } = &decision
            && let Err(err) = sess
                .persist_execpolicy_amendment(proposed_execpolicy_amendment)
                .await
        {
            let message = format!("Failed to apply execpolicy amendment: {err}");
            tracing::warn!("{message}");
            let warning = EventMsg::Warning(WarningEvent { message });
            sess.send_event_raw(Event {
                id: id.clone(),
                msg: warning,
            })
            .await;
        }
        match decision {
            ReviewDecision::Abort => {
                sess.interrupt_task().await;
            }
            other => sess.notify_approval(&id, other).await,
        }
    }

    pub async fn patch_approval(sess: &Arc<Session>, id: String, decision: ReviewDecision) {
        match decision {
            ReviewDecision::Abort => {
                sess.interrupt_task().await;
            }
            other => sess.notify_approval(&id, other).await,
        }
    }

    pub async fn add_to_history(sess: &Arc<Session>, config: &Arc<Config>, text: String) {
        let id = sess.conversation_id;
        let config = Arc::clone(config);
        tokio::spawn(async move {
            if let Err(e) = crate::message_history::append_entry(&text, &id, &config).await {
                warn!("failed to append to message history: {e}");
            }
        });
    }

    pub async fn get_history_entry_request(
        sess: &Arc<Session>,
        config: &Arc<Config>,
        sub_id: String,
        offset: usize,
        log_id: u64,
    ) {
        let config = Arc::clone(config);
        let sess_clone = Arc::clone(sess);

        tokio::spawn(async move {
            // Run lookup in blocking thread because it does file IO + locking.
            let entry_opt = tokio::task::spawn_blocking(move || {
                crate::message_history::lookup(log_id, offset, &config)
            })
            .await
            .unwrap_or(None);

            let event = Event {
                id: sub_id,
                msg: EventMsg::GetHistoryEntryResponse(
                    crate::protocol::GetHistoryEntryResponseEvent {
                        offset,
                        log_id,
                        entry: entry_opt.map(|e| codex_protocol::message_history::HistoryEntry {
                            conversation_id: e.session_id,
                            ts: e.ts,
                            text: e.text,
                        }),
                    },
                ),
            };

            sess_clone.send_event_raw(event).await;
        });
    }

    pub async fn list_mcp_tools(sess: &Session, config: &Arc<Config>, sub_id: String) {
        let mcp_connection_manager = sess.services.mcp_connection_manager.read().await;
        let snapshot = collect_mcp_snapshot_from_manager(
            &mcp_connection_manager,
            compute_auth_statuses(
                config.mcp_servers.iter(),
                config.mcp_oauth_credentials_store_mode,
            )
            .await,
        )
        .await;
        let event = Event {
            id: sub_id,
            msg: EventMsg::McpListToolsResponse(snapshot),
        };
        sess.send_event_raw(event).await;
    }

    pub async fn list_custom_prompts(sess: &Session, sub_id: String) {
        let custom_prompts: Vec<CustomPrompt> =
            if let Some(dir) = crate::custom_prompts::default_prompts_dir() {
                crate::custom_prompts::discover_prompts_in(&dir).await
            } else {
                Vec::new()
            };

        let event = Event {
            id: sub_id,
            msg: EventMsg::ListCustomPromptsResponse(ListCustomPromptsResponseEvent {
                custom_prompts,
            }),
        };
        sess.send_event_raw(event).await;
    }

    pub async fn undo(sess: &Arc<Session>, sub_id: String) {
        let turn_context = sess
            .new_turn_with_sub_id(sub_id, SessionSettingsUpdate::default())
            .await;
        sess.spawn_task(turn_context, Vec::new(), UndoTask::new())
            .await;
    }

    pub async fn compact(sess: &Arc<Session>, sub_id: String) {
        let turn_context = sess
            .new_turn_with_sub_id(sub_id, SessionSettingsUpdate::default())
            .await;

        sess.spawn_task(
            Arc::clone(&turn_context),
            vec![UserInput::Text {
                text: turn_context.compact_prompt().to_string(),
            }],
            CompactTask { range: None },
        )
        .await;
    }

    pub async fn shutdown(sess: &Arc<Session>, sub_id: String) -> bool {
        sess.abort_all_tasks(TurnAbortReason::Interrupted).await;
        sess.services
            .unified_exec_manager
            .terminate_all_sessions()
            .await;
        info!("Shutting down Codex instance");

        // Gracefully flush and shutdown rollout recorder on session end so tests
        // that inspect the rollout file do not race with the background writer.
        let recorder_opt = {
            let mut guard = sess.services.rollout.lock().await;
            guard.take()
        };
        if let Some(rec) = recorder_opt
            && let Err(e) = rec.shutdown().await
        {
            warn!("failed to shutdown rollout recorder: {e}");
            let event = Event {
                id: sub_id.clone(),
                msg: EventMsg::Error(ErrorEvent {
                    message: "Failed to shutdown rollout recorder".to_string(),
                    codex_error_info: Some(CodexErrorInfo::Other),
                }),
            };
            sess.send_event_raw(event).await;
        }

        let event = Event {
            id: sub_id,
            msg: EventMsg::ShutdownComplete,
        };
        sess.send_event_raw(event).await;
        true
    }

    pub async fn review(
        sess: &Arc<Session>,
        config: &Arc<Config>,
        sub_id: String,
        review_request: ReviewRequest,
    ) {
        let turn_context = sess
            .new_turn_with_sub_id(sub_id.clone(), SessionSettingsUpdate::default())
            .await;
        match resolve_review_request(review_request, config.cwd.as_path()) {
            Ok(resolved) => {
                spawn_review_thread(
                    Arc::clone(sess),
                    Arc::clone(config),
                    turn_context.clone(),
                    sub_id,
                    resolved,
                )
                .await;
            }
            Err(err) => {
                let event = Event {
                    id: sub_id,
                    msg: EventMsg::Error(ErrorEvent {
                        message: err.to_string(),
                        codex_error_info: Some(CodexErrorInfo::Other),
                    }),
                };
                sess.send_event(&turn_context, event.msg).await;
            }
        }
    }

    pub async fn manage_history(sess: &Arc<Session>, sub_id: String, action: HistoryAction) {
        let (content, replacement_history) = match action {
            HistoryAction::Compact { start, end } => {
                let turn_context = sess
                    .new_turn_with_sub_id(sub_id, SessionSettingsUpdate::default())
                    .await;

                sess.spawn_task(
                    Arc::clone(&turn_context),
                    vec![UserInput::Text {
                        text: turn_context.compact_prompt().to_string(),
                    }],
                    CompactTask {
                        range: Some((start, end)),
                    },
                )
                .await;
                return;
            }
            HistoryAction::Undo { start } => history_undo(sess, start).await,
            other => {
                let mut state = sess.state.lock().await;
                let output = state.history.handle_history_action(other);
                let replacement_history = if output.history_changed {
                    Some(state.history.get_history())
                } else {
                    None
                };
                (output.content, replacement_history)
            }
        };

        if let Some(history) = replacement_history {
            sess.persist_rollout_items(&[RolloutItem::Compacted(CompactedItem {
                message: "History edited via /hist command".to_string(),
                replacement_history: Some(history),
            })])
            .await;
        }

        let event = Event {
            id: sub_id,
            msg: EventMsg::HistoryView(codex_protocol::protocol::HistoryViewEvent { content }),
        };
        sess.send_event_raw(event).await;
    }

    async fn history_undo(
        sess: &Arc<Session>,
        start: Option<usize>,
    ) -> (String, Option<Vec<ResponseItem>>) {
        let mut state = sess.state.lock().await;
        let history = state.history.get_history();
        if history.is_empty() {
            return ("History is empty; nothing to undo.".to_string(), None);
        }

        let len = history.len();
        let start_index = start.unwrap_or(len);
        if start_index == 0 || start_index > len {
            return (format!("Invalid index: {start_index}"), None);
        }

        let items_to_remove: Vec<ResponseItem> = history[(start_index - 1)..].to_vec();
        if items_to_remove.is_empty() {
            return ("Nothing to undo.".to_string(), None);
        }

        let end_index = start_index + items_to_remove.len() - 1;
        let repo_root = state.session_configuration.cwd.clone();
        let mut restored_snapshots = Vec::new();

        for item in items_to_remove.iter().rev() {
            if let ResponseItem::GhostSnapshot { ghost_commit } = item {
                let snapshot = ghost_commit.clone();
                let commit_id = snapshot.id().to_string();
                let short_id: String = commit_id.chars().take(7).collect();
                let repo = repo_root.clone();
                match block_in_place(move || restore_ghost_commit(repo.as_path(), &snapshot)) {
                    Ok(()) => {
                        restored_snapshots.push(short_id);
                    }
                    Err(err) => {
                        return (
                            format!("Failed to restore snapshot {commit_id}: {err}"),
                            None,
                        );
                    }
                }
            }
        }

        let delete_action = HistoryAction::DeleteRange {
            start: start_index,
            end: end_index,
        };
        let delete_output = state.history.handle_history_action(delete_action);
        if !delete_output.history_changed {
            return (delete_output.content, None);
        }
        let replacement_history = state.history.get_history();

        let mut content = if start_index == end_index {
            format!("Undid item #{start_index}.")
        } else {
            format!("Undid items #{start_index} to #{end_index}.")
        };
        if !restored_snapshots.is_empty() {
            content.push(' ');
            let joined = restored_snapshots.join(", ");
            content.push_str(&format!(
                "Restored {} snapshot(s): {joined}.",
                restored_snapshots.len()
            ));
        }

        (content, Some(replacement_history))
    }
}

/// Spawn a review thread using the given prompt.
async fn spawn_review_thread(
    sess: Arc<Session>,
    config: Arc<Config>,
    parent_turn_context: Arc<TurnContext>,
    sub_id: String,
    resolved: crate::review_prompts::ResolvedReviewRequest,
) {
    let model = config.review_model.clone();
    let review_model_family = sess
        .services
        .models_manager
        .construct_model_family(&model, &config);
    // For reviews, disable web_search and view_image regardless of global settings.
    let mut review_features = sess.features.clone();
    review_features
        .disable(crate::features::Feature::WebSearchRequest)
        .disable(crate::features::Feature::ViewImageTool);
    let tools_config = ToolsConfig::new(&ToolsConfigParams {
        model_family: &review_model_family,
        features: &review_features,
    });

    let base_instructions = REVIEW_PROMPT.to_string();
    let review_prompt = resolved.prompt.clone();
    let provider = parent_turn_context.client.get_provider();
    let auth_manager = parent_turn_context.client.get_auth_manager();
    let model_family = review_model_family.clone();

    // Build per‑turn client with the requested model/family.
    let mut per_turn_config = (*config).clone();
    per_turn_config.model = model.clone();
    per_turn_config.model_reasoning_effort = Some(ReasoningEffortConfig::Low);
    per_turn_config.model_reasoning_summary = ReasoningSummaryConfig::Detailed;
    per_turn_config.features = review_features.clone();
    if let Some(model_info) = get_model_info(&model_family) {
        per_turn_config.model_context_window = Some(model_info.context_window);
    }

    let otel_event_manager = parent_turn_context
        .client
        .get_otel_event_manager()
        .with_model(
            per_turn_config.model.as_str(),
            review_model_family.slug.as_str(),
        );

    let per_turn_config = Arc::new(per_turn_config);
    let client = ModelClient::new(
        per_turn_config.clone(),
        auth_manager,
        model_family.clone(),
        otel_event_manager,
        provider,
        per_turn_config.model_reasoning_effort,
        per_turn_config.model_reasoning_summary,
        sess.conversation_id,
        parent_turn_context.client.get_session_source(),
    );

    let review_turn_context = TurnContext {
        sub_id: sub_id.to_string(),
        client,
        tools_config,
        developer_instructions: None,
        user_instructions: None,
        base_instructions: Some(base_instructions.clone()),
        compact_prompt: parent_turn_context.compact_prompt.clone(),
        approval_policy: parent_turn_context.approval_policy,
        sandbox_policy: parent_turn_context.sandbox_policy.clone(),
        shell_environment_policy: parent_turn_context.shell_environment_policy.clone(),
        cwd: parent_turn_context.cwd.clone(),
        final_output_json_schema: None,
        codex_linux_sandbox_exe: parent_turn_context.codex_linux_sandbox_exe.clone(),
        tool_call_gate: Arc::new(ReadinessFlag::new()),
        exec_policy: parent_turn_context.exec_policy.clone(),
        truncation_policy: TruncationPolicy::new(&per_turn_config, model_family.truncation_policy),
    };

    // Seed the child task with the review prompt as the initial user message.
    let input: Vec<UserInput> = vec![UserInput::Text {
        text: review_prompt,
    }];
    let tc = Arc::new(review_turn_context);
    sess.spawn_task(tc.clone(), input, ReviewTask::new()).await;

    // Announce entering review mode so UIs can switch modes.
    let review_request = ReviewRequest {
        target: resolved.target,
        user_facing_hint: Some(resolved.user_facing_hint),
    };
    sess.send_event(&tc, EventMsg::EnteredReviewMode(review_request))
        .await;
}

/// Takes a user message as input and runs a loop where, at each turn, the model
/// replies with either:
///
/// - requested function calls
/// - an assistant message
///
/// While it is possible for the model to return multiple of these items in a
/// single turn, in practice, we generally one item per turn:
///
/// - If the model requests a function call, we execute it and send the output
///   back to the model in the next turn.
/// - If the model sends only an assistant message, we record it in the
///   conversation history and consider the task complete.
///
pub(crate) async fn run_task(
    sess: Arc<Session>,
    turn_context: Arc<TurnContext>,
    input: Vec<UserInput>,
    cancellation_token: CancellationToken,
) -> Option<String> {
    if input.is_empty() {
        return None;
    }
    let event = EventMsg::TaskStarted(TaskStartedEvent {
        model_context_window: turn_context.client.get_model_context_window(),
    });
    sess.send_event(&turn_context, event).await;

    let initial_input_for_turn: ResponseInputItem = ResponseInputItem::from(input);
    let response_item: ResponseItem = initial_input_for_turn.clone().into();
    sess.record_response_item_and_emit_turn_item(turn_context.as_ref(), response_item)
        .await;

    sess.maybe_start_ghost_snapshot(Arc::clone(&turn_context), cancellation_token.child_token())
        .await;
    let mut last_agent_message: Option<String> = None;
    // Although from the perspective of codex.rs, TurnDiffTracker has the lifecycle of a Task which contains
    // many turns, from the perspective of the user, it is a single turn.
    let turn_diff_tracker = Arc::new(tokio::sync::Mutex::new(TurnDiffTracker::new()));

    loop {
        // Note that pending_input would be something like a message the user
        // submitted through the UI while the model was running. Though the UI
        // may support this, the model might not.
        let pending_input = sess
            .get_pending_input()
            .await
            .into_iter()
            .map(ResponseItem::from)
            .collect::<Vec<ResponseItem>>();

        // Construct the input that we will send to the model.
        let turn_input: Vec<ResponseItem> = {
            sess.record_conversation_items(&turn_context, &pending_input)
                .await;
            sess.clone_history().await.get_history_for_prompt()
        };

        let turn_input_messages = turn_input
            .iter()
            .filter_map(|item| match parse_turn_item(item) {
                Some(TurnItem::UserMessage(user_message)) => Some(user_message),
                _ => None,
            })
            .map(|user_message| user_message.message())
            .collect::<Vec<String>>();
        match run_turn(
            Arc::clone(&sess),
            Arc::clone(&turn_context),
            Arc::clone(&turn_diff_tracker),
            turn_input,
            cancellation_token.child_token(),
        )
        .await
        {
            Ok(turn_output) => {
                let TurnRunResult {
                    needs_follow_up,
                    last_agent_message: turn_last_agent_message,
                } = turn_output;
                let limit = turn_context
                    .client
                    .get_auto_compact_token_limit()
                    .unwrap_or(i64::MAX);
                let total_usage_tokens = sess.get_total_token_usage().await;
                let token_limit_reached = total_usage_tokens >= limit;

                // as long as compaction works well in getting us way below the token limit, we shouldn't worry about being in an infinite loop.
                if token_limit_reached {
                    if should_use_remote_compact_task(&sess) {
                        run_inline_remote_auto_compact_task(sess.clone(), turn_context.clone())
                            .await;
                    } else {
                        run_inline_auto_compact_task(sess.clone(), turn_context.clone()).await;
                    }
                    continue;
                }

                if !needs_follow_up {
                    last_agent_message = turn_last_agent_message;
                    sess.notifier()
                        .notify(&UserNotification::AgentTurnComplete {
                            thread_id: sess.conversation_id.to_string(),
                            turn_id: turn_context.sub_id.clone(),
                            cwd: turn_context.cwd.display().to_string(),
                            input_messages: turn_input_messages,
                            last_assistant_message: last_agent_message.clone(),
                        });
                    break;
                }
                continue;
            }
<<<<<<< HEAD
            Err(CodexErr::TurnAborted {
                dangling_artifacts: processed_items,
            }) => {
                // Emit ItemCompleted events for dangling artifacts so they are visible in TUI
                for processed_item in &processed_items {
                    if let Some(turn_item) =
                        handle_non_tool_response_item(&processed_item.item).await
                    {
                        sess.emit_turn_item_completed(&turn_context, turn_item)
                            .await;
                    }
                }
                let _ = process_items(processed_items, &sess, &turn_context).await;
=======
            Err(CodexErr::TurnAborted) => {
>>>>>>> b8eab7ce
                // Aborted turn is reported via a different event.
                break;
            }
            Err(CodexErr::InvalidImageRequest()) => {
                let mut state = sess.state.lock().await;
                error_or_panic(
                    "Invalid image detected, replacing it in the last turn to prevent poisoning",
                );
                state.history.replace_last_turn_images("Invalid image");
            }
            Err(e) => {
                info!("Turn error: {e:#}");
                let event = EventMsg::Error(e.to_error_event(None));
                sess.send_event(&turn_context, event).await;
                // let the user continue the conversation
                break;
            }
        }
    }

    last_agent_message
}

async fn run_turn(
    sess: Arc<Session>,
    turn_context: Arc<TurnContext>,
    turn_diff_tracker: SharedTurnDiffTracker,
    input: Vec<ResponseItem>,
    cancellation_token: CancellationToken,
) -> CodexResult<TurnRunResult> {
    let mcp_tools = sess
        .services
        .mcp_connection_manager
        .read()
        .await
        .list_all_tools()
        .or_cancel(&cancellation_token)
        .await?;
    let router = Arc::new(ToolRouter::from_config(
        &turn_context.tools_config,
        Some(
            mcp_tools
                .into_iter()
                .map(|(name, tool)| (name, tool.tool))
                .collect(),
        ),
    ));

    let model_supports_parallel = turn_context
        .client
        .get_model_family()
        .supports_parallel_tool_calls;

    // TODO(jif) revert once testing phase is done.
    let parallel_tool_calls = model_supports_parallel && sess.enabled(Feature::ParallelToolCalls);
    let mut base_instructions = turn_context.base_instructions.clone();
    if parallel_tool_calls {
        static INSTRUCTIONS: &str = include_str!("../templates/parallel/instructions.md");
        let family = turn_context.client.get_model_family();
        let mut new_instructions = base_instructions.unwrap_or(family.base_instructions);
        new_instructions.push_str(INSTRUCTIONS);
        base_instructions = Some(new_instructions);
    }
    let last_response_id = sess.state.lock().await.get_last_response_id();
    let prompt = Prompt {
        input,
        tools: router.specs(),
        parallel_tool_calls,
        base_instructions_override: base_instructions,
        output_schema: turn_context.final_output_json_schema.clone(),
        last_response_id,
    };

    let mut retries = 0;
    loop {
        let mut progress_made = false;
        match try_run_turn(
            Arc::clone(&router),
            Arc::clone(&sess),
            Arc::clone(&turn_context),
            Arc::clone(&turn_diff_tracker),
            &prompt,
            cancellation_token.child_token(),
            &mut progress_made,
        )
        .await
        {
            // todo(aibrahim): map special cases and ? on other errors
            Ok(output) => return Ok(output),
            Err(CodexErr::TurnAborted) => {
                return Err(CodexErr::TurnAborted);
            }
            Err(CodexErr::Interrupted) => return Err(CodexErr::Interrupted),
            Err(CodexErr::EnvVar(var)) => return Err(CodexErr::EnvVar(var)),
            Err(e @ CodexErr::Fatal(_)) => return Err(e),
            Err(e @ CodexErr::ContextWindowExceeded) => {
                sess.set_total_tokens_full(&turn_context).await;
                return Err(e);
            }
            Err(CodexErr::UsageLimitReached(e)) => {
                let rate_limits = e.rate_limits.clone();
                if let Some(rate_limits) = rate_limits {
                    sess.update_rate_limits(&turn_context, rate_limits).await;
                }
                return Err(CodexErr::UsageLimitReached(e));
            }
            Err(CodexErr::UsageNotIncluded) => return Err(CodexErr::UsageNotIncluded),
            Err(e @ CodexErr::QuotaExceeded) => return Err(e),
            Err(e @ CodexErr::InvalidImageRequest()) => return Err(e),
            Err(e @ CodexErr::InvalidRequest(_)) => return Err(e),
            Err(e @ CodexErr::RefreshTokenFailed(_)) => return Err(e),
            Err(e) => {
                if progress_made {
                    retries = 0;
                }
                // Use the configured provider-specific stream retry budget.
                let max_retries = turn_context.client.get_provider().stream_max_retries();
                if retries < max_retries {
                    retries += 1;
                    let delay = match e {
                        CodexErr::Stream(_, Some(delay)) => delay,
                        _ => backoff(retries),
                    };
                    warn!(
                        "stream disconnected - retrying turn ({retries}/{max_retries} in {delay:?})...",
                    );

                    // Surface retry information to any UI/front‑end so the
                    // user understands what is happening instead of staring
                    // at a seemingly frozen screen.
                    sess.notify_stream_error(
                        &turn_context,
                        format!("Reconnecting... {retries}/{max_retries}"),
                        e,
                    )
                    .await;

                    tokio::time::sleep(delay).await;
                } else {
                    return Err(e);
                }
            }
        }
    }
}

#[derive(Debug)]
struct TurnRunResult {
    needs_follow_up: bool,
    last_agent_message: Option<String>,
}

async fn drain_in_flight(
    in_flight: &mut FuturesOrdered<BoxFuture<'static, CodexResult<ResponseInputItem>>>,
    sess: Arc<Session>,
    turn_context: Arc<TurnContext>,
) -> CodexResult<()> {
    while let Some(res) = in_flight.next().await {
        match res {
            Ok(response_input) => {
                sess.record_conversation_items(&turn_context, &[response_input.into()])
                    .await;
            }
            Err(err) => {
                error_or_panic(format!("in-flight tool future failed during drain: {err}"));
            }
        }
    }
    Ok(())
}

#[allow(clippy::too_many_arguments)]
async fn try_run_turn(
    router: Arc<ToolRouter>,
    sess: Arc<Session>,
    turn_context: Arc<TurnContext>,
    turn_diff_tracker: SharedTurnDiffTracker,
    prompt: &Prompt,
    cancellation_token: CancellationToken,
<<<<<<< HEAD
    progress_made: &mut bool,
) -> CodexResult<Vec<ProcessedResponseItem>> {
=======
) -> CodexResult<TurnRunResult> {
>>>>>>> b8eab7ce
    let rollout_item = RolloutItem::TurnContext(TurnContextItem {
        cwd: turn_context.cwd.clone(),
        approval_policy: turn_context.approval_policy,
        sandbox_policy: turn_context.sandbox_policy.clone(),
        model: turn_context.client.get_model(),
        effort: turn_context.client.get_reasoning_effort(),
        summary: turn_context.client.get_reasoning_summary(),
    });

    sess.persist_rollout_items(&[rollout_item]).await;
    let mut stream = turn_context
        .client
        .clone()
        .stream(prompt)
        .or_cancel(&cancellation_token)
        .await??;

    let tool_runtime = ToolCallRuntime::new(
        Arc::clone(&router),
        Arc::clone(&sess),
        Arc::clone(&turn_context),
        Arc::clone(&turn_diff_tracker),
    );
    let mut in_flight: FuturesOrdered<BoxFuture<'static, CodexResult<ResponseInputItem>>> =
        FuturesOrdered::new();
    let mut needs_follow_up = false;
    let mut last_agent_message: Option<String> = None;
    let mut active_item: Option<TurnItem> = None;
<<<<<<< HEAD

    loop {
        // Poll the next item from the model stream. We must inspect *both* Ok and Err
        // cases so that transient stream failures (e.g., dropped SSE connection before
        // `response.completed`) bubble up and trigger the caller's retry logic.
        let event_future = stream.next().or_cancel(&cancellation_token);
        let event_result = match tokio::time::timeout(MODEL_STREAM_IDLE_TIMEOUT, event_future).await
        {
            Ok(event) => event,
            Err(_) => {
                return Err(CodexErr::Stream(
                    "timeout waiting for SSE event".to_string(),
                    None,
                ));
            }
        };

        let event = match event_result {
            Ok(event) => event,
            Err(codex_async_utils::CancelErr::Cancelled) => {
                let mut processed_items: Vec<ProcessedResponseItem> = output.try_collect().await?;
                // If there's an active item when cancelled, convert it to a ResponseItem
                // and add it to the dangling artifacts so partial content is preserved
                if let Some(turn_item) = active_item.take()
                    && let Some(response_item) = turn_item_to_response_item(turn_item)
                {
                    processed_items.push(ProcessedResponseItem {
                        item: response_item,
                        response: None,
                    });
                }
                return Err(CodexErr::TurnAborted {
                    dangling_artifacts: processed_items,
                });
            }
=======
    let outcome: CodexResult<TurnRunResult> = loop {
        let event = match stream.next().or_cancel(&cancellation_token).await {
            Ok(event) => event,
            Err(codex_async_utils::CancelErr::Cancelled) => break Err(CodexErr::TurnAborted),
>>>>>>> b8eab7ce
        };

        let event = match event {
            Some(Ok(event)) => {
                *progress_made = true;
                event
            }
            Some(Err(e)) => {
                if matches!(
                    e,
                    CodexErr::ContextWindowExceeded
                        | CodexErr::UsageLimitReached(_)
                        | CodexErr::QuotaExceeded
                        | CodexErr::UsageNotIncluded
                ) {
                    return Err(e);
                }

                // Stream error (e.g. connection closed, timeout).
                // We should persist any active item (partial reasoning) and return what we have.
                // This allows run_task to record the partial history and then retry.
                let mut processed_items: Vec<ProcessedResponseItem> = output.try_collect().await?;
                if let Some(turn_item) = active_item.take() {
                    // Emit ItemCompleted so it's visible in TUI immediately
                    sess.emit_turn_item_completed(&turn_context, turn_item.clone())
                        .await;

                    if let Some(response_item) = turn_item_to_response_item(turn_item) {
                        processed_items.push(ProcessedResponseItem {
                            item: response_item,
                            response: None,
                        });
                    }
                }
                // We return Ok so that the partial items are recorded.
                // run_task will likely loop again (retry behavior).
                return Ok(processed_items);
            }
            None => {
<<<<<<< HEAD
                // Stream closed before response.completed.
                // We should persist any active item (partial reasoning) and return what we have.
                // This allows run_task to record the partial history and then retry (loop again).
                let mut processed_items: Vec<ProcessedResponseItem> = output.try_collect().await?;
                if let Some(turn_item) = active_item.take() {
                    // Emit ItemCompleted so it's visible in TUI immediately
                    sess.emit_turn_item_completed(&turn_context, turn_item.clone())
                        .await;

                    if let Some(response_item) = turn_item_to_response_item(turn_item) {
                        processed_items.push(ProcessedResponseItem {
                            item: response_item,
                            response: None,
                        });
                    }
                }
                // We return Ok so that the partial items are recorded.
                // Since we didn't receive ResponseEvent::Completed, run_task will likely loop again
                // (retry behavior) but with the partial history preserved.
                return Ok(processed_items);
=======
                break Err(CodexErr::Stream(
                    "stream closed before response.completed".into(),
                    None,
                ));
>>>>>>> b8eab7ce
            }
        };

        match event {
            ResponseEvent::Created { response_id } => {
                // Store the response_id for use in the next request
                sess.set_last_response_id(&turn_context, response_id).await;
            }
            ResponseEvent::OutputItemDone(item) => {
                let previously_active_item = active_item.take();
                let mut ctx = HandleOutputCtx {
                    sess: sess.clone(),
                    turn_context: turn_context.clone(),
                    tool_runtime: tool_runtime.clone(),
                    cancellation_token: cancellation_token.child_token(),
                };

                let output_result =
                    handle_output_item_done(&mut ctx, item, previously_active_item).await?;
                if let Some(tool_future) = output_result.tool_future {
                    in_flight.push_back(tool_future);
                }
                if let Some(agent_message) = output_result.last_agent_message {
                    last_agent_message = Some(agent_message);
                }
                needs_follow_up |= output_result.needs_follow_up;
            }
            ResponseEvent::OutputItemAdded(item) => {
                if let Some(turn_item) = handle_non_tool_response_item(&item).await {
                    let tracked_item = turn_item.clone();
                    sess.emit_turn_item_started(&turn_context, &turn_item).await;

                    active_item = Some(tracked_item);
                }
            }
            ResponseEvent::RateLimits(snapshot) => {
                // Update internal state with latest rate limits, but defer sending until
                // token usage is available to avoid duplicate TokenCount events.
                sess.update_rate_limits(&turn_context, snapshot).await;
            }
            ResponseEvent::Completed {
                response_id: _,
                token_usage,
            } => {
                sess.update_token_usage_info(&turn_context, token_usage.as_ref())
                    .await;
                let unified_diff = {
                    let mut tracker = turn_diff_tracker.lock().await;
                    tracker.get_unified_diff()
                };
                if let Ok(Some(unified_diff)) = unified_diff {
                    let msg = EventMsg::TurnDiff(TurnDiffEvent { unified_diff });
                    sess.send_event(&turn_context, msg).await;
                }

                break Ok(TurnRunResult {
                    needs_follow_up,
                    last_agent_message,
                });
            }
            ResponseEvent::OutputTextDelta(delta) => {
                // In review child threads, suppress assistant text deltas; the
                // UI will show a selection popup from the final ReviewOutput.
                if let Some(active) = active_item.as_mut() {
                    // Accumulate delta into active item
                    if let TurnItem::AgentMessage(msg) = active {
                        if let Some(AgentMessageContent::Text { text }) = msg.content.last_mut() {
                            text.push_str(&delta);
                        } else {
                            msg.content.push(AgentMessageContent::Text {
                                text: delta.clone(),
                            });
                        }
                    }
                    let event = AgentMessageContentDeltaEvent {
                        thread_id: sess.conversation_id.to_string(),
                        turn_id: turn_context.sub_id.clone(),
                        item_id: active.id(),
                        delta: delta.clone(),
                    };
                    sess.send_event(&turn_context, EventMsg::AgentMessageContentDelta(event))
                        .await;
                } else {
                    error_or_panic("OutputTextDelta without active item".to_string());
                }
            }
            ResponseEvent::ReasoningSummaryDelta {
                delta,
                summary_index,
            } => {
                if let Some(active) = active_item.as_mut() {
                    // Accumulate summary delta into active item
                    if let TurnItem::Reasoning(reasoning) = active {
                        let idx = summary_index as usize;
                        if idx >= reasoning.summary_text.len() {
                            reasoning.summary_text.resize(idx + 1, String::new());
                        }
                        reasoning.summary_text[idx].push_str(&delta);
                    }
                    let event = ReasoningContentDeltaEvent {
                        thread_id: sess.conversation_id.to_string(),
                        turn_id: turn_context.sub_id.clone(),
                        item_id: active.id(),
                        delta,
                        summary_index,
                    };
                    sess.send_event(&turn_context, EventMsg::ReasoningContentDelta(event))
                        .await;
                } else {
                    error_or_panic("ReasoningSummaryDelta without active item".to_string());
                }
            }
            ResponseEvent::ReasoningSummaryPartAdded { summary_index } => {
                if let Some(active) = active_item.as_ref() {
                    let event =
                        EventMsg::AgentReasoningSectionBreak(AgentReasoningSectionBreakEvent {
                            item_id: active.id(),
                            summary_index,
                        });
                    sess.send_event(&turn_context, event).await;
                } else {
                    error_or_panic("ReasoningSummaryPartAdded without active item".to_string());
                }
            }
            ResponseEvent::ReasoningContentDelta {
                delta,
                content_index,
            } => {
                if let Some(active) = active_item.as_mut() {
                    // Accumulate raw content delta into active item
                    if let TurnItem::Reasoning(reasoning) = active {
                        let idx = content_index as usize;
                        if idx >= reasoning.raw_content.len() {
                            reasoning.raw_content.resize(idx + 1, String::new());
                        }
                        reasoning.raw_content[idx].push_str(&delta);
                    }
                    let event = ReasoningRawContentDeltaEvent {
                        thread_id: sess.conversation_id.to_string(),
                        turn_id: turn_context.sub_id.clone(),
                        item_id: active.id(),
                        delta,
                        content_index,
                    };
                    sess.send_event(&turn_context, EventMsg::ReasoningRawContentDelta(event))
                        .await;
                } else {
                    error_or_panic("ReasoningRawContentDelta without active item".to_string());
                }
            }
        }
    };

    drain_in_flight(&mut in_flight, sess, turn_context).await?;

    outcome
}

/// Convert a TurnItem back to a ResponseItem.
/// Used when persisting partial items on interruption.
fn turn_item_to_response_item(turn_item: TurnItem) -> Option<ResponseItem> {
    match turn_item {
        TurnItem::AgentMessage(msg) => {
            let content = msg
                .content
                .into_iter()
                .map(|c| match c {
                    AgentMessageContent::Text { text } => ContentItem::OutputText { text },
                })
                .collect();
            Some(ResponseItem::Message {
                id: Some(msg.id),
                role: "assistant".to_string(),
                content,
            })
        }
        TurnItem::Reasoning(reasoning) => {
            let summary = reasoning
                .summary_text
                .into_iter()
                .map(|text| ReasoningItemReasoningSummary::SummaryText { text })
                .collect();
            let content = if reasoning.raw_content.is_empty() {
                None
            } else {
                Some(
                    reasoning
                        .raw_content
                        .into_iter()
                        .map(|text| ReasoningItemContent::ReasoningText { text })
                        .collect(),
                )
            };
            Some(ResponseItem::Reasoning {
                id: reasoning.id,
                summary,
                content,
                encrypted_content: None,
            })
        }
        TurnItem::UserMessage(_) | TurnItem::WebSearch(_) => {
            // These should not be active items during model streaming
            None
        }
    }
}

pub(super) fn get_last_assistant_message_from_turn(responses: &[ResponseItem]) -> Option<String> {
    responses.iter().rev().find_map(|item| {
        if let ResponseItem::Message { role, content, .. } = item {
            if role == "assistant" {
                content.iter().rev().find_map(|ci| {
                    if let ContentItem::OutputText { text } = ci {
                        Some(text.clone())
                    } else {
                        None
                    }
                })
            } else {
                None
            }
        } else {
            None
        }
    })
}

#[cfg(test)]
pub(crate) use tests::make_session_and_context;

#[cfg(test)]
pub(crate) use tests::make_session_and_context_with_rx;

#[cfg(test)]
mod tests {
    use super::*;
    use crate::CodexAuth;
    use crate::config::ConfigOverrides;
    use crate::config::ConfigToml;
    use crate::exec::ExecToolCallOutput;
    use crate::function_tool::FunctionCallError;
    use crate::shell::default_user_shell;
    use crate::tools::format_exec_output_str;
    use codex_protocol::models::FunctionCallOutputPayload;

    use crate::protocol::CompactedItem;
    use crate::protocol::CreditsSnapshot;
    use crate::protocol::InitialHistory;
    use crate::protocol::RateLimitSnapshot;
    use crate::protocol::RateLimitWindow;
    use crate::protocol::ResumedHistory;
    use crate::state::TaskKind;
    use crate::tasks::SessionTask;
    use crate::tasks::SessionTaskContext;
    use crate::tools::ToolRouter;
    use crate::tools::context::ToolInvocation;
    use crate::tools::context::ToolOutput;
    use crate::tools::context::ToolPayload;
    use crate::tools::handlers::ShellHandler;
    use crate::tools::handlers::UnifiedExecHandler;
    use crate::tools::registry::ToolHandler;
    use crate::turn_diff_tracker::TurnDiffTracker;
    use codex_app_server_protocol::AuthMode;
    use codex_protocol::models::ContentItem;
    use codex_protocol::models::ResponseItem;
    use std::time::Duration;
    use tokio::time::sleep;

    use mcp_types::ContentBlock;
    use mcp_types::TextContent;
    use pretty_assertions::assert_eq;
    use serde::Deserialize;
    use serde_json::json;
    use std::path::PathBuf;
    use std::sync::Arc;
    use std::time::Duration as StdDuration;

    #[test]
    fn reconstruct_history_matches_live_compactions() {
        let (session, turn_context) = make_session_and_context();
        let (rollout_items, expected) = sample_rollout(&session, &turn_context);

        let reconstructed = session.reconstruct_history_from_rollout(&turn_context, &rollout_items);

        assert_eq!(expected, reconstructed);
    }

    #[test]
    fn record_initial_history_reconstructs_resumed_transcript() {
        let (session, turn_context) = make_session_and_context();
        let (rollout_items, expected) = sample_rollout(&session, &turn_context);

        tokio_test::block_on(session.record_initial_history(InitialHistory::Resumed(
            ResumedHistory {
                conversation_id: ConversationId::default(),
                history: rollout_items,
                rollout_path: PathBuf::from("/tmp/resume.jsonl"),
            },
        )));

        let actual = tokio_test::block_on(async {
            session.state.lock().await.clone_history().get_history()
        });
        assert_eq!(expected, actual);
    }

    #[test]
    fn record_initial_history_reconstructs_forked_transcript() {
        let (session, turn_context) = make_session_and_context();
        let (rollout_items, expected) = sample_rollout(&session, &turn_context);

        tokio_test::block_on(session.record_initial_history(InitialHistory::Forked(rollout_items)));

        let actual = tokio_test::block_on(async {
            session.state.lock().await.clone_history().get_history()
        });
        assert_eq!(expected, actual);
    }

    #[test]
    fn set_rate_limits_retains_previous_credits() {
        let codex_home = tempfile::tempdir().expect("create temp dir");
        let config = Config::load_from_base_config_with_overrides(
            ConfigToml::default(),
            ConfigOverrides::default(),
            codex_home.path().to_path_buf(),
        )
        .expect("load default test config");
        let config = Arc::new(config);
        let session_configuration = SessionConfiguration {
            provider: config.model_provider.clone(),
            model: config.model.clone(),
            model_reasoning_effort: config.model_reasoning_effort,
            model_reasoning_summary: config.model_reasoning_summary,
            developer_instructions: config.developer_instructions.clone(),
            user_instructions: config.user_instructions.clone(),
            base_instructions: config.base_instructions.clone(),
            compact_prompt: config.compact_prompt.clone(),
            approval_policy: config.approval_policy,
            sandbox_policy: config.sandbox_policy.clone(),
            cwd: config.cwd.clone(),
            original_config_do_not_use: Arc::clone(&config),
            exec_policy: Arc::new(RwLock::new(ExecPolicy::empty())),
            session_source: SessionSource::Exec,
        };

        let mut state = SessionState::new(session_configuration);
        let initial = RateLimitSnapshot {
            primary: Some(RateLimitWindow {
                used_percent: 10.0,
                window_minutes: Some(15),
                resets_at: Some(1_700),
            }),
            secondary: None,
            credits: Some(CreditsSnapshot {
                has_credits: true,
                unlimited: false,
                balance: Some("10.00".to_string()),
            }),
            plan_type: Some(codex_protocol::account::PlanType::Plus),
        };
        state.set_rate_limits(initial.clone());

        let update = RateLimitSnapshot {
            primary: Some(RateLimitWindow {
                used_percent: 40.0,
                window_minutes: Some(30),
                resets_at: Some(1_800),
            }),
            secondary: Some(RateLimitWindow {
                used_percent: 5.0,
                window_minutes: Some(60),
                resets_at: Some(1_900),
            }),
            credits: None,
            plan_type: None,
        };
        state.set_rate_limits(update.clone());

        assert_eq!(
            state.latest_rate_limits,
            Some(RateLimitSnapshot {
                primary: update.primary.clone(),
                secondary: update.secondary,
                credits: initial.credits,
                plan_type: initial.plan_type,
            })
        );
    }

    #[test]
    fn set_rate_limits_updates_plan_type_when_present() {
        let codex_home = tempfile::tempdir().expect("create temp dir");
        let config = Config::load_from_base_config_with_overrides(
            ConfigToml::default(),
            ConfigOverrides::default(),
            codex_home.path().to_path_buf(),
        )
        .expect("load default test config");
        let config = Arc::new(config);
        let session_configuration = SessionConfiguration {
            provider: config.model_provider.clone(),
            model: config.model.clone(),
            model_reasoning_effort: config.model_reasoning_effort,
            model_reasoning_summary: config.model_reasoning_summary,
            developer_instructions: config.developer_instructions.clone(),
            user_instructions: config.user_instructions.clone(),
            base_instructions: config.base_instructions.clone(),
            compact_prompt: config.compact_prompt.clone(),
            approval_policy: config.approval_policy,
            sandbox_policy: config.sandbox_policy.clone(),
            cwd: config.cwd.clone(),
            original_config_do_not_use: Arc::clone(&config),
            exec_policy: Arc::new(RwLock::new(ExecPolicy::empty())),
            session_source: SessionSource::Exec,
        };

        let mut state = SessionState::new(session_configuration);
        let initial = RateLimitSnapshot {
            primary: Some(RateLimitWindow {
                used_percent: 15.0,
                window_minutes: Some(20),
                resets_at: Some(1_600),
            }),
            secondary: Some(RateLimitWindow {
                used_percent: 5.0,
                window_minutes: Some(45),
                resets_at: Some(1_650),
            }),
            credits: Some(CreditsSnapshot {
                has_credits: true,
                unlimited: false,
                balance: Some("15.00".to_string()),
            }),
            plan_type: Some(codex_protocol::account::PlanType::Plus),
        };
        state.set_rate_limits(initial.clone());

        let update = RateLimitSnapshot {
            primary: Some(RateLimitWindow {
                used_percent: 35.0,
                window_minutes: Some(25),
                resets_at: Some(1_700),
            }),
            secondary: None,
            credits: None,
            plan_type: Some(codex_protocol::account::PlanType::Pro),
        };
        state.set_rate_limits(update.clone());

        assert_eq!(
            state.latest_rate_limits,
            Some(RateLimitSnapshot {
                primary: update.primary,
                secondary: update.secondary,
                credits: initial.credits,
                plan_type: update.plan_type,
            })
        );
    }

    #[test]
    fn prefers_structured_content_when_present() {
        let ctr = CallToolResult {
            // Content present but should be ignored because structured_content is set.
            content: vec![text_block("ignored")],
            is_error: None,
            structured_content: Some(json!({
                "ok": true,
                "value": 42
            })),
        };

        let got = FunctionCallOutputPayload::from(&ctr);
        let expected = FunctionCallOutputPayload {
            content: serde_json::to_string(&json!({
                "ok": true,
                "value": 42
            }))
            .unwrap(),
            success: Some(true),
            ..Default::default()
        };

        assert_eq!(expected, got);
    }

    #[test]
    fn includes_timed_out_message() {
        let exec = ExecToolCallOutput {
            exit_code: 0,
            stdout: StreamOutput::new(String::new()),
            stderr: StreamOutput::new(String::new()),
            aggregated_output: StreamOutput::new("Command output".to_string()),
            duration: StdDuration::from_secs(1),
            timed_out: true,
        };
        let (_, turn_context) = make_session_and_context();

        let out = format_exec_output_str(&exec, turn_context.truncation_policy);

        assert_eq!(
            out,
            "command timed out after 1000 milliseconds\nCommand output"
        );
    }

    #[test]
    fn falls_back_to_content_when_structured_is_null() {
        let ctr = CallToolResult {
            content: vec![text_block("hello"), text_block("world")],
            is_error: None,
            structured_content: Some(serde_json::Value::Null),
        };

        let got = FunctionCallOutputPayload::from(&ctr);
        let expected = FunctionCallOutputPayload {
            content: serde_json::to_string(&vec![text_block("hello"), text_block("world")])
                .unwrap(),
            success: Some(true),
            ..Default::default()
        };

        assert_eq!(expected, got);
    }

    #[test]
    fn success_flag_reflects_is_error_true() {
        let ctr = CallToolResult {
            content: vec![text_block("unused")],
            is_error: Some(true),
            structured_content: Some(json!({ "message": "bad" })),
        };

        let got = FunctionCallOutputPayload::from(&ctr);
        let expected = FunctionCallOutputPayload {
            content: serde_json::to_string(&json!({ "message": "bad" })).unwrap(),
            success: Some(false),
            ..Default::default()
        };

        assert_eq!(expected, got);
    }

    #[test]
    fn success_flag_true_with_no_error_and_content_used() {
        let ctr = CallToolResult {
            content: vec![text_block("alpha")],
            is_error: Some(false),
            structured_content: None,
        };

        let got = FunctionCallOutputPayload::from(&ctr);
        let expected = FunctionCallOutputPayload {
            content: serde_json::to_string(&vec![text_block("alpha")]).unwrap(),
            success: Some(true),
            ..Default::default()
        };

        assert_eq!(expected, got);
    }

    fn text_block(s: &str) -> ContentBlock {
        ContentBlock::TextContent(TextContent {
            annotations: None,
            text: s.to_string(),
            r#type: "text".to_string(),
        })
    }

    fn otel_event_manager(
        conversation_id: ConversationId,
        config: &Config,
        models_manager: &ModelsManager,
    ) -> OtelEventManager {
        OtelEventManager::new(
            conversation_id,
            config.model.as_str(),
            models_manager
                .construct_model_family(&config.model, config)
                .slug
                .as_str(),
            None,
            Some("test@test.com".to_string()),
            Some(AuthMode::ChatGPT),
            false,
            "test".to_string(),
        )
    }

    pub(crate) fn make_session_and_context() -> (Session, TurnContext) {
        let (tx_event, _rx_event) = async_channel::unbounded();
        let codex_home = tempfile::tempdir().expect("create temp dir");
        let config = Config::load_from_base_config_with_overrides(
            ConfigToml::default(),
            ConfigOverrides::default(),
            codex_home.path().to_path_buf(),
        )
        .expect("load default test config");
        let config = Arc::new(config);
        let conversation_id = ConversationId::default();
        let auth_manager =
            AuthManager::from_auth_for_testing(CodexAuth::from_api_key("Test API Key"));
        let models_manager = Arc::new(ModelsManager::new(auth_manager.clone()));
        let otel_event_manager =
            otel_event_manager(conversation_id, config.as_ref(), &models_manager);

        let session_configuration = SessionConfiguration {
            provider: config.model_provider.clone(),
            model: config.model.clone(),
            model_reasoning_effort: config.model_reasoning_effort,
            model_reasoning_summary: config.model_reasoning_summary,
            developer_instructions: config.developer_instructions.clone(),
            user_instructions: config.user_instructions.clone(),
            base_instructions: config.base_instructions.clone(),
            compact_prompt: config.compact_prompt.clone(),
            approval_policy: config.approval_policy,
            sandbox_policy: config.sandbox_policy.clone(),
            cwd: config.cwd.clone(),
            original_config_do_not_use: Arc::clone(&config),
            exec_policy: Arc::new(RwLock::new(ExecPolicy::empty())),
            session_source: SessionSource::Exec,
        };

        let state = SessionState::new(session_configuration.clone());

        let services = SessionServices {
            mcp_connection_manager: Arc::new(RwLock::new(McpConnectionManager::default())),
            mcp_startup_cancellation_token: CancellationToken::new(),
            unified_exec_manager: UnifiedExecSessionManager::default(),
            notifier: UserNotifier::new(None),
            rollout: Mutex::new(None),
            user_shell: default_user_shell(),
            show_raw_agent_reasoning: config.show_raw_agent_reasoning,
            auth_manager: auth_manager.clone(),
            otel_event_manager: otel_event_manager.clone(),
            models_manager: models_manager.clone(),
            tool_approvals: Mutex::new(ApprovalStore::default()),
        };

        let turn_context = Session::make_turn_context(
            Some(Arc::clone(&auth_manager)),
            models_manager,
            &otel_event_manager,
            session_configuration.provider.clone(),
            &session_configuration,
            conversation_id,
            "turn_id".to_string(),
        );

        let session = Session {
            conversation_id,
            tx_event,
            state: Mutex::new(state),
            features: config.features.clone(),
            active_turn: Mutex::new(None),
            services,
            next_internal_sub_id: AtomicU64::new(0),
        };

        (session, turn_context)
    }

    // Like make_session_and_context, but returns Arc<Session> and the event receiver
    // so tests can assert on emitted events.
    pub(crate) fn make_session_and_context_with_rx() -> (
        Arc<Session>,
        Arc<TurnContext>,
        async_channel::Receiver<Event>,
    ) {
        let (tx_event, rx_event) = async_channel::unbounded();
        let codex_home = tempfile::tempdir().expect("create temp dir");
        let config = Config::load_from_base_config_with_overrides(
            ConfigToml::default(),
            ConfigOverrides::default(),
            codex_home.path().to_path_buf(),
        )
        .expect("load default test config");
        let config = Arc::new(config);
        let conversation_id = ConversationId::default();
        let auth_manager =
            AuthManager::from_auth_for_testing(CodexAuth::from_api_key("Test API Key"));
        let models_manager = Arc::new(ModelsManager::new(auth_manager.clone()));
        let otel_event_manager =
            otel_event_manager(conversation_id, config.as_ref(), &models_manager);

        let session_configuration = SessionConfiguration {
            provider: config.model_provider.clone(),
            model: config.model.clone(),
            model_reasoning_effort: config.model_reasoning_effort,
            model_reasoning_summary: config.model_reasoning_summary,
            developer_instructions: config.developer_instructions.clone(),
            user_instructions: config.user_instructions.clone(),
            base_instructions: config.base_instructions.clone(),
            compact_prompt: config.compact_prompt.clone(),
            approval_policy: config.approval_policy,
            sandbox_policy: config.sandbox_policy.clone(),
            cwd: config.cwd.clone(),
            original_config_do_not_use: Arc::clone(&config),
            exec_policy: Arc::new(RwLock::new(ExecPolicy::empty())),
            session_source: SessionSource::Exec,
        };

        let state = SessionState::new(session_configuration.clone());

        let services = SessionServices {
            mcp_connection_manager: Arc::new(RwLock::new(McpConnectionManager::default())),
            mcp_startup_cancellation_token: CancellationToken::new(),
            unified_exec_manager: UnifiedExecSessionManager::default(),
            notifier: UserNotifier::new(None),
            rollout: Mutex::new(None),
            user_shell: default_user_shell(),
            show_raw_agent_reasoning: config.show_raw_agent_reasoning,
            auth_manager: Arc::clone(&auth_manager),
            otel_event_manager: otel_event_manager.clone(),
            models_manager: models_manager.clone(),
            tool_approvals: Mutex::new(ApprovalStore::default()),
        };

        let turn_context = Arc::new(Session::make_turn_context(
            Some(Arc::clone(&auth_manager)),
            models_manager,
            &otel_event_manager,
            session_configuration.provider.clone(),
            &session_configuration,
            conversation_id,
            "turn_id".to_string(),
        ));

        let session = Arc::new(Session {
            conversation_id,
            tx_event,
            state: Mutex::new(state),
            features: config.features.clone(),
            active_turn: Mutex::new(None),
            services,
            next_internal_sub_id: AtomicU64::new(0),
        });

        (session, turn_context, rx_event)
    }

    #[tokio::test]
    async fn record_model_warning_appends_user_message() {
        let (mut session, turn_context) = make_session_and_context();
        let mut features = Features::with_defaults();
        features.enable(Feature::ModelWarnings);
        session.features = features;

        session
            .record_model_warning("too many unified exec sessions", &turn_context)
            .await;

        let mut history = session.clone_history().await;
        let history_items = history.get_history();
        let last = history_items.last().expect("warning recorded");

        match last {
            ResponseItem::Message { role, content, .. } => {
                assert_eq!(role, "user");
                assert_eq!(
                    content,
                    &vec![ContentItem::InputText {
                        text: "Warning: too many unified exec sessions".to_string(),
                    }]
                );
            }
            other => panic!("expected user message, got {other:?}"),
        }
    }

    #[derive(Clone, Copy)]
    struct NeverEndingTask {
        kind: TaskKind,
        listen_to_cancellation_token: bool,
    }

    #[async_trait::async_trait]
    impl SessionTask for NeverEndingTask {
        fn kind(&self) -> TaskKind {
            self.kind
        }

        async fn run(
            self: Arc<Self>,
            _session: Arc<SessionTaskContext>,
            _ctx: Arc<TurnContext>,
            _input: Vec<UserInput>,
            cancellation_token: CancellationToken,
        ) -> Option<String> {
            if self.listen_to_cancellation_token {
                cancellation_token.cancelled().await;
                return None;
            }
            loop {
                sleep(Duration::from_secs(60)).await;
            }
        }
    }

    #[tokio::test(flavor = "multi_thread", worker_threads = 2)]
    #[test_log::test]
    async fn abort_regular_task_emits_turn_aborted_only() {
        let (sess, tc, rx) = make_session_and_context_with_rx();
        let input = vec![UserInput::Text {
            text: "hello".to_string(),
        }];
        sess.spawn_task(
            Arc::clone(&tc),
            input,
            NeverEndingTask {
                kind: TaskKind::Regular,
                listen_to_cancellation_token: false,
            },
        )
        .await;

        sess.abort_all_tasks(TurnAbortReason::Interrupted).await;

        let evt = tokio::time::timeout(std::time::Duration::from_secs(2), rx.recv())
            .await
            .expect("timeout waiting for event")
            .expect("event");
        match evt.msg {
            EventMsg::TurnAborted(e) => assert_eq!(TurnAbortReason::Interrupted, e.reason),
            other => panic!("unexpected event: {other:?}"),
        }
        assert!(rx.try_recv().is_err());
    }

    #[tokio::test]
    async fn abort_gracefuly_emits_turn_aborted_only() {
        let (sess, tc, rx) = make_session_and_context_with_rx();
        let input = vec![UserInput::Text {
            text: "hello".to_string(),
        }];
        sess.spawn_task(
            Arc::clone(&tc),
            input,
            NeverEndingTask {
                kind: TaskKind::Regular,
                listen_to_cancellation_token: true,
            },
        )
        .await;

        sess.abort_all_tasks(TurnAbortReason::Interrupted).await;

        let evt = rx.recv().await.expect("event");
        match evt.msg {
            EventMsg::TurnAborted(e) => assert_eq!(TurnAbortReason::Interrupted, e.reason),
            other => panic!("unexpected event: {other:?}"),
        }
        assert!(rx.try_recv().is_err());
    }

    #[tokio::test(flavor = "multi_thread", worker_threads = 2)]
    async fn abort_review_task_emits_exited_then_aborted_and_records_history() {
        let (sess, tc, rx) = make_session_and_context_with_rx();
        let input = vec![UserInput::Text {
            text: "start review".to_string(),
        }];
        sess.spawn_task(Arc::clone(&tc), input, ReviewTask::new())
            .await;

        sess.abort_all_tasks(TurnAbortReason::Interrupted).await;

        // Drain events until we observe ExitedReviewMode; earlier
        // RawResponseItem entries (e.g., environment context) may arrive first.
        loop {
            let evt = tokio::time::timeout(std::time::Duration::from_secs(1), rx.recv())
                .await
                .expect("timeout waiting for first event")
                .expect("first event");
            match evt.msg {
                EventMsg::ExitedReviewMode(ev) => {
                    assert!(ev.review_output.is_none());
                    break;
                }
                // Ignore any non-critical events before exit.
                _ => continue,
            }
        }
        loop {
            let evt = tokio::time::timeout(std::time::Duration::from_secs(2), rx.recv())
                .await
                .expect("timeout waiting for next event")
                .expect("event");
            match evt.msg {
                EventMsg::RawResponseItem(_) => continue,
                EventMsg::ItemStarted(_) | EventMsg::ItemCompleted(_) => continue,
                EventMsg::AgentMessage(_) => continue,
                EventMsg::TurnAborted(e) => {
                    assert_eq!(TurnAbortReason::Interrupted, e.reason);
                    break;
                }
                other => panic!("unexpected second event: {other:?}"),
            }
        }

        let history = sess.clone_history().await.get_history();
        let _ = history;
    }

    #[tokio::test]
    async fn fatal_tool_error_stops_turn_and_reports_error() {
        let (session, turn_context, _rx) = make_session_and_context_with_rx();
        let tools = {
            session
                .services
                .mcp_connection_manager
                .read()
                .await
                .list_all_tools()
                .await
        };
        let router = ToolRouter::from_config(
            &turn_context.tools_config,
            Some(
                tools
                    .into_iter()
                    .map(|(name, tool)| (name, tool.tool))
                    .collect(),
            ),
        );
        let item = ResponseItem::CustomToolCall {
            id: None,
            status: None,
            call_id: "call-1".to_string(),
            name: "shell".to_string(),
            input: "{}".to_string(),
        };

        let call = ToolRouter::build_tool_call(session.as_ref(), item.clone())
            .await
            .expect("build tool call")
            .expect("tool call present");
        let tracker = Arc::new(tokio::sync::Mutex::new(TurnDiffTracker::new()));
        let err = router
            .dispatch_tool_call(
                Arc::clone(&session),
                Arc::clone(&turn_context),
                tracker,
                call,
            )
            .await
            .expect_err("expected fatal error");

        match err {
            FunctionCallError::Fatal(message) => {
                assert_eq!(message, "tool shell invoked with incompatible payload");
            }
            other => panic!("expected FunctionCallError::Fatal, got {other:?}"),
        }
    }

    fn sample_rollout(
        session: &Session,
        turn_context: &TurnContext,
    ) -> (Vec<RolloutItem>, Vec<ResponseItem>) {
        let mut rollout_items = Vec::new();
        let mut live_history = ContextManager::new();

        let initial_context = session.build_initial_context(turn_context);
        for item in &initial_context {
            rollout_items.push(RolloutItem::ResponseItem(item.clone()));
        }
        live_history.record_items(initial_context.iter(), turn_context.truncation_policy);

        let user1 = ResponseItem::Message {
            id: None,
            role: "user".to_string(),
            content: vec![ContentItem::InputText {
                text: "first user".to_string(),
            }],
        };
        live_history.record_items(std::iter::once(&user1), turn_context.truncation_policy);
        rollout_items.push(RolloutItem::ResponseItem(user1.clone()));

        let assistant1 = ResponseItem::Message {
            id: None,
            role: "assistant".to_string(),
            content: vec![ContentItem::OutputText {
                text: "assistant reply one".to_string(),
            }],
        };
        live_history.record_items(std::iter::once(&assistant1), turn_context.truncation_policy);
        rollout_items.push(RolloutItem::ResponseItem(assistant1.clone()));

        let summary1 = "summary one";
        let snapshot1 = live_history.get_history();
        let user_messages1 = collect_user_messages(&snapshot1);
        let rebuilt1 = compact::build_compacted_history(
            session.build_initial_context(turn_context),
            &user_messages1,
            summary1,
        );
        live_history.replace(rebuilt1);
        rollout_items.push(RolloutItem::Compacted(CompactedItem {
            message: summary1.to_string(),
            replacement_history: None,
        }));

        let user2 = ResponseItem::Message {
            id: None,
            role: "user".to_string(),
            content: vec![ContentItem::InputText {
                text: "second user".to_string(),
            }],
        };
        live_history.record_items(std::iter::once(&user2), turn_context.truncation_policy);
        rollout_items.push(RolloutItem::ResponseItem(user2.clone()));

        let assistant2 = ResponseItem::Message {
            id: None,
            role: "assistant".to_string(),
            content: vec![ContentItem::OutputText {
                text: "assistant reply two".to_string(),
            }],
        };
        live_history.record_items(std::iter::once(&assistant2), turn_context.truncation_policy);
        rollout_items.push(RolloutItem::ResponseItem(assistant2.clone()));

        let summary2 = "summary two";
        let snapshot2 = live_history.get_history();
        let user_messages2 = collect_user_messages(&snapshot2);
        let rebuilt2 = compact::build_compacted_history(
            session.build_initial_context(turn_context),
            &user_messages2,
            summary2,
        );
        live_history.replace(rebuilt2);
        rollout_items.push(RolloutItem::Compacted(CompactedItem {
            message: summary2.to_string(),
            replacement_history: None,
        }));

        let user3 = ResponseItem::Message {
            id: None,
            role: "user".to_string(),
            content: vec![ContentItem::InputText {
                text: "third user".to_string(),
            }],
        };
        live_history.record_items(std::iter::once(&user3), turn_context.truncation_policy);
        rollout_items.push(RolloutItem::ResponseItem(user3.clone()));

        let assistant3 = ResponseItem::Message {
            id: None,
            role: "assistant".to_string(),
            content: vec![ContentItem::OutputText {
                text: "assistant reply three".to_string(),
            }],
        };
        live_history.record_items(std::iter::once(&assistant3), turn_context.truncation_policy);
        rollout_items.push(RolloutItem::ResponseItem(assistant3.clone()));

        (rollout_items, live_history.get_history())
    }

    #[tokio::test]
    async fn rejects_escalated_permissions_when_policy_not_on_request() {
        use crate::exec::ExecParams;
        use crate::protocol::AskForApproval;
        use crate::protocol::SandboxPolicy;
        use crate::turn_diff_tracker::TurnDiffTracker;
        use std::collections::HashMap;

        let (session, mut turn_context_raw) = make_session_and_context();
        // Ensure policy is NOT OnRequest so the early rejection path triggers
        turn_context_raw.approval_policy = AskForApproval::OnFailure;
        let session = Arc::new(session);
        let mut turn_context = Arc::new(turn_context_raw);

        let timeout_ms = 1000;
        let params = ExecParams {
            command: if cfg!(windows) {
                vec![
                    "cmd.exe".to_string(),
                    "/C".to_string(),
                    "echo hi".to_string(),
                ]
            } else {
                vec![
                    "/bin/sh".to_string(),
                    "-c".to_string(),
                    "echo hi".to_string(),
                ]
            },
            cwd: turn_context.cwd.clone(),
            expiration: timeout_ms.into(),
            env: HashMap::new(),
            with_escalated_permissions: Some(true),
            justification: Some("test".to_string()),
            arg0: None,
        };

        let params2 = ExecParams {
            with_escalated_permissions: Some(false),
            command: params.command.clone(),
            cwd: params.cwd.clone(),
            expiration: timeout_ms.into(),
            env: HashMap::new(),
            justification: params.justification.clone(),
            arg0: None,
        };

        let turn_diff_tracker = Arc::new(tokio::sync::Mutex::new(TurnDiffTracker::new()));

        let tool_name = "shell";
        let call_id = "test-call".to_string();

        let handler = ShellHandler;
        let resp = handler
            .handle(ToolInvocation {
                session: Arc::clone(&session),
                turn: Arc::clone(&turn_context),
                tracker: Arc::clone(&turn_diff_tracker),
                call_id,
                tool_name: tool_name.to_string(),
                payload: ToolPayload::Function {
                    arguments: serde_json::json!({
                        "command": params.command.clone(),
                        "workdir": Some(turn_context.cwd.to_string_lossy().to_string()),
                        "timeout_ms": params.expiration.timeout_ms(),
                        "with_escalated_permissions": params.with_escalated_permissions,
                        "justification": params.justification.clone(),
                    })
                    .to_string(),
                },
            })
            .await;

        let Err(FunctionCallError::RespondToModel(output)) = resp else {
            panic!("expected error result");
        };

        let expected = format!(
            "approval policy is {policy:?}; reject command — you should not ask for escalated permissions if the approval policy is {policy:?}",
            policy = turn_context.approval_policy
        );

        pretty_assertions::assert_eq!(output, expected);

        // Now retry the same command WITHOUT escalated permissions; should succeed.
        // Force DangerFullAccess to avoid platform sandbox dependencies in tests.
        Arc::get_mut(&mut turn_context)
            .expect("unique turn context Arc")
            .sandbox_policy = SandboxPolicy::DangerFullAccess;

        let resp2 = handler
            .handle(ToolInvocation {
                session: Arc::clone(&session),
                turn: Arc::clone(&turn_context),
                tracker: Arc::clone(&turn_diff_tracker),
                call_id: "test-call-2".to_string(),
                tool_name: tool_name.to_string(),
                payload: ToolPayload::Function {
                    arguments: serde_json::json!({
                        "command": params2.command.clone(),
                        "workdir": Some(turn_context.cwd.to_string_lossy().to_string()),
                        "timeout_ms": params2.expiration.timeout_ms(),
                        "with_escalated_permissions": params2.with_escalated_permissions,
                        "justification": params2.justification.clone(),
                    })
                    .to_string(),
                },
            })
            .await;

        let output = match resp2.expect("expected Ok result") {
            ToolOutput::Function { content, .. } => content,
            _ => panic!("unexpected tool output"),
        };

        #[derive(Deserialize, PartialEq, Eq, Debug)]
        struct ResponseExecMetadata {
            exit_code: i32,
        }

        #[derive(Deserialize)]
        struct ResponseExecOutput {
            output: String,
            metadata: ResponseExecMetadata,
        }

        let exec_output: ResponseExecOutput =
            serde_json::from_str(&output).expect("valid exec output json");

        pretty_assertions::assert_eq!(exec_output.metadata, ResponseExecMetadata { exit_code: 0 });
        assert!(exec_output.output.contains("hi"));
    }
    #[tokio::test]
    async fn unified_exec_rejects_escalated_permissions_when_policy_not_on_request() {
        use crate::protocol::AskForApproval;
        use crate::turn_diff_tracker::TurnDiffTracker;

        let (session, mut turn_context_raw) = make_session_and_context();
        turn_context_raw.approval_policy = AskForApproval::OnFailure;
        let session = Arc::new(session);
        let turn_context = Arc::new(turn_context_raw);
        let tracker = Arc::new(tokio::sync::Mutex::new(TurnDiffTracker::new()));

        let handler = UnifiedExecHandler;
        let resp = handler
            .handle(ToolInvocation {
                session: Arc::clone(&session),
                turn: Arc::clone(&turn_context),
                tracker: Arc::clone(&tracker),
                call_id: "exec-call".to_string(),
                tool_name: "exec_command".to_string(),
                payload: ToolPayload::Function {
                    arguments: serde_json::json!({
                        "cmd": "echo hi",
                        "with_escalated_permissions": true,
                        "justification": "need unsandboxed execution",
                    })
                    .to_string(),
                },
            })
            .await;

        let Err(FunctionCallError::RespondToModel(output)) = resp else {
            panic!("expected error result");
        };

        let expected = format!(
            "approval policy is {policy:?}; reject command — you cannot ask for escalated permissions if the approval policy is {policy:?}",
            policy = turn_context.approval_policy
        );

        pretty_assertions::assert_eq!(output, expected);
    }
}<|MERGE_RESOLUTION|>--- conflicted
+++ resolved
@@ -27,11 +27,8 @@
 use async_channel::Receiver;
 use async_channel::Sender;
 use codex_protocol::ConversationId;
-<<<<<<< HEAD
+use codex_protocol::approvals::ExecPolicyAmendment;
 use codex_protocol::items::AgentMessageContent;
-=======
-use codex_protocol::approvals::ExecPolicyAmendment;
->>>>>>> b8eab7ce
 use codex_protocol::items::TurnItem;
 use codex_protocol::protocol::FileChange;
 use codex_protocol::protocol::HasLegacyEvent;
@@ -69,7 +66,6 @@
 
 use crate::ModelProviderInfo;
 use crate::client::ModelClient;
-use crate::client_common::MODEL_STREAM_IDLE_TIMEOUT;
 use crate::client_common::Prompt;
 use crate::client_common::ResponseEvent;
 use crate::compact::collect_user_messages;
@@ -138,12 +134,8 @@
 use codex_otel::otel_event_manager::OtelEventManager;
 use codex_protocol::config_types::ReasoningSummary as ReasoningSummaryConfig;
 use codex_protocol::models::ContentItem;
-<<<<<<< HEAD
-use codex_protocol::models::FunctionCallOutputPayload;
 use codex_protocol::models::ReasoningItemContent;
 use codex_protocol::models::ReasoningItemReasoningSummary;
-=======
->>>>>>> b8eab7ce
 use codex_protocol::models::ResponseInputItem;
 use codex_protocol::models::ResponseItem;
 use codex_protocol::openai_models::ReasoningEffort as ReasoningEffortConfig;
@@ -1278,7 +1270,6 @@
         }
     }
 
-<<<<<<< HEAD
     pub(crate) async fn set_last_response_id(
         &self,
         _turn_context: &TurnContext,
@@ -1288,12 +1279,7 @@
         state.set_last_response_id(response_id);
     }
 
-    /// Record a user input item to conversation history and also persist a
-    /// corresponding UserMessage EventMsg to rollout.
-    async fn record_input_and_rollout_usermsg(
-=======
     pub(crate) async fn record_response_item_and_emit_turn_item(
->>>>>>> b8eab7ce
         &self,
         turn_context: &TurnContext,
         response_item: ResponseItem,
@@ -1582,12 +1568,9 @@
     use crate::codex::spawn_review_thread;
     use crate::config::Config;
     use crate::mcp::auth::compute_auth_statuses;
-<<<<<<< HEAD
+    use crate::mcp::collect_mcp_snapshot_from_manager;
     use crate::protocol::CompactedItem;
-=======
-    use crate::mcp::collect_mcp_snapshot_from_manager;
     use crate::review_prompts::resolve_review_request;
->>>>>>> b8eab7ce
     use crate::tasks::CompactTask;
     use crate::tasks::RegularTask;
     use crate::tasks::UndoTask;
@@ -2259,23 +2242,7 @@
                 }
                 continue;
             }
-<<<<<<< HEAD
-            Err(CodexErr::TurnAborted {
-                dangling_artifacts: processed_items,
-            }) => {
-                // Emit ItemCompleted events for dangling artifacts so they are visible in TUI
-                for processed_item in &processed_items {
-                    if let Some(turn_item) =
-                        handle_non_tool_response_item(&processed_item.item).await
-                    {
-                        sess.emit_turn_item_completed(&turn_context, turn_item)
-                            .await;
-                    }
-                }
-                let _ = process_items(processed_items, &sess, &turn_context).await;
-=======
             Err(CodexErr::TurnAborted) => {
->>>>>>> b8eab7ce
                 // Aborted turn is reported via a different event.
                 break;
             }
@@ -2455,12 +2422,9 @@
     turn_diff_tracker: SharedTurnDiffTracker,
     prompt: &Prompt,
     cancellation_token: CancellationToken,
-<<<<<<< HEAD
+
     progress_made: &mut bool,
-) -> CodexResult<Vec<ProcessedResponseItem>> {
-=======
 ) -> CodexResult<TurnRunResult> {
->>>>>>> b8eab7ce
     let rollout_item = RolloutItem::TurnContext(TurnContextItem {
         cwd: turn_context.cwd.clone(),
         approval_policy: turn_context.approval_policy,
@@ -2489,48 +2453,24 @@
     let mut needs_follow_up = false;
     let mut last_agent_message: Option<String> = None;
     let mut active_item: Option<TurnItem> = None;
-<<<<<<< HEAD
-
-    loop {
-        // Poll the next item from the model stream. We must inspect *both* Ok and Err
-        // cases so that transient stream failures (e.g., dropped SSE connection before
-        // `response.completed`) bubble up and trigger the caller's retry logic.
-        let event_future = stream.next().or_cancel(&cancellation_token);
-        let event_result = match tokio::time::timeout(MODEL_STREAM_IDLE_TIMEOUT, event_future).await
-        {
-            Ok(event) => event,
-            Err(_) => {
-                return Err(CodexErr::Stream(
-                    "timeout waiting for SSE event".to_string(),
-                    None,
-                ));
-            }
-        };
-
-        let event = match event_result {
-            Ok(event) => event,
-            Err(codex_async_utils::CancelErr::Cancelled) => {
-                let mut processed_items: Vec<ProcessedResponseItem> = output.try_collect().await?;
-                // If there's an active item when cancelled, convert it to a ResponseItem
-                // and add it to the dangling artifacts so partial content is preserved
-                if let Some(turn_item) = active_item.take()
-                    && let Some(response_item) = turn_item_to_response_item(turn_item)
-                {
-                    processed_items.push(ProcessedResponseItem {
-                        item: response_item,
-                        response: None,
-                    });
-                }
-                return Err(CodexErr::TurnAborted {
-                    dangling_artifacts: processed_items,
-                });
-            }
-=======
+
     let outcome: CodexResult<TurnRunResult> = loop {
         let event = match stream.next().or_cancel(&cancellation_token).await {
             Ok(event) => event,
-            Err(codex_async_utils::CancelErr::Cancelled) => break Err(CodexErr::TurnAborted),
->>>>>>> b8eab7ce
+            Err(codex_async_utils::CancelErr::Cancelled) => {
+                // If there's an active item when cancelled, convert it to a ResponseItem
+                // and emit/record it so partial content is preserved.
+                if let Some(turn_item) = active_item.take() {
+                    sess.emit_turn_item_completed(&turn_context, turn_item.clone())
+                        .await;
+
+                    if let Some(response_item) = turn_item_to_response_item(turn_item) {
+                        sess.record_response_item_and_emit_turn_item(&turn_context, response_item)
+                            .await;
+                    }
+                }
+                break Err(CodexErr::TurnAborted);
+            }
         };
 
         let event = match event {
@@ -2550,53 +2490,32 @@
                 }
 
                 // Stream error (e.g. connection closed, timeout).
-                // We should persist any active item (partial reasoning) and return what we have.
-                // This allows run_task to record the partial history and then retry.
-                let mut processed_items: Vec<ProcessedResponseItem> = output.try_collect().await?;
+                // Persist active item and return error to trigger retry.
                 if let Some(turn_item) = active_item.take() {
-                    // Emit ItemCompleted so it's visible in TUI immediately
                     sess.emit_turn_item_completed(&turn_context, turn_item.clone())
                         .await;
-
                     if let Some(response_item) = turn_item_to_response_item(turn_item) {
-                        processed_items.push(ProcessedResponseItem {
-                            item: response_item,
-                            response: None,
-                        });
+                        sess.record_response_item_and_emit_turn_item(&turn_context, response_item)
+                            .await;
                     }
                 }
-                // We return Ok so that the partial items are recorded.
-                // run_task will likely loop again (retry behavior).
-                return Ok(processed_items);
+                return Err(CodexErr::Stream(e.to_string(), None));
             }
             None => {
-<<<<<<< HEAD
                 // Stream closed before response.completed.
-                // We should persist any active item (partial reasoning) and return what we have.
-                // This allows run_task to record the partial history and then retry (loop again).
-                let mut processed_items: Vec<ProcessedResponseItem> = output.try_collect().await?;
+                // Persist active item and return error to trigger retry.
                 if let Some(turn_item) = active_item.take() {
-                    // Emit ItemCompleted so it's visible in TUI immediately
                     sess.emit_turn_item_completed(&turn_context, turn_item.clone())
                         .await;
-
                     if let Some(response_item) = turn_item_to_response_item(turn_item) {
-                        processed_items.push(ProcessedResponseItem {
-                            item: response_item,
-                            response: None,
-                        });
+                        sess.record_response_item_and_emit_turn_item(&turn_context, response_item)
+                            .await;
                     }
                 }
-                // We return Ok so that the partial items are recorded.
-                // Since we didn't receive ResponseEvent::Completed, run_task will likely loop again
-                // (retry behavior) but with the partial history preserved.
-                return Ok(processed_items);
-=======
-                break Err(CodexErr::Stream(
+                return Err(CodexErr::Stream(
                     "stream closed before response.completed".into(),
                     None,
                 ));
->>>>>>> b8eab7ce
             }
         };
 
