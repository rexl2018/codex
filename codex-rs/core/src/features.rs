//! Centralized feature flags and metadata.
//!
//! This module defines a small set of toggles that gate experimental and
//! optional behavior across the codebase. Instead of wiring individual
//! booleans through multiple types, call sites consult a single `Features`
//! container attached to `Config`.

use crate::config::ConfigToml;
use crate::config::profile::ConfigProfile;
use serde::Deserialize;
use std::collections::BTreeMap;
use std::collections::BTreeSet;

mod legacy;
pub(crate) use legacy::LegacyFeatureToggles;

/// High-level lifecycle stage for a feature.
#[derive(Debug, Clone, Copy, PartialEq, Eq)]
pub enum Stage {
    Experimental,
    Beta,
    Stable,
    Deprecated,
    Removed,
}

/// Unique features toggled via configuration.
#[derive(Debug, Clone, Copy, PartialEq, Eq, PartialOrd, Ord, Hash)]
pub enum Feature {
    // Stable.
    /// Create a ghost commit at each turn.
    GhostCommit,
    /// Include the view_image tool.
    ViewImageTool,
    /// Send warnings to the model to correct it on the tool usage.
    ModelWarnings,
    /// Enable the default shell tool.
    ShellTool,

    // Experimental
    /// Use the single unified PTY-backed exec tool.
    UnifiedExec,
    /// Enable experimental RMCP features such as OAuth login.
    RmcpClient,
    /// Include the freeform apply_patch tool.
    ApplyPatchFreeform,
    /// Allow the model to request web searches.
    WebSearchRequest,
    /// Gate the execpolicy enforcement for shell/unified exec.
    ExecPolicy,
    /// Enable Windows sandbox (restricted token) on Windows.
    WindowsSandbox,
    /// Use the elevated Windows sandbox pipeline (setup + runner).
    WindowsSandboxElevated,
    /// Remote compaction enabled (only for ChatGPT auth)
    RemoteCompaction,
    /// Refresh remote models and emit AppReady once the list is available.
    RemoteModels,
    /// Allow model to call multiple tools in parallel (only for models supporting it).
    ParallelToolCalls,
    /// Convert freeform tools to function tools for Responses API compatibility.
    FreeformAsFunction,
    /// Experimental skills injection (CLI flag-driven).
    Skills,
    /// Experimental shell snapshotting.
    ShellSnapshot,
    /// Experimental TUI v2 (viewport) implementation.
    Tui2,
}

impl Feature {
    pub fn key(self) -> &'static str {
        self.info().key
    }

    pub fn stage(self) -> Stage {
        self.info().stage
    }

    pub fn default_enabled(self) -> bool {
        self.info().default_enabled
    }

    fn info(self) -> &'static FeatureSpec {
        FEATURES
            .iter()
            .find(|spec| spec.id == self)
            .unwrap_or_else(|| unreachable!("missing FeatureSpec for {:?}", self))
    }
}

#[derive(Debug, Clone, PartialEq, Eq, PartialOrd, Ord)]
pub struct LegacyFeatureUsage {
    pub alias: String,
    pub feature: Feature,
}

/// Holds the effective set of enabled features.
#[derive(Debug, Clone, Default, PartialEq)]
pub struct Features {
    enabled: BTreeSet<Feature>,
    legacy_usages: BTreeSet<LegacyFeatureUsage>,
}

#[derive(Debug, Clone, Default)]
pub struct FeatureOverrides {
    pub include_apply_patch_tool: Option<bool>,
    pub web_search_request: Option<bool>,
}

impl FeatureOverrides {
    fn apply(self, features: &mut Features) {
        LegacyFeatureToggles {
            include_apply_patch_tool: self.include_apply_patch_tool,
            tools_web_search: self.web_search_request,
            ..Default::default()
        }
        .apply(features);
    }
}

impl Features {
    /// Starts with built-in defaults.
    pub fn with_defaults() -> Self {
        let mut set = BTreeSet::new();
        for spec in FEATURES {
            if spec.default_enabled {
                set.insert(spec.id);
            }
        }
        Self {
            enabled: set,
            legacy_usages: BTreeSet::new(),
        }
    }

    pub fn enabled(&self, f: Feature) -> bool {
        self.enabled.contains(&f)
    }

    pub fn enable(&mut self, f: Feature) -> &mut Self {
        self.enabled.insert(f);
        self
    }

    pub fn disable(&mut self, f: Feature) -> &mut Self {
        self.enabled.remove(&f);
        self
    }

    pub fn record_legacy_usage_force(&mut self, alias: &str, feature: Feature) {
        self.legacy_usages.insert(LegacyFeatureUsage {
            alias: alias.to_string(),
            feature,
        });
    }

    pub fn record_legacy_usage(&mut self, alias: &str, feature: Feature) {
        if alias == feature.key() {
            return;
        }
        self.record_legacy_usage_force(alias, feature);
    }

    pub fn legacy_feature_usages(&self) -> impl Iterator<Item = (&str, Feature)> + '_ {
        self.legacy_usages
            .iter()
            .map(|usage| (usage.alias.as_str(), usage.feature))
    }

    /// Apply a table of key -> bool toggles (e.g. from TOML).
    pub fn apply_map(&mut self, m: &BTreeMap<String, bool>) {
        for (k, v) in m {
            match feature_for_key(k) {
                Some(feat) => {
                    if k != feat.key() {
                        self.record_legacy_usage(k.as_str(), feat);
                    }
                    if *v {
                        self.enable(feat);
                    } else {
                        self.disable(feat);
                    }
                }
                None => {
                    tracing::warn!("unknown feature key in config: {k}");
                }
            }
        }
    }

    pub fn from_config(
        cfg: &ConfigToml,
        config_profile: &ConfigProfile,
        overrides: FeatureOverrides,
    ) -> Self {
        let mut features = Features::with_defaults();

        let base_legacy = LegacyFeatureToggles {
            experimental_use_freeform_apply_patch: cfg.experimental_use_freeform_apply_patch,
            experimental_use_unified_exec_tool: cfg.experimental_use_unified_exec_tool,
            experimental_use_rmcp_client: cfg.experimental_use_rmcp_client,
            tools_web_search: cfg.tools.as_ref().and_then(|t| t.web_search),
            tools_view_image: cfg.tools.as_ref().and_then(|t| t.view_image),
            ..Default::default()
        };
        base_legacy.apply(&mut features);

        if let Some(base_features) = cfg.features.as_ref() {
            features.apply_map(&base_features.entries);
        }

        let profile_legacy = LegacyFeatureToggles {
            include_apply_patch_tool: config_profile.include_apply_patch_tool,
            experimental_use_freeform_apply_patch: config_profile
                .experimental_use_freeform_apply_patch,

            experimental_use_unified_exec_tool: config_profile.experimental_use_unified_exec_tool,
            experimental_use_rmcp_client: config_profile.experimental_use_rmcp_client,
            tools_web_search: config_profile.tools_web_search,
            tools_view_image: config_profile.tools_view_image,
        };
        profile_legacy.apply(&mut features);
        if let Some(profile_features) = config_profile.features.as_ref() {
            features.apply_map(&profile_features.entries);
        }

        overrides.apply(&mut features);

        features
    }
}

/// Keys accepted in `[features]` tables.
fn feature_for_key(key: &str) -> Option<Feature> {
    for spec in FEATURES {
        if spec.key == key {
            return Some(spec.id);
        }
    }
    legacy::feature_for_key(key)
}

/// Returns `true` if the provided string matches a known feature toggle key.
pub fn is_known_feature_key(key: &str) -> bool {
    feature_for_key(key).is_some()
}

/// Deserializable features table for TOML.
#[derive(Deserialize, Debug, Clone, Default, PartialEq)]
pub struct FeaturesToml {
    #[serde(flatten)]
    pub entries: BTreeMap<String, bool>,
}

/// Single, easy-to-read registry of all feature definitions.
#[derive(Debug, Clone, Copy)]
pub struct FeatureSpec {
    pub id: Feature,
    pub key: &'static str,
    pub stage: Stage,
    pub default_enabled: bool,
}

pub const FEATURES: &[FeatureSpec] = &[
    // Stable features.
    FeatureSpec {
        id: Feature::GhostCommit,
        key: "undo",
        stage: Stage::Stable,
        default_enabled: true,
    },
    FeatureSpec {
        id: Feature::ParallelToolCalls,
        key: "parallel",
        stage: Stage::Stable,
        default_enabled: true,
    },
    FeatureSpec {
        id: Feature::ViewImageTool,
        key: "view_image_tool",
        stage: Stage::Stable,
        default_enabled: true,
    },
    FeatureSpec {
        id: Feature::ShellTool,
        key: "shell_tool",
        stage: Stage::Stable,
        default_enabled: true,
    },
    FeatureSpec {
        id: Feature::ModelWarnings,
        key: "warnings",
        stage: Stage::Stable,
        default_enabled: true,
    },
    // Unstable features.
    FeatureSpec {
        id: Feature::UnifiedExec,
        key: "unified_exec",
        stage: Stage::Experimental,
        default_enabled: false,
    },
    FeatureSpec {
        id: Feature::RmcpClient,
        key: "rmcp_client",
        stage: Stage::Experimental,
        default_enabled: false,
    },
    FeatureSpec {
        id: Feature::ApplyPatchFreeform,
        key: "apply_patch_freeform",
        stage: Stage::Beta,
        default_enabled: false,
    },
    FeatureSpec {
        id: Feature::WebSearchRequest,
        key: "web_search_request",
        stage: Stage::Stable,
        default_enabled: false,
    },
    FeatureSpec {
        id: Feature::ExecPolicy,
        key: "exec_policy",
        stage: Stage::Experimental,
        default_enabled: true,
    },
    FeatureSpec {
        id: Feature::WindowsSandbox,
        key: "enable_experimental_windows_sandbox",
        stage: Stage::Experimental,
        default_enabled: false,
    },
    FeatureSpec {
        id: Feature::WindowsSandboxElevated,
        key: "enable_elevated_windows_sandbox",
        stage: Stage::Experimental,
        default_enabled: false,
    },
    FeatureSpec {
        id: Feature::RemoteCompaction,
        key: "remote_compaction",
        stage: Stage::Experimental,
        default_enabled: true,
    },
    FeatureSpec {
        id: Feature::RemoteModels,
        key: "remote_models",
        stage: Stage::Experimental,
        default_enabled: false,
    },
    FeatureSpec {
        id: Feature::Skills,
        key: "skills",
        stage: Stage::Experimental,
        default_enabled: false,
    },
    FeatureSpec {
<<<<<<< HEAD
        id: Feature::FreeformAsFunction,
        key: "freeform_as_function",
=======
        id: Feature::ShellSnapshot,
        key: "shell_snapshot",
        stage: Stage::Experimental,
        default_enabled: false,
    },
    FeatureSpec {
        id: Feature::Tui2,
        key: "tui2",
>>>>>>> 5b472c93
        stage: Stage::Experimental,
        default_enabled: false,
    },
];<|MERGE_RESOLUTION|>--- conflicted
+++ resolved
@@ -356,10 +356,12 @@
         default_enabled: false,
     },
     FeatureSpec {
-<<<<<<< HEAD
         id: Feature::FreeformAsFunction,
         key: "freeform_as_function",
-=======
+        stage: Stage::Experimental,
+        default_enabled: false,
+    },
+    FeatureSpec {
         id: Feature::ShellSnapshot,
         key: "shell_snapshot",
         stage: Stage::Experimental,
@@ -368,7 +370,6 @@
     FeatureSpec {
         id: Feature::Tui2,
         key: "tui2",
->>>>>>> 5b472c93
         stage: Stage::Experimental,
         default_enabled: false,
     },
