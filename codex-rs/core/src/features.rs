//! Centralized feature flags and metadata.
//!
//! This module defines a small set of toggles that gate experimental and
//! optional behavior across the codebase. Instead of wiring individual
//! booleans through multiple types, call sites consult a single `Features`
//! container attached to `Config`.

use crate::config::ConfigToml;
use crate::config::profile::ConfigProfile;
use serde::Deserialize;
use std::collections::BTreeMap;
use std::collections::BTreeSet;

mod legacy;
pub(crate) use legacy::LegacyFeatureToggles;

/// High-level lifecycle stage for a feature.
#[derive(Debug, Clone, Copy, PartialEq, Eq)]
pub enum Stage {
    Experimental,
    Beta {
        name: &'static str,
        menu_description: &'static str,
        announcement: &'static str,
    },
    Stable,
    Deprecated,
    Removed,
}

impl Stage {
    pub fn beta_menu_name(self) -> Option<&'static str> {
        match self {
            Stage::Beta { name, .. } => Some(name),
            _ => None,
        }
    }

    pub fn beta_menu_description(self) -> Option<&'static str> {
        match self {
            Stage::Beta {
                menu_description, ..
            } => Some(menu_description),
            _ => None,
        }
    }

    pub fn beta_announcement(self) -> Option<&'static str> {
        match self {
            Stage::Beta { announcement, .. } => Some(announcement),
            _ => None,
        }
    }
}

/// Unique features toggled via configuration.
#[derive(Debug, Clone, Copy, PartialEq, Eq, PartialOrd, Ord, Hash)]
pub enum Feature {
    // Stable.
    /// Create a ghost commit at each turn.
    GhostCommit,
    /// Include the view_image tool.
    ViewImageTool,
    /// Send warnings to the model to correct it on the tool usage.
    ModelWarnings,
    /// Enable the default shell tool.
    ShellTool,

    // Experimental
    /// Use the single unified PTY-backed exec tool.
    UnifiedExec,
    /// Enable experimental RMCP features such as OAuth login.
    RmcpClient,
    /// Include the freeform apply_patch tool.
    ApplyPatchFreeform,
    /// Allow the model to request web searches.
    WebSearchRequest,
    /// Gate the execpolicy enforcement for shell/unified exec.
    ExecPolicy,
    /// Enable Windows sandbox (restricted token) on Windows.
    WindowsSandbox,
    /// Use the elevated Windows sandbox pipeline (setup + runner).
    WindowsSandboxElevated,
    /// Remote compaction enabled (only for ChatGPT auth)
    RemoteCompaction,
    /// Refresh remote models and emit AppReady once the list is available.
    RemoteModels,
    /// Allow model to call multiple tools in parallel (only for models supporting it).
    ParallelToolCalls,
<<<<<<< HEAD
    /// Convert freeform tools to function tools for Responses API compatibility.
    FreeformAsFunction,
    /// Experimental skills injection (CLI flag-driven).
    Skills,
=======
>>>>>>> a6974087
    /// Experimental shell snapshotting.
    ShellSnapshot,
    /// Experimental TUI v2 (viewport) implementation.
    Tui2,
    /// Enable discovery and injection of skills.
    Skills,
}

impl Feature {
    pub fn key(self) -> &'static str {
        self.info().key
    }

    pub fn stage(self) -> Stage {
        self.info().stage
    }

    pub fn default_enabled(self) -> bool {
        self.info().default_enabled
    }

    fn info(self) -> &'static FeatureSpec {
        FEATURES
            .iter()
            .find(|spec| spec.id == self)
            .unwrap_or_else(|| unreachable!("missing FeatureSpec for {:?}", self))
    }
}

#[derive(Debug, Clone, PartialEq, Eq, PartialOrd, Ord)]
pub struct LegacyFeatureUsage {
    pub alias: String,
    pub feature: Feature,
}

/// Holds the effective set of enabled features.
#[derive(Debug, Clone, Default, PartialEq)]
pub struct Features {
    enabled: BTreeSet<Feature>,
    legacy_usages: BTreeSet<LegacyFeatureUsage>,
}

#[derive(Debug, Clone, Default)]
pub struct FeatureOverrides {
    pub include_apply_patch_tool: Option<bool>,
    pub web_search_request: Option<bool>,
}

impl FeatureOverrides {
    fn apply(self, features: &mut Features) {
        LegacyFeatureToggles {
            include_apply_patch_tool: self.include_apply_patch_tool,
            tools_web_search: self.web_search_request,
            ..Default::default()
        }
        .apply(features);
    }
}

impl Features {
    /// Starts with built-in defaults.
    pub fn with_defaults() -> Self {
        let mut set = BTreeSet::new();
        for spec in FEATURES {
            if spec.default_enabled {
                set.insert(spec.id);
            }
        }
        Self {
            enabled: set,
            legacy_usages: BTreeSet::new(),
        }
    }

    pub fn enabled(&self, f: Feature) -> bool {
        self.enabled.contains(&f)
    }

    pub fn enable(&mut self, f: Feature) -> &mut Self {
        self.enabled.insert(f);
        self
    }

    pub fn disable(&mut self, f: Feature) -> &mut Self {
        self.enabled.remove(&f);
        self
    }

    pub fn record_legacy_usage_force(&mut self, alias: &str, feature: Feature) {
        self.legacy_usages.insert(LegacyFeatureUsage {
            alias: alias.to_string(),
            feature,
        });
    }

    pub fn record_legacy_usage(&mut self, alias: &str, feature: Feature) {
        if alias == feature.key() {
            return;
        }
        self.record_legacy_usage_force(alias, feature);
    }

    pub fn legacy_feature_usages(&self) -> impl Iterator<Item = (&str, Feature)> + '_ {
        self.legacy_usages
            .iter()
            .map(|usage| (usage.alias.as_str(), usage.feature))
    }

    /// Apply a table of key -> bool toggles (e.g. from TOML).
    pub fn apply_map(&mut self, m: &BTreeMap<String, bool>) {
        for (k, v) in m {
            match feature_for_key(k) {
                Some(feat) => {
                    if k != feat.key() {
                        self.record_legacy_usage(k.as_str(), feat);
                    }
                    if *v {
                        self.enable(feat);
                    } else {
                        self.disable(feat);
                    }
                }
                None => {
                    tracing::warn!("unknown feature key in config: {k}");
                }
            }
        }
    }

    pub fn from_config(
        cfg: &ConfigToml,
        config_profile: &ConfigProfile,
        overrides: FeatureOverrides,
    ) -> Self {
        let mut features = Features::with_defaults();

        let base_legacy = LegacyFeatureToggles {
            experimental_use_freeform_apply_patch: cfg.experimental_use_freeform_apply_patch,
            experimental_use_unified_exec_tool: cfg.experimental_use_unified_exec_tool,
            experimental_use_rmcp_client: cfg.experimental_use_rmcp_client,
            tools_web_search: cfg.tools.as_ref().and_then(|t| t.web_search),
            tools_view_image: cfg.tools.as_ref().and_then(|t| t.view_image),
            ..Default::default()
        };
        base_legacy.apply(&mut features);

        if let Some(base_features) = cfg.features.as_ref() {
            features.apply_map(&base_features.entries);
        }

        let profile_legacy = LegacyFeatureToggles {
            include_apply_patch_tool: config_profile.include_apply_patch_tool,
            experimental_use_freeform_apply_patch: config_profile
                .experimental_use_freeform_apply_patch,

            experimental_use_unified_exec_tool: config_profile.experimental_use_unified_exec_tool,
            experimental_use_rmcp_client: config_profile.experimental_use_rmcp_client,
            tools_web_search: config_profile.tools_web_search,
            tools_view_image: config_profile.tools_view_image,
        };
        profile_legacy.apply(&mut features);
        if let Some(profile_features) = config_profile.features.as_ref() {
            features.apply_map(&profile_features.entries);
        }

        overrides.apply(&mut features);

        features
    }
}

/// Keys accepted in `[features]` tables.
fn feature_for_key(key: &str) -> Option<Feature> {
    for spec in FEATURES {
        if spec.key == key {
            return Some(spec.id);
        }
    }
    legacy::feature_for_key(key)
}

/// Returns `true` if the provided string matches a known feature toggle key.
pub fn is_known_feature_key(key: &str) -> bool {
    feature_for_key(key).is_some()
}

/// Deserializable features table for TOML.
#[derive(Deserialize, Debug, Clone, Default, PartialEq)]
pub struct FeaturesToml {
    #[serde(flatten)]
    pub entries: BTreeMap<String, bool>,
}

/// Single, easy-to-read registry of all feature definitions.
#[derive(Debug, Clone, Copy)]
pub struct FeatureSpec {
    pub id: Feature,
    pub key: &'static str,
    pub stage: Stage,
    pub default_enabled: bool,
}

pub const FEATURES: &[FeatureSpec] = &[
    // Stable features.
    FeatureSpec {
        id: Feature::GhostCommit,
        key: "undo",
        stage: Stage::Stable,
        default_enabled: true,
    },
    FeatureSpec {
        id: Feature::ParallelToolCalls,
        key: "parallel",
        stage: Stage::Stable,
        default_enabled: true,
    },
    FeatureSpec {
        id: Feature::ViewImageTool,
        key: "view_image_tool",
        stage: Stage::Stable,
        default_enabled: true,
    },
    FeatureSpec {
        id: Feature::ShellTool,
        key: "shell_tool",
        stage: Stage::Stable,
        default_enabled: true,
    },
    FeatureSpec {
        id: Feature::ModelWarnings,
        key: "warnings",
        stage: Stage::Stable,
        default_enabled: true,
    },
    FeatureSpec {
        id: Feature::WebSearchRequest,
        key: "web_search_request",
        stage: Stage::Stable,
        default_enabled: false,
    },
    // Beta program. Rendered in the `/experimental` menu for users.
    FeatureSpec {
        id: Feature::UnifiedExec,
        key: "unified_exec",
        stage: Stage::Beta {
            name: "Background terminal",
            menu_description: "Run long-running terminal commands in the background.",
            announcement: "NEW! Try Background terminals for long running processes. Enable in /experimental!",
        },
        default_enabled: false,
    },
    FeatureSpec {
        id: Feature::ShellSnapshot,
        key: "shell_snapshot",
        stage: Stage::Beta {
            name: "Shell snapshot",
            menu_description: "Snapshot your shell environment to avoid re-running login scripts for every command.",
            announcement: "NEW! Try shell snapshotting to make your Codex faster. Enable in /experimental!",
        },
        default_enabled: false,
    },
    // Unstable features.
    FeatureSpec {
        id: Feature::RmcpClient,
        key: "rmcp_client",
        stage: Stage::Experimental,
        default_enabled: false,
    },
    FeatureSpec {
        id: Feature::ApplyPatchFreeform,
        key: "apply_patch_freeform",
        stage: Stage::Experimental,
        default_enabled: false,
    },
    FeatureSpec {
        id: Feature::ExecPolicy,
        key: "exec_policy",
        stage: Stage::Experimental,
        default_enabled: true,
    },
    FeatureSpec {
        id: Feature::WindowsSandbox,
        key: "experimental_windows_sandbox",
        stage: Stage::Experimental,
        default_enabled: false,
    },
    FeatureSpec {
        id: Feature::WindowsSandboxElevated,
        key: "elevated_windows_sandbox",
        stage: Stage::Experimental,
        default_enabled: false,
    },
    FeatureSpec {
        id: Feature::RemoteCompaction,
        key: "remote_compaction",
        stage: Stage::Experimental,
        default_enabled: true,
    },
    FeatureSpec {
        id: Feature::RemoteModels,
        key: "remote_models",
        stage: Stage::Experimental,
        default_enabled: false,
    },
    FeatureSpec {
        id: Feature::Skills,
        key: "skills",
        stage: Stage::Experimental,
<<<<<<< HEAD
        default_enabled: false,
    },
    FeatureSpec {
        id: Feature::FreeformAsFunction,
        key: "freeform_as_function",
        stage: Stage::Experimental,
        default_enabled: false,
    },
    FeatureSpec {
        id: Feature::ShellSnapshot,
        key: "shell_snapshot",
        stage: Stage::Experimental,
        default_enabled: false,
=======
        default_enabled: true,
>>>>>>> a6974087
    },
    FeatureSpec {
        id: Feature::Tui2,
        key: "tui2",
        stage: Stage::Experimental,
        default_enabled: false,
    },
];<|MERGE_RESOLUTION|>--- conflicted
+++ resolved
@@ -87,13 +87,8 @@
     RemoteModels,
     /// Allow model to call multiple tools in parallel (only for models supporting it).
     ParallelToolCalls,
-<<<<<<< HEAD
     /// Convert freeform tools to function tools for Responses API compatibility.
     FreeformAsFunction,
-    /// Experimental skills injection (CLI flag-driven).
-    Skills,
-=======
->>>>>>> a6974087
     /// Experimental shell snapshotting.
     ShellSnapshot,
     /// Experimental TUI v2 (viewport) implementation.
@@ -402,8 +397,7 @@
         id: Feature::Skills,
         key: "skills",
         stage: Stage::Experimental,
-<<<<<<< HEAD
-        default_enabled: false,
+        default_enabled: true,
     },
     FeatureSpec {
         id: Feature::FreeformAsFunction,
@@ -416,9 +410,6 @@
         key: "shell_snapshot",
         stage: Stage::Experimental,
         default_enabled: false,
-=======
-        default_enabled: true,
->>>>>>> a6974087
     },
     FeatureSpec {
         id: Feature::Tui2,
