use std::time::Instant;

use tracing::error;

<<<<<<< HEAD
use crate::session::Session;
use crate::protocol::Event;
=======
use crate::codex::Session;
use crate::codex::TurnContext;
>>>>>>> 7ff3f51e
use crate::protocol::EventMsg;
use crate::protocol::McpInvocation;
use crate::protocol::McpToolCallBeginEvent;
use crate::protocol::McpToolCallEndEvent;
use codex_protocol::models::FunctionCallOutputPayload;
use codex_protocol::models::ResponseInputItem;

/// Handles the specified tool call dispatches the appropriate
/// `McpToolCallBegin` and `McpToolCallEnd` events to the `Session`.
pub(crate) async fn handle_mcp_tool_call(
    sess: &Session,
    turn_context: &TurnContext,
    call_id: String,
    server: String,
    tool_name: String,
    arguments: String,
) -> ResponseInputItem {
    // Parse the `arguments` as JSON. An empty string is OK, but invalid JSON
    // is not.
    let arguments_value = if arguments.trim().is_empty() {
        None
    } else {
        match serde_json::from_str::<serde_json::Value>(&arguments) {
            Ok(value) => Some(value),
            Err(e) => {
                error!("failed to parse tool call arguments: {e}");
                return ResponseInputItem::FunctionCallOutput {
                    call_id: call_id.clone(),
                    output: FunctionCallOutputPayload {
                        content: format!("err: {e}"),
                        success: Some(false),
                        ..Default::default()
                    },
                };
            }
        }
    };

    let invocation = McpInvocation {
        server: server.clone(),
        tool: tool_name.clone(),
        arguments: arguments_value.clone(),
    };

    let tool_call_begin_event = EventMsg::McpToolCallBegin(McpToolCallBeginEvent {
        call_id: call_id.clone(),
        invocation: invocation.clone(),
    });
    notify_mcp_tool_call_event(sess, turn_context, tool_call_begin_event).await;

    let start = Instant::now();
    // Perform the tool call.
    let result = sess
        .call_tool(&server, &tool_name, arguments_value.clone())
        .await
        .map_err(|e| format!("tool call error: {e:?}"));
    if let Err(e) = &result {
        tracing::warn!("MCP tool call error: {e:?}");
    }
    let tool_call_end_event = EventMsg::McpToolCallEnd(McpToolCallEndEvent {
        call_id: call_id.clone(),
        invocation,
        duration: start.elapsed(),
        result: result.clone(),
    });

    notify_mcp_tool_call_event(sess, turn_context, tool_call_end_event.clone()).await;

    ResponseInputItem::McpToolCallOutput { call_id, result }
}

async fn notify_mcp_tool_call_event(sess: &Session, turn_context: &TurnContext, event: EventMsg) {
    sess.send_event(turn_context, event).await;
}<|MERGE_RESOLUTION|>--- conflicted
+++ resolved
@@ -2,13 +2,8 @@
 
 use tracing::error;
 
-<<<<<<< HEAD
-use crate::session::Session;
-use crate::protocol::Event;
-=======
 use crate::codex::Session;
 use crate::codex::TurnContext;
->>>>>>> 7ff3f51e
 use crate::protocol::EventMsg;
 use crate::protocol::McpInvocation;
 use crate::protocol::McpToolCallBeginEvent;
@@ -38,6 +33,7 @@
                 return ResponseInputItem::FunctionCallOutput {
                     call_id: call_id.clone(),
                     output: FunctionCallOutputPayload {
+            content_items: None,
                         content: format!("err: {e}"),
                         success: Some(false),
                         ..Default::default()
