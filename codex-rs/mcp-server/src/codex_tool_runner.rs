//! Asynchronous worker that executes a **Codex** tool-call inside a spawned
//! Tokio task. Separated from `message_processor.rs` to keep that file small
//! and to make future feature-growth easier to manage.

use std::collections::HashMap;
use std::sync::Arc;

use crate::exec_approval::handle_exec_approval_request;
use crate::outgoing_message::OutgoingMessageSender;
use crate::outgoing_message::OutgoingNotificationMeta;
use crate::patch_approval::handle_patch_approval_request;
use codex_core::CodexConversation;
use codex_core::ConversationManager;
use codex_core::NewConversation;
use codex_core::config::Config as CodexConfig;
use codex_core::protocol::AgentMessageEvent;
use codex_core::protocol::ApplyPatchApprovalRequestEvent;
use codex_core::protocol::Event;
use codex_core::protocol::EventMsg;
use codex_core::protocol::ExecApprovalRequestEvent;
use codex_core::protocol::Op;
use codex_core::protocol::Submission;
use codex_core::protocol::TaskCompleteEvent;
use codex_protocol::ConversationId;
use codex_protocol::user_input::UserInput;
use mcp_types::CallToolResult;
use mcp_types::ContentBlock;
use mcp_types::RequestId;
use mcp_types::TextContent;
use serde_json::json;
use tokio::sync::Mutex;

pub(crate) const INVALID_PARAMS_ERROR_CODE: i64 = -32602;

/// Run a complete Codex session and stream events back to the client.
///
/// On completion (success or error) the function sends the appropriate
/// `tools/call` response so the LLM can continue the conversation.
pub async fn run_codex_tool_session(
    id: RequestId,
    initial_prompt: String,
    config: CodexConfig,
    outgoing: Arc<OutgoingMessageSender>,
    conversation_manager: Arc<ConversationManager>,
    running_requests_id_to_codex_uuid: Arc<Mutex<HashMap<RequestId, ConversationId>>>,
) {
    let NewConversation {
        conversation_id,
        conversation,
        session_configured,
    } = match conversation_manager.new_conversation(config).await {
        Ok(res) => res,
        Err(e) => {
            let result = CallToolResult {
                content: vec![ContentBlock::TextContent(TextContent {
                    r#type: "text".to_string(),
                    text: format!("Failed to start Codex session: {e}"),
                    annotations: None,
                })],
                is_error: Some(true),
                structured_content: None,
            };
            outgoing.send_response(id.clone(), result).await;
            return;
        }
    };

    let session_configured_event = Event {
        // Use a fake id value for now.
        id: "".to_string(),
        msg: EventMsg::SessionConfigured(session_configured.clone()),
    };
    outgoing
        .send_event_as_notification(
            &session_configured_event,
            Some(OutgoingNotificationMeta::new(Some(id.clone()))),
        )
        .await;

    // Use the original MCP request ID as the `sub_id` for the Codex submission so that
    // any events emitted for this tool-call can be correlated with the
    // originating `tools/call` request.
    let sub_id = match &id {
        RequestId::String(s) => s.clone(),
        RequestId::Integer(n) => n.to_string(),
    };
    running_requests_id_to_codex_uuid
        .lock()
        .await
        .insert(id.clone(), conversation_id);
    let submission = Submission {
        id: sub_id.clone(),
        op: Op::UserInput {
            items: vec![UserInput::Text {
                text: initial_prompt.clone(),
            }],
        },
    };

    if let Err(e) = conversation.submit_with_id(submission).await {
        tracing::error!("Failed to submit initial prompt: {e}");
        // unregister the id so we don't keep it in the map
        running_requests_id_to_codex_uuid.lock().await.remove(&id);
        return;
    }

    run_codex_tool_session_inner(
        conversation,
        outgoing,
        id,
        running_requests_id_to_codex_uuid,
    )
    .await;
}

pub async fn run_codex_tool_session_reply(
    conversation: Arc<CodexConversation>,
    outgoing: Arc<OutgoingMessageSender>,
    request_id: RequestId,
    prompt: String,
    running_requests_id_to_codex_uuid: Arc<Mutex<HashMap<RequestId, ConversationId>>>,
    conversation_id: ConversationId,
) {
    running_requests_id_to_codex_uuid
        .lock()
        .await
        .insert(request_id.clone(), conversation_id);
    if let Err(e) = conversation
        .submit(Op::UserInput {
            items: vec![UserInput::Text { text: prompt }],
        })
        .await
    {
        tracing::error!("Failed to submit user input: {e}");
        // unregister the id so we don't keep it in the map
        running_requests_id_to_codex_uuid
            .lock()
            .await
            .remove(&request_id);
        return;
    }

    run_codex_tool_session_inner(
        conversation,
        outgoing,
        request_id,
        running_requests_id_to_codex_uuid,
    )
    .await;
}

async fn run_codex_tool_session_inner(
    codex: Arc<CodexConversation>,
    outgoing: Arc<OutgoingMessageSender>,
    request_id: RequestId,
    running_requests_id_to_codex_uuid: Arc<Mutex<HashMap<RequestId, ConversationId>>>,
) {
    let request_id_str = match &request_id {
        RequestId::String(s) => s.clone(),
        RequestId::Integer(n) => n.to_string(),
    };

    // Stream events until the task needs to pause for user interaction or
    // completes.
    loop {
        match codex.next_event().await {
            Ok(event) => {
                outgoing
                    .send_event_as_notification(
                        &event,
                        Some(OutgoingNotificationMeta::new(Some(request_id.clone()))),
                    )
                    .await;

                match event.msg {
                    EventMsg::ExecApprovalRequest(ExecApprovalRequestEvent {
                        turn_id: _,
                        command,
                        cwd,
                        call_id,
                        reason: _,
                        risk,
                        parsed_cmd,
                    }) => {
                        handle_exec_approval_request(
                            command,
                            cwd,
                            outgoing.clone(),
                            codex.clone(),
                            request_id.clone(),
                            request_id_str.clone(),
                            event.id.clone(),
                            call_id,
                            parsed_cmd,
                            risk,
                        )
                        .await;
                        continue;
                    }
                    EventMsg::Error(err_event) => {
                        // Return a response to conclude the tool call when the Codex session reports an error (e.g., interruption).
                        let result = json!({
                            "error": err_event.message,
                        });
                        outgoing.send_response(request_id.clone(), result).await;
                        break;
                    }
                    EventMsg::Warning(_) => {
                        continue;
                    }
                    EventMsg::ElicitationRequest(_) => {
                        // TODO: forward elicitation requests to the client?
                        continue;
                    }
                    EventMsg::ApplyPatchApprovalRequest(ApplyPatchApprovalRequestEvent {
                        call_id,
                        turn_id: _,
                        reason,
                        grant_root,
                        changes,
                    }) => {
                        handle_patch_approval_request(
                            call_id,
                            reason,
                            grant_root,
                            changes,
                            outgoing.clone(),
                            codex.clone(),
                            request_id.clone(),
                            request_id_str.clone(),
                            event.id.clone(),
                        )
                        .await;
                        continue;
                    }
                    EventMsg::TaskComplete(TaskCompleteEvent { last_agent_message }) => {
                        let text = match last_agent_message {
                            Some(msg) => msg,
                            None => "".to_string(),
                        };
                        let result = CallToolResult {
                            content: vec![ContentBlock::TextContent(TextContent {
                                r#type: "text".to_string(),
                                text,
                                annotations: None,
                            })],
                            is_error: None,
                            structured_content: None,
                        };
                        outgoing.send_response(request_id.clone(), result).await;
                        // unregister the id so we don't keep it in the map
                        running_requests_id_to_codex_uuid
                            .lock()
                            .await
                            .remove(&request_id);
                        break;
                    }
                    EventMsg::SessionConfigured(_) => {
                        tracing::error!("unexpected SessionConfigured event");
                    }
                    EventMsg::AgentMessageDelta(_) => {
                        // TODO: think how we want to support this in the MCP
                    }
                    EventMsg::AgentReasoningDelta(_) => {
                        // TODO: think how we want to support this in the MCP
                    }
                    EventMsg::McpStartupUpdate(_) | EventMsg::McpStartupComplete(_) => {
                        // Ignored in MCP tool runner.
                    }
                    EventMsg::AgentMessage(AgentMessageEvent { .. }) => {
                        // TODO: think how we want to support this in the MCP
                    }
                    EventMsg::AgentReasoningRawContent(_)
                    | EventMsg::AgentReasoningRawContentDelta(_)
                    | EventMsg::TaskStarted(_)
                    | EventMsg::TokenCount(_)
                    | EventMsg::AgentReasoning(_)
                    | EventMsg::AgentReasoningSectionBreak(_)
                    | EventMsg::McpToolCallBegin(_)
                    | EventMsg::McpToolCallEnd(_)
                    | EventMsg::McpListToolsResponse(_)
                    | EventMsg::ListCustomPromptsResponse(_)
                    | EventMsg::ExecCommandBegin(_)
                    | EventMsg::ExecCommandOutputDelta(_)
                    | EventMsg::ExecCommandEnd(_)
                    | EventMsg::BackgroundEvent(_)
                    | EventMsg::StreamError(_)
                    | EventMsg::PatchApplyBegin(_)
                    | EventMsg::PatchApplyEnd(_)
                    | EventMsg::TurnDiff(_)
                    | EventMsg::WebSearchBegin(_)
                    | EventMsg::WebSearchEnd(_)
                    | EventMsg::GetHistoryEntryResponse(_)
                    | EventMsg::PlanUpdate(_)
                    | EventMsg::TurnAborted(_)
                    | EventMsg::UserMessage(_)
                    | EventMsg::ShutdownComplete
                    | EventMsg::ViewImageToolCall(_)
                    | EventMsg::RawResponseItem(_)
                    | EventMsg::EnteredReviewMode(_)
                    | EventMsg::ItemStarted(_)
                    | EventMsg::ItemCompleted(_)
                    | EventMsg::AgentMessageContentDelta(_)
                    | EventMsg::ReasoningContentDelta(_)
                    | EventMsg::ReasoningRawContentDelta(_)
                    | EventMsg::UndoStarted(_)
                    | EventMsg::UndoCompleted(_)
                    | EventMsg::ExitedReviewMode(_)
<<<<<<< HEAD
                    | EventMsg::HistoryView(_)
=======
                    | EventMsg::ContextCompacted(_)
>>>>>>> 96300973
                    | EventMsg::DeprecationNotice(_) => {
                        // For now, we do not do anything extra for these
                        // events. Note that
                        // send(codex_event_to_notification(&event)) above has
                        // already dispatched these events as notifications,
                        // though we may want to do give different treatment to
                        // individual events in the future.
                    }
                }
            }
            Err(e) => {
                let result = CallToolResult {
                    content: vec![ContentBlock::TextContent(TextContent {
                        r#type: "text".to_string(),
                        text: format!("Codex runtime error: {e}"),
                        annotations: None,
                    })],
                    is_error: Some(true),
                    // TODO(mbolin): Could present the error in a more
                    // structured way.
                    structured_content: None,
                };
                outgoing.send_response(request_id.clone(), result).await;
                break;
            }
        }
    }
}<|MERGE_RESOLUTION|>--- conflicted
+++ resolved
@@ -306,11 +306,8 @@
                     | EventMsg::UndoStarted(_)
                     | EventMsg::UndoCompleted(_)
                     | EventMsg::ExitedReviewMode(_)
-<<<<<<< HEAD
                     | EventMsg::HistoryView(_)
-=======
                     | EventMsg::ContextCompacted(_)
->>>>>>> 96300973
                     | EventMsg::DeprecationNotice(_) => {
                         // For now, we do not do anything extra for these
                         // events. Note that
