//! Asynchronous worker that executes a **Codex** tool-call inside a spawned
//! Tokio task. Separated from `message_processor.rs` to keep that file small
//! and to make future feature-growth easier to manage.

use std::collections::HashMap;
use std::sync::Arc;

use crate::exec_approval::handle_exec_approval_request;
use crate::outgoing_message::OutgoingMessageSender;
use crate::outgoing_message::OutgoingNotificationMeta;
use crate::patch_approval::handle_patch_approval_request;
use codex_core::CodexConversation;
use codex_core::ConversationManager;
use codex_core::NewConversation;
use codex_core::config::Config as CodexConfig;
use codex_core::protocol::AgentMessageEvent;
use codex_core::protocol::ApplyPatchApprovalRequestEvent;
use codex_core::protocol::Event;
use codex_core::protocol::EventMsg;
use codex_core::protocol::ExecApprovalRequestEvent;
use codex_core::protocol::Op;
use codex_core::protocol::Submission;
use codex_core::protocol::TaskCompleteEvent;
use codex_protocol::ConversationId;
use codex_protocol::user_input::UserInput;
use mcp_types::CallToolResult;
use mcp_types::ContentBlock;
use mcp_types::RequestId;
use mcp_types::TextContent;
use serde_json::json;
use tokio::sync::Mutex;

pub(crate) const INVALID_PARAMS_ERROR_CODE: i64 = -32602;

/// Run a complete Codex session and stream events back to the client.
///
/// On completion (success or error) the function sends the appropriate
/// `tools/call` response so the LLM can continue the conversation.
pub async fn run_codex_tool_session(
    id: RequestId,
    initial_prompt: String,
    config: CodexConfig,
    outgoing: Arc<OutgoingMessageSender>,
    conversation_manager: Arc<ConversationManager>,
    running_requests_id_to_codex_uuid: Arc<Mutex<HashMap<RequestId, ConversationId>>>,
) {
    let NewConversation {
        conversation_id,
        conversation,
        session_configured,
    } = match conversation_manager.new_conversation(config).await {
        Ok(res) => res,
        Err(e) => {
            let result = CallToolResult {
                content: vec![ContentBlock::TextContent(TextContent {
                    r#type: "text".to_string(),
                    text: format!("Failed to start Codex session: {e}"),
                    annotations: None,
                })],
                is_error: Some(true),
                structured_content: None,
            };
            outgoing.send_response(id.clone(), result).await;
            return;
        }
    };

    let session_configured_event = Event {
        // Use a fake id value for now.
        id: "".to_string(),
        msg: EventMsg::SessionConfigured(session_configured.clone()),
    };
    outgoing
        .send_event_as_notification(
            &session_configured_event,
            Some(OutgoingNotificationMeta::new(Some(id.clone()))),
        )
        .await;

    // Use the original MCP request ID as the `sub_id` for the Codex submission so that
    // any events emitted for this tool-call can be correlated with the
    // originating `tools/call` request.
    let sub_id = match &id {
        RequestId::String(s) => s.clone(),
        RequestId::Integer(n) => n.to_string(),
    };
    running_requests_id_to_codex_uuid
        .lock()
        .await
        .insert(id.clone(), conversation_id);
    let submission = Submission {
        id: sub_id.clone(),
        op: Op::UserInput {
            items: vec![UserInput::Text {
                text: initial_prompt.clone(),
            }],
        },
    };

    if let Err(e) = conversation.submit_with_id(submission).await {
        tracing::error!("Failed to submit initial prompt: {e}");
        // unregister the id so we don't keep it in the map
        running_requests_id_to_codex_uuid.lock().await.remove(&id);
        return;
    }

    run_codex_tool_session_inner(
        conversation,
        outgoing,
        id,
        running_requests_id_to_codex_uuid,
    )
    .await;
}

pub async fn run_codex_tool_session_reply(
    conversation: Arc<CodexConversation>,
    outgoing: Arc<OutgoingMessageSender>,
    request_id: RequestId,
    prompt: String,
    running_requests_id_to_codex_uuid: Arc<Mutex<HashMap<RequestId, ConversationId>>>,
    conversation_id: ConversationId,
) {
    running_requests_id_to_codex_uuid
        .lock()
        .await
        .insert(request_id.clone(), conversation_id);
    if let Err(e) = conversation
        .submit(Op::UserInput {
            items: vec![UserInput::Text { text: prompt }],
        })
        .await
    {
        tracing::error!("Failed to submit user input: {e}");
        // unregister the id so we don't keep it in the map
        running_requests_id_to_codex_uuid
            .lock()
            .await
            .remove(&request_id);
        return;
    }

    run_codex_tool_session_inner(
        conversation,
        outgoing,
        request_id,
        running_requests_id_to_codex_uuid,
    )
    .await;
}

async fn run_codex_tool_session_inner(
    codex: Arc<CodexConversation>,
    outgoing: Arc<OutgoingMessageSender>,
    request_id: RequestId,
    running_requests_id_to_codex_uuid: Arc<Mutex<HashMap<RequestId, ConversationId>>>,
) {
    let request_id_str = match &request_id {
        RequestId::String(s) => s.clone(),
        RequestId::Integer(n) => n.to_string(),
    };

    // Stream events until the task needs to pause for user interaction or
    // completes.
    loop {
        match codex.next_event().await {
            Ok(event) => {
                outgoing
                    .send_event_as_notification(
                        &event,
                        Some(OutgoingNotificationMeta::new(Some(request_id.clone()))),
                    )
                    .await;

                match event.msg {
                    EventMsg::ExecApprovalRequest(ExecApprovalRequestEvent {
                        command,
                        cwd,
                        call_id,
                        reason: _,
                        risk,
                        parsed_cmd,
                    }) => {
                        handle_exec_approval_request(
                            command,
                            cwd,
                            outgoing.clone(),
                            codex.clone(),
                            request_id.clone(),
                            request_id_str.clone(),
                            event.id.clone(),
                            call_id,
                            parsed_cmd,
                            risk,
                        )
                        .await;
                        continue;
                    }
                    EventMsg::Error(err_event) => {
                        // Return a response to conclude the tool call when the Codex session reports an error (e.g., interruption).
                        let result = json!({
                            "error": err_event.message,
                        });
                        outgoing.send_response(request_id.clone(), result).await;
                        break;
                    }
                    EventMsg::Warning(_) => {
                        continue;
                    }
                    EventMsg::ApplyPatchApprovalRequest(ApplyPatchApprovalRequestEvent {
                        call_id,
                        reason,
                        grant_root,
                        changes,
                    }) => {
                        handle_patch_approval_request(
                            call_id,
                            reason,
                            grant_root,
                            changes,
                            outgoing.clone(),
                            codex.clone(),
                            request_id.clone(),
                            request_id_str.clone(),
                            event.id.clone(),
                        )
                        .await;
                        continue;
                    }
                    EventMsg::TaskComplete(TaskCompleteEvent { last_agent_message }) => {
                        let text = match last_agent_message {
                            Some(msg) => msg,
                            None => "".to_string(),
                        };
                        let result = CallToolResult {
                            content: vec![ContentBlock::TextContent(TextContent {
                                r#type: "text".to_string(),
                                text,
                                annotations: None,
                            })],
                            is_error: None,
                            structured_content: None,
                        };
                        outgoing.send_response(request_id.clone(), result).await;
                        // unregister the id so we don't keep it in the map
                        running_requests_id_to_codex_uuid
                            .lock()
                            .await
                            .remove(&request_id);
                        break;
                    }
                    EventMsg::SessionConfigured(_) => {
                        tracing::error!("unexpected SessionConfigured event");
                    }
                    EventMsg::AgentMessageDelta(_) => {
                        // TODO: think how we want to support this in the MCP
                    }
                    EventMsg::AgentReasoningDelta(_) => {
                        // TODO: think how we want to support this in the MCP
                    }
                    EventMsg::AgentMessage(AgentMessageEvent { .. }) => {
                        // TODO: think how we want to support this in the MCP
                    }
                    EventMsg::AgentReasoningRawContent(_)
                    | EventMsg::AgentReasoningRawContentDelta(_)
                    | EventMsg::TaskStarted(_)
                    | EventMsg::TokenCount(_)
                    | EventMsg::AgentReasoning(_)
                    | EventMsg::AgentReasoningSectionBreak(_)
                    | EventMsg::McpToolCallBegin(_)
                    | EventMsg::McpToolCallEnd(_)
                    | EventMsg::McpListToolsResponse(_)
                    | EventMsg::ListCustomPromptsResponse(_)
                    | EventMsg::ExecCommandBegin(_)
                    | EventMsg::ExecCommandOutputDelta(_)
                    | EventMsg::ExecCommandEnd(_)
                    | EventMsg::BackgroundEvent(_)
                    | EventMsg::StreamError(_)
                    | EventMsg::PatchApplyBegin(_)
                    | EventMsg::PatchApplyEnd(_)
                    | EventMsg::TurnDiff(_)
                    | EventMsg::WebSearchBegin(_)
                    | EventMsg::WebSearchEnd(_)
                    | EventMsg::GetHistoryEntryResponse(_)
                    | EventMsg::PlanUpdate(_)
                    | EventMsg::TurnAborted(_)
                    | EventMsg::UserMessage(_)
                    | EventMsg::ShutdownComplete
<<<<<<< HEAD
                    // Subagent events - currently ignored in MCP server
                    | EventMsg::SubagentTaskCreated(_)
                    | EventMsg::SubagentStarted(_)
                    | EventMsg::SubagentProgress(_)
                    | EventMsg::SubagentCompleted(_)
                    | EventMsg::ContextStored(_)
                    | EventMsg::ContextQueryResult(_)
                    | EventMsg::GetContextsResult(_)
                    | EventMsg::SaveContextsToFileResult(_)
                    | EventMsg::LoadContextsFromFileResult(_)
                    | EventMsg::MultiAgentStatus(_)
                    | EventMsg::SubagentForceCompleted(_)
                    | EventMsg::SubagentCancelled(_)
                    | EventMsg::SubagentFallbackReport(_)
=======
                    | EventMsg::ViewImageToolCall(_)
                    | EventMsg::RawResponseItem(_)
>>>>>>> 7ff3f51e
                    | EventMsg::EnteredReviewMode(_)
                    | EventMsg::ItemStarted(_)
                    | EventMsg::ItemCompleted(_)
                    | EventMsg::AgentMessageContentDelta(_)
                    | EventMsg::ReasoningContentDelta(_)
                    | EventMsg::ReasoningRawContentDelta(_)
                    | EventMsg::UndoStarted(_)
                    | EventMsg::UndoCompleted(_)
                    | EventMsg::ExitedReviewMode(_)
                    | EventMsg::DeprecationNotice(_) => {
                        // For now, we do not do anything extra for these
                        // events. Note that
                        // send(codex_event_to_notification(&event)) above has
                        // already dispatched these events as notifications,
                        // though we may want to do give different treatment to
                        // individual events in the future.
                    }
                }
            }
            Err(e) => {
                let result = CallToolResult {
                    content: vec![ContentBlock::TextContent(TextContent {
                        r#type: "text".to_string(),
                        text: format!("Codex runtime error: {e}"),
                        annotations: None,
                    })],
                    is_error: Some(true),
                    // TODO(mbolin): Could present the error in a more
                    // structured way.
                    structured_content: None,
                };
                outgoing.send_response(request_id.clone(), result).await;
                break;
            }
        }
    }
}<|MERGE_RESOLUTION|>--- conflicted
+++ resolved
@@ -286,7 +286,6 @@
                     | EventMsg::TurnAborted(_)
                     | EventMsg::UserMessage(_)
                     | EventMsg::ShutdownComplete
-<<<<<<< HEAD
                     // Subagent events - currently ignored in MCP server
                     | EventMsg::SubagentTaskCreated(_)
                     | EventMsg::SubagentStarted(_)
@@ -301,10 +300,8 @@
                     | EventMsg::SubagentForceCompleted(_)
                     | EventMsg::SubagentCancelled(_)
                     | EventMsg::SubagentFallbackReport(_)
-=======
                     | EventMsg::ViewImageToolCall(_)
                     | EventMsg::RawResponseItem(_)
->>>>>>> 7ff3f51e
                     | EventMsg::EnteredReviewMode(_)
                     | EventMsg::ItemStarted(_)
                     | EventMsg::ItemCompleted(_)
