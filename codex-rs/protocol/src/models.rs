use std::collections::HashMap;

use codex_utils_image::load_and_resize_to_fit;
use mcp_types::CallToolResult;
use mcp_types::ContentBlock;
use serde::Deserialize;
use serde::Deserializer;
use serde::Serialize;
use serde::ser::Serializer;
use ts_rs::TS;

use crate::user_input::UserInput;
use codex_git::GhostCommit;
use codex_utils_image::error::ImageProcessingError;
use schemars::JsonSchema;

/// Controls whether a command should use the session sandbox or bypass it.
#[derive(
    Debug, Clone, Copy, Default, Eq, Hash, PartialEq, Serialize, Deserialize, JsonSchema, TS,
)]
#[serde(rename_all = "snake_case")]
pub enum SandboxPermissions {
    /// Run with the configured sandbox
    #[default]
    UseDefault,
    /// Request to run outside the sandbox
    RequireEscalated,
}

impl SandboxPermissions {
    pub fn requires_escalated_permissions(self) -> bool {
        matches!(self, SandboxPermissions::RequireEscalated)
    }
}

#[derive(Debug, Clone, Serialize, Deserialize, PartialEq, JsonSchema, TS)]
#[serde(tag = "type", rename_all = "snake_case")]
pub enum ResponseInputItem {
    Message {
        role: String,
        content: Vec<ContentItem>,
    },
    FunctionCallOutput {
        call_id: String,
        output: FunctionCallOutputPayload,
    },
    McpToolCallOutput {
        call_id: String,
        result: Result<CallToolResult, String>,
    },
    CustomToolCallOutput {
        call_id: String,
        output: String,
    },
}

#[derive(Debug, Clone, Serialize, Deserialize, PartialEq, JsonSchema, TS)]
#[serde(tag = "type", rename_all = "snake_case")]
pub enum ContentItem {
    InputText { text: String },
    InputImage { image_url: String },
    OutputText { text: String },
}

#[derive(Debug, Clone, Serialize, Deserialize, PartialEq, JsonSchema, TS)]
#[serde(tag = "type", rename_all = "snake_case")]
pub enum ResponseItem {
    Message {
        #[serde(default, skip_serializing)]
        #[ts(skip)]
        id: Option<String>,
        role: String,
        #[serde(default)]
        content: Vec<ContentItem>,
    },
    Reasoning {
        #[serde(default, skip_serializing)]
        #[ts(skip)]
        id: String,
        #[serde(default)]
        summary: Vec<ReasoningItemReasoningSummary>,
        #[serde(default, skip_serializing_if = "should_serialize_reasoning_content")]
        #[ts(optional)]
        content: Option<Vec<ReasoningItemContent>>,
        encrypted_content: Option<String>,
    },
    LocalShellCall {
        /// Set when using the chat completions API.
        #[serde(default, skip_serializing)]
        #[ts(skip)]
        id: Option<String>,
        /// Set when using the Responses API.
        call_id: Option<String>,
        status: LocalShellStatus,
        action: LocalShellAction,
    },
    FunctionCall {
        #[serde(default, skip_serializing)]
        #[ts(skip)]
        id: Option<String>,
        name: String,
        // The Responses API returns the function call arguments as a *string* that contains
        // JSON, not as an already‑parsed object. We keep it as a raw string here and let
        // Session::handle_function_call parse it into a Value. This exactly matches the
        // Chat Completions + Responses API behavior.
        arguments: String,
        call_id: String,
        /// Google Gemini thought signature for maintaining reasoning context across turns.
        /// This field is populated from `extra_content.google.thought_signature` in the
        /// Chat Completions API response and must be echoed back in subsequent requests.
        #[serde(default, skip_serializing_if = "Option::is_none")]
        #[ts(optional)]
        thought_signature: Option<String>,
    },
    // NOTE: The input schema for `function_call_output` objects that clients send to the
    // OpenAI /v1/responses endpoint is NOT the same shape as the objects the server returns on the
    // SSE stream. When *sending* we must wrap the string output inside an object that includes a
    // required `success` boolean. To ensure we serialize exactly the expected shape we introduce
    // a dedicated payload struct and flatten it here.
    FunctionCallOutput {
        call_id: String,
        output: FunctionCallOutputPayload,
    },
    CustomToolCall {
        #[serde(default, skip_serializing)]
        #[ts(skip)]
        id: Option<String>,
        #[serde(default, skip_serializing_if = "Option::is_none")]
        #[ts(optional)]
        status: Option<String>,

        call_id: String,
        name: String,
        input: String,
    },
    CustomToolCallOutput {
        call_id: String,
        output: String,
    },
    // Emitted by the Responses API when the agent triggers a web search.
    // Example payload (from SSE `response.output_item.done`):
    // {
    //   "id":"ws_...",
    //   "type":"web_search_call",
    //   "status":"completed",
    //   "action": {"type":"search","query":"weather: San Francisco, CA"}
    // }
    WebSearchCall {
        #[serde(default, skip_serializing)]
        #[ts(skip)]
        id: Option<String>,
        #[serde(default, skip_serializing_if = "Option::is_none")]
        #[ts(optional)]
        status: Option<String>,
        action: WebSearchAction,
    },
    // Generated by the harness but considered exactly as a model response.
    GhostSnapshot {
        ghost_commit: GhostCommit,
    },
    #[serde(alias = "compaction_summary")]
    Compaction {
        encrypted_content: String,
    },
    #[serde(other)]
    Other,
}

fn should_serialize_reasoning_content(content: &Option<Vec<ReasoningItemContent>>) -> bool {
    match content {
        Some(content) => !content
            .iter()
            .any(|c| matches!(c, ReasoningItemContent::ReasoningText { .. })),
        None => false,
    }
}

fn local_image_error_placeholder(
    path: &std::path::Path,
    error: impl std::fmt::Display,
) -> ContentItem {
    ContentItem::InputText {
        text: format!(
            "Codex could not read the local image at `{}`: {}",
            path.display(),
            error
        ),
    }
}

fn invalid_image_error_placeholder(
    path: &std::path::Path,
    error: impl std::fmt::Display,
) -> ContentItem {
    ContentItem::InputText {
        text: format!(
            "Image located at `{}` is invalid: {}",
            path.display(),
            error
        ),
    }
}

fn unsupported_image_error_placeholder(path: &std::path::Path, mime: &str) -> ContentItem {
    ContentItem::InputText {
        text: format!(
            "Codex cannot attach image at `{}`: unsupported image format `{}`.",
            path.display(),
            mime
        ),
    }
}

impl From<ResponseInputItem> for ResponseItem {
    fn from(item: ResponseInputItem) -> Self {
        match item {
            ResponseInputItem::Message { role, content } => Self::Message {
                role,
                content,
                id: None,
            },
            ResponseInputItem::FunctionCallOutput { call_id, output } => {
                Self::FunctionCallOutput { call_id, output }
            }
            ResponseInputItem::McpToolCallOutput { call_id, result } => {
                let output = match result {
                    Ok(result) => FunctionCallOutputPayload::from(&result),
                    Err(tool_call_err) => FunctionCallOutputPayload {
                        content: format!("err: {tool_call_err:?}"),
                        success: Some(false),
                        ..Default::default()
                    },
                };
                Self::FunctionCallOutput { call_id, output }
            }
            ResponseInputItem::CustomToolCallOutput { call_id, output } => {
                Self::CustomToolCallOutput { call_id, output }
            }
        }
    }
}

#[derive(Debug, Clone, Serialize, Deserialize, PartialEq, JsonSchema, TS)]
#[serde(rename_all = "snake_case")]
pub enum LocalShellStatus {
    Completed,
    InProgress,
    Incomplete,
}

#[derive(Debug, Clone, Serialize, Deserialize, PartialEq, JsonSchema, TS)]
#[serde(tag = "type", rename_all = "snake_case")]
pub enum LocalShellAction {
    Exec(LocalShellExecAction),
}

#[derive(Debug, Clone, Serialize, Deserialize, PartialEq, JsonSchema, TS)]
pub struct LocalShellExecAction {
    pub command: Vec<String>,
    pub timeout_ms: Option<u64>,
    pub working_directory: Option<String>,
    pub env: Option<HashMap<String, String>>,
    pub user: Option<String>,
}

#[derive(Debug, Clone, Serialize, Deserialize, PartialEq, JsonSchema, TS)]
#[serde(tag = "type", rename_all = "snake_case")]
pub enum WebSearchAction {
    Search {
        #[serde(default, skip_serializing_if = "Option::is_none")]
        #[ts(optional)]
        query: Option<String>,
    },
    OpenPage {
        #[serde(default, skip_serializing_if = "Option::is_none")]
        #[ts(optional)]
        url: Option<String>,
    },
    FindInPage {
        #[serde(default, skip_serializing_if = "Option::is_none")]
        #[ts(optional)]
        url: Option<String>,
        #[serde(default, skip_serializing_if = "Option::is_none")]
        #[ts(optional)]
        pattern: Option<String>,
    },

    #[serde(other)]
    Other,
}

#[derive(Debug, Clone, Serialize, Deserialize, PartialEq, JsonSchema, TS)]
#[serde(tag = "type", rename_all = "snake_case")]
pub enum ReasoningItemReasoningSummary {
    SummaryText { text: String },
}

#[derive(Debug, Clone, Serialize, Deserialize, PartialEq, JsonSchema, TS)]
#[serde(tag = "type", rename_all = "snake_case")]
pub enum ReasoningItemContent {
    ReasoningText { text: String },
    Text { text: String },
}

impl From<Vec<UserInput>> for ResponseInputItem {
    fn from(items: Vec<UserInput>) -> Self {
        Self::Message {
            role: "user".to_string(),
            content: items
                .into_iter()
                .filter_map(|c| match c {
                    UserInput::Text { text } => Some(ContentItem::InputText { text }),
                    UserInput::Image { image_url } => Some(ContentItem::InputImage { image_url }),
                    UserInput::LocalImage { path } => match load_and_resize_to_fit(&path) {
                        Ok(image) => Some(ContentItem::InputImage {
                            image_url: image.into_data_url(),
                        }),
                        Err(err) => {
                            if matches!(&err, ImageProcessingError::Read { .. }) {
                                Some(local_image_error_placeholder(&path, &err))
                            } else if err.is_invalid_image() {
                                Some(invalid_image_error_placeholder(&path, &err))
                            } else {
                                let Some(mime_guess) = mime_guess::from_path(&path).first() else {
                                    return Some(local_image_error_placeholder(
                                        &path,
                                        "unsupported MIME type (unknown)",
                                    ));
                                };
                                let mime = mime_guess.essence_str().to_owned();
                                if !mime.starts_with("image/") {
                                    return Some(local_image_error_placeholder(
                                        &path,
                                        format!("unsupported MIME type `{mime}`"),
                                    ));
                                }
                                Some(unsupported_image_error_placeholder(&path, &mime))
                            }
                        }
                    },
                    UserInput::Skill { .. } => None, // Skill bodies are injected later in core
                })
                .collect::<Vec<ContentItem>>(),
        }
    }
}

/// If the `name` of a `ResponseItem::FunctionCall` is either `container.exec`
/// or `shell`, the `arguments` field should deserialize to this struct.
#[derive(Deserialize, Debug, Clone, PartialEq, JsonSchema, TS)]
pub struct ShellToolCallParams {
    pub command: Vec<String>,
    pub workdir: Option<String>,

    /// This is the maximum time in milliseconds that the command is allowed to run.
    #[serde(alias = "timeout")]
    pub timeout_ms: Option<u64>,
    #[serde(default, skip_serializing_if = "Option::is_none")]
    #[ts(optional)]
    pub sandbox_permissions: Option<SandboxPermissions>,
    #[serde(skip_serializing_if = "Option::is_none")]
    pub justification: Option<String>,
}

/// If the `name` of a `ResponseItem::FunctionCall` is `shell_command`, the
/// `arguments` field should deserialize to this struct.
#[derive(Deserialize, Debug, Clone, PartialEq, JsonSchema, TS)]
pub struct ShellCommandToolCallParams {
    pub command: String,
    pub workdir: Option<String>,

    /// Whether to run the shell with login shell semantics
    #[serde(skip_serializing_if = "Option::is_none")]
    pub login: Option<bool>,
    /// This is the maximum time in milliseconds that the command is allowed to run.
    #[serde(alias = "timeout")]
    pub timeout_ms: Option<u64>,
    #[serde(default, skip_serializing_if = "Option::is_none")]
    #[ts(optional)]
    pub sandbox_permissions: Option<SandboxPermissions>,
    #[serde(skip_serializing_if = "Option::is_none")]
    pub justification: Option<String>,
}

/// Responses API compatible content items that can be returned by a tool call.
/// This is a subset of ContentItem with the types we support as function call outputs.
#[derive(Debug, Clone, Serialize, Deserialize, PartialEq, JsonSchema, TS)]
#[serde(tag = "type", rename_all = "snake_case")]
pub enum FunctionCallOutputContentItem {
    // Do not rename, these are serialized and used directly in the responses API.
    InputText { text: String },
    // Do not rename, these are serialized and used directly in the responses API.
    InputImage { image_url: String },
}

/// The payload we send back to OpenAI when reporting a tool call result.
///
/// `content` preserves the historical plain-string payload so downstream
/// integrations (tests, logging, etc.) can keep treating tool output as
/// `String`. When an MCP server returns richer data we additionally populate
/// `content_items` with the structured form that the Responses/Chat
/// Completions APIs understand.
#[derive(Debug, Default, Clone, PartialEq, JsonSchema, TS)]
pub struct FunctionCallOutputPayload {
    pub content: String,
    #[serde(skip_serializing_if = "Option::is_none")]
    pub content_items: Option<Vec<FunctionCallOutputContentItem>>,
    // TODO(jif) drop this.
    pub success: Option<bool>,
}

#[derive(Deserialize)]
#[serde(untagged)]
enum FunctionCallOutputPayloadSerde {
    Text(String),
    Items(Vec<FunctionCallOutputContentItem>),
}

// The Responses API expects two *different* shapes depending on success vs failure:
//   • success → output is a plain string (no nested object)
//   • failure → output is an object { content, success:false }
impl Serialize for FunctionCallOutputPayload {
    fn serialize<S>(&self, serializer: S) -> Result<S::Ok, S::Error>
    where
        S: Serializer,
    {
        tracing::debug!("Function call output payload: {:?}", self);
        if let Some(items) = &self.content_items {
            items.serialize(serializer)
        } else {
            serializer.serialize_str(&self.content)
        }
    }
}

impl<'de> Deserialize<'de> for FunctionCallOutputPayload {
    fn deserialize<D>(deserializer: D) -> Result<Self, D::Error>
    where
        D: Deserializer<'de>,
    {
        match FunctionCallOutputPayloadSerde::deserialize(deserializer)? {
            FunctionCallOutputPayloadSerde::Text(content) => Ok(FunctionCallOutputPayload {
                content,
                ..Default::default()
            }),
            FunctionCallOutputPayloadSerde::Items(items) => {
                let content = serde_json::to_string(&items).map_err(serde::de::Error::custom)?;
                Ok(FunctionCallOutputPayload {
                    content,
                    content_items: Some(items),
                    success: None,
                })
            }
        }
    }
}

impl From<&CallToolResult> for FunctionCallOutputPayload {
    fn from(call_tool_result: &CallToolResult) -> Self {
        let CallToolResult {
            content,
            structured_content,
            is_error,
        } = call_tool_result;

        let is_success = is_error != &Some(true);

        if let Some(structured_content) = structured_content
            && !structured_content.is_null()
        {
            match serde_json::to_string(structured_content) {
                Ok(serialized_structured_content) => {
                    return FunctionCallOutputPayload {
                        content: serialized_structured_content,
                        success: Some(is_success),
                        ..Default::default()
                    };
                }
                Err(err) => {
                    return FunctionCallOutputPayload {
                        content: err.to_string(),
                        success: Some(false),
                        ..Default::default()
                    };
                }
            }
        }

        let serialized_content = match serde_json::to_string(content) {
            Ok(serialized_content) => serialized_content,
            Err(err) => {
                return FunctionCallOutputPayload {
                    content: err.to_string(),
                    success: Some(false),
                    ..Default::default()
                };
            }
        };

        let content_items = convert_content_blocks_to_items(content);

        FunctionCallOutputPayload {
            content: serialized_content,
            content_items,
            success: Some(is_success),
        }
    }
}

fn convert_content_blocks_to_items(
    blocks: &[ContentBlock],
) -> Option<Vec<FunctionCallOutputContentItem>> {
    let mut saw_image = false;
    let mut items = Vec::with_capacity(blocks.len());
    tracing::warn!("Blocks: {:?}", blocks);
    for block in blocks {
        match block {
            ContentBlock::TextContent(text) => {
                items.push(FunctionCallOutputContentItem::InputText {
                    text: text.text.clone(),
                });
            }
            ContentBlock::ImageContent(image) => {
                saw_image = true;
                // Just in case the content doesn't include a data URL, add it.
                let image_url = if image.data.starts_with("data:") {
                    image.data.clone()
                } else {
                    format!("data:{};base64,{}", image.mime_type, image.data)
                };
                items.push(FunctionCallOutputContentItem::InputImage { image_url });
            }
            // TODO: render audio, resource, and embedded resource content to the model.
            _ => return None,
        }
    }

    if saw_image { Some(items) } else { None }
}

// Implement Display so callers can treat the payload like a plain string when logging or doing
// trivial substring checks in tests (existing tests call `.contains()` on the output). Display
// returns the raw `content` field.

impl std::fmt::Display for FunctionCallOutputPayload {
    fn fmt(&self, f: &mut std::fmt::Formatter<'_>) -> std::fmt::Result {
        f.write_str(&self.content)
    }
}

impl std::ops::Deref for FunctionCallOutputPayload {
    type Target = str;
    fn deref(&self) -> &Self::Target {
        &self.content
    }
}

// (Moved event mapping logic into codex-core to avoid coupling protocol to UI-facing events.)

#[cfg(test)]
mod tests {
    use super::*;
    use anyhow::Result;
    use mcp_types::ImageContent;
    use mcp_types::TextContent;
    use pretty_assertions::assert_eq;
    use tempfile::tempdir;

    #[test]
    fn serializes_success_as_plain_string() -> Result<()> {
        let item = ResponseInputItem::FunctionCallOutput {
            call_id: "call1".into(),
            output: FunctionCallOutputPayload {
                content: "ok".into(),
                ..Default::default()
            },
        };

        let json = serde_json::to_string(&item)?;
        let v: serde_json::Value = serde_json::from_str(&json)?;

        // Success case -> output should be a plain string
        assert_eq!(v.get("output").unwrap().as_str().unwrap(), "ok");
        Ok(())
    }

    #[test]
    fn serializes_failure_as_string() -> Result<()> {
        let item = ResponseInputItem::FunctionCallOutput {
            call_id: "call1".into(),
            output: FunctionCallOutputPayload {
                content: "bad".into(),
                success: Some(false),
                ..Default::default()
            },
        };

        let json = serde_json::to_string(&item)?;
        let v: serde_json::Value = serde_json::from_str(&json)?;

        assert_eq!(v.get("output").unwrap().as_str().unwrap(), "bad");
        Ok(())
    }

    #[test]
    fn serializes_image_outputs_as_array() -> Result<()> {
        let call_tool_result = CallToolResult {
            content: vec![
                ContentBlock::TextContent(TextContent {
                    annotations: None,
                    text: "caption".into(),
                    r#type: "text".into(),
                }),
                ContentBlock::ImageContent(ImageContent {
                    annotations: None,
                    data: "BASE64".into(),
                    mime_type: "image/png".into(),
                    r#type: "image".into(),
                }),
            ],
            is_error: None,
            structured_content: None,
        };

        let payload = FunctionCallOutputPayload::from(&call_tool_result);
        assert_eq!(payload.success, Some(true));
        let items = payload.content_items.clone().expect("content items");
        assert_eq!(
            items,
            vec![
                FunctionCallOutputContentItem::InputText {
                    text: "caption".into(),
                },
                FunctionCallOutputContentItem::InputImage {
                    image_url: "data:image/png;base64,BASE64".into(),
                },
            ]
        );

        let item = ResponseInputItem::FunctionCallOutput {
            call_id: "call1".into(),
            output: payload,
        };

        let json = serde_json::to_string(&item)?;
        let v: serde_json::Value = serde_json::from_str(&json)?;

        let output = v.get("output").expect("output field");
        assert!(output.is_array(), "expected array output");

        Ok(())
    }

    #[test]
    fn deserializes_array_payload_into_items() -> Result<()> {
        let json = r#"[
            {"type": "input_text", "text": "note"},
            {"type": "input_image", "image_url": "data:image/png;base64,XYZ"}
        ]"#;

        let payload: FunctionCallOutputPayload = serde_json::from_str(json)?;

        assert_eq!(payload.success, None);
        let expected_items = vec![
            FunctionCallOutputContentItem::InputText {
                text: "note".into(),
            },
            FunctionCallOutputContentItem::InputImage {
                image_url: "data:image/png;base64,XYZ".into(),
            },
        ];
        assert_eq!(payload.content_items, Some(expected_items.clone()));

        let expected_content = serde_json::to_string(&expected_items)?;
        assert_eq!(payload.content, expected_content);

        Ok(())
    }

    #[test]
    fn deserializes_compaction_alias() -> Result<()> {
        let json = r#"{"type":"compaction_summary","encrypted_content":"abc"}"#;

        let item: ResponseItem = serde_json::from_str(json)?;

        assert_eq!(
            item,
            ResponseItem::Compaction {
                encrypted_content: "abc".into(),
            }
        );
        Ok(())
    }

    #[test]
    fn roundtrips_web_search_call_actions() -> Result<()> {
        let cases = vec![
            (
                r#"{
                    "type": "web_search_call",
                    "status": "completed",
                    "action": {
                        "type": "search",
                        "query": "weather seattle"
                    }
                }"#,
                WebSearchAction::Search {
                    query: Some("weather seattle".into()),
                },
                Some("completed".into()),
            ),
            (
                r#"{
                    "type": "web_search_call",
                    "status": "open",
                    "action": {
                        "type": "open_page",
                        "url": "https://example.com"
                    }
                }"#,
                WebSearchAction::OpenPage {
                    url: Some("https://example.com".into()),
                },
                Some("open".into()),
            ),
            (
                r#"{
                    "type": "web_search_call",
                    "status": "in_progress",
                    "action": {
                        "type": "find_in_page",
                        "url": "https://example.com/docs",
                        "pattern": "installation"
                    }
                }"#,
                WebSearchAction::FindInPage {
                    url: Some("https://example.com/docs".into()),
                    pattern: Some("installation".into()),
                },
                Some("in_progress".into()),
            ),
        ];

        for (json_literal, expected_action, expected_status) in cases {
            let parsed: ResponseItem = serde_json::from_str(json_literal)?;
            let expected = ResponseItem::WebSearchCall {
                id: None,
                status: expected_status.clone(),
                action: expected_action.clone(),
            };
            assert_eq!(parsed, expected);

            let serialized = serde_json::to_value(&parsed)?;
            let original_value: serde_json::Value = serde_json::from_str(json_literal)?;
            assert_eq!(serialized, original_value);
        }

        Ok(())
    }

    #[test]
    fn deserialize_shell_tool_call_params() -> Result<()> {
        let json = r#"{
            "command": ["ls", "-l"],
            "workdir": "/tmp",
            "timeout": 1000
        }"#;

        let params: ShellToolCallParams = serde_json::from_str(json)?;
        assert_eq!(
            ShellToolCallParams {
                command: vec!["ls".to_string(), "-l".to_string()],
                workdir: Some("/tmp".to_string()),
                timeout_ms: Some(1000),
                sandbox_permissions: None,
                justification: None,
            },
            params
        );
        Ok(())
    }

    #[test]
    fn local_image_read_error_adds_placeholder() -> Result<()> {
        let dir = tempdir()?;
        let missing_path = dir.path().join("missing-image.png");

        let item = ResponseInputItem::from(vec![UserInput::LocalImage {
            path: missing_path.clone(),
        }]);

        match item {
            ResponseInputItem::Message { content, .. } => {
                assert_eq!(content.len(), 1);
                match &content[0] {
                    ContentItem::InputText { text } => {
                        let display_path = missing_path.display().to_string();
                        assert!(
                            text.contains(&display_path),
                            "placeholder should mention missing path: {text}"
                        );
                        assert!(
                            text.contains("could not read"),
                            "placeholder should mention read issue: {text}"
                        );
                    }
                    other => panic!("expected placeholder text but found {other:?}"),
                }
            }
            other => panic!("expected message response but got {other:?}"),
        }

        Ok(())
    }

    #[test]
    fn local_image_non_image_adds_placeholder() -> Result<()> {
        let dir = tempdir()?;
        let json_path = dir.path().join("example.json");
        std::fs::write(&json_path, br#"{"hello":"world"}"#)?;

        let item = ResponseInputItem::from(vec![UserInput::LocalImage {
            path: json_path.clone(),
        }]);

        match item {
            ResponseInputItem::Message { content, .. } => {
                assert_eq!(content.len(), 1);
                match &content[0] {
                    ContentItem::InputText { text } => {
                        assert!(
                            text.contains("unsupported MIME type `application/json`"),
                            "placeholder should mention unsupported MIME: {text}"
                        );
                        assert!(
                            text.contains(&json_path.display().to_string()),
                            "placeholder should mention path: {text}"
                        );
                    }
                    other => panic!("expected placeholder text but found {other:?}"),
                }
            }
            other => panic!("expected message response but got {other:?}"),
        }

        Ok(())
    }

    #[test]
<<<<<<< HEAD
    fn deserializes_skeletal_payloads() -> Result<()> {
        // Skeletal message (missing content)
        let json_msg = r#"{
            "type": "message",
            "role": "assistant"
        }"#;
        let msg: ResponseItem = serde_json::from_str(json_msg)?;
        match msg {
            ResponseItem::Message { content, .. } => assert!(content.is_empty()),
            _ => panic!("expected message"),
        }

        // Skeletal reasoning (missing summary)
        let json_reasoning = r#"{
            "type": "reasoning",
            "id": "r1"
        }"#;
        let reasoning: ResponseItem = serde_json::from_str(json_reasoning)?;
        match reasoning {
            ResponseItem::Reasoning { summary, .. } => assert!(summary.is_empty()),
            _ => panic!("expected reasoning"),
=======
    fn local_image_unsupported_image_format_adds_placeholder() -> Result<()> {
        let dir = tempdir()?;
        let svg_path = dir.path().join("example.svg");
        std::fs::write(
            &svg_path,
            br#"<?xml version="1.0" encoding="UTF-8"?>
<svg xmlns="http://www.w3.org/2000/svg" width="1" height="1"></svg>"#,
        )?;

        let item = ResponseInputItem::from(vec![UserInput::LocalImage {
            path: svg_path.clone(),
        }]);

        match item {
            ResponseInputItem::Message { content, .. } => {
                assert_eq!(content.len(), 1);
                let expected = format!(
                    "Codex cannot attach image at `{}`: unsupported image format `image/svg+xml`.",
                    svg_path.display()
                );
                match &content[0] {
                    ContentItem::InputText { text } => assert_eq!(text, &expected),
                    other => panic!("expected placeholder text but found {other:?}"),
                }
            }
            other => panic!("expected message response but got {other:?}"),
>>>>>>> 5b472c93
        }

        Ok(())
    }
}<|MERGE_RESOLUTION|>--- conflicted
+++ resolved
@@ -847,7 +847,6 @@
     }
 
     #[test]
-<<<<<<< HEAD
     fn deserializes_skeletal_payloads() -> Result<()> {
         // Skeletal message (missing content)
         let json_msg = r#"{
@@ -869,7 +868,11 @@
         match reasoning {
             ResponseItem::Reasoning { summary, .. } => assert!(summary.is_empty()),
             _ => panic!("expected reasoning"),
-=======
+        }
+        Ok(())
+    }
+
+    #[test]
     fn local_image_unsupported_image_format_adds_placeholder() -> Result<()> {
         let dir = tempdir()?;
         let svg_path = dir.path().join("example.svg");
@@ -896,7 +899,6 @@
                 }
             }
             other => panic!("expected message response but got {other:?}"),
->>>>>>> 5b472c93
         }
 
         Ok(())
