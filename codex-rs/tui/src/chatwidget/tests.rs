--- conflicted
+++ resolved
@@ -97,7 +97,6 @@
     }
 }
 
-<<<<<<< HEAD
 #[test]
 fn parse_copy_command_accepts_optional_filename() {
     assert_eq!(parse_copy_command("/copy"), Some(None));
@@ -113,14 +112,9 @@
     assert_eq!(parse_copy_command("/copycat"), None);
 }
 
-#[test]
-fn resumed_initial_messages_render_history() {
-    let (mut chat, mut rx, _ops) = make_chatwidget_manual(None);
-=======
 #[tokio::test]
 async fn resumed_initial_messages_render_history() {
     let (mut chat, mut rx, _ops) = make_chatwidget_manual(None).await;
->>>>>>> a6974087
 
     let conversation_id = ConversationId::new();
     let rollout_file = NamedTempFile::new().unwrap();
