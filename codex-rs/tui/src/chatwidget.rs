use std::collections::HashMap;
use std::collections::VecDeque;
use std::path::PathBuf;
use std::sync::Arc;

use codex_core::config::Config;
use codex_core::config_types::Notifications;
use codex_core::protocol::AgentMessageDeltaEvent;
use codex_core::protocol::AgentMessageEvent;
use codex_core::protocol::AgentReasoningDeltaEvent;
use codex_core::protocol::AgentReasoningEvent;
use codex_core::protocol::AgentReasoningRawContentDeltaEvent;
use codex_core::protocol::AgentReasoningRawContentEvent;
use codex_core::protocol::ApplyPatchApprovalRequestEvent;
use codex_core::protocol::BackgroundEventEvent;
use codex_core::protocol::ContextQueryResultEvent;
use codex_core::protocol::ContextStoredEvent;
use codex_core::protocol::ErrorEvent;
use codex_core::protocol::Event;
use codex_core::protocol::EventMsg;
use codex_core::protocol::ExecApprovalRequestEvent;
use codex_core::protocol::ExecCommandBeginEvent;
use codex_core::protocol::ExecCommandEndEvent;
<<<<<<< HEAD
use codex_core::protocol::GetContextsResultEvent;
=======
use codex_core::protocol::ExitedReviewModeEvent;
>>>>>>> 70385d88
use codex_core::protocol::InputItem;
use codex_core::protocol::InputMessageKind;
use codex_core::protocol::ListCustomPromptsResponseEvent;
use codex_core::protocol::LoadContextsFromFileResultEvent;
use codex_core::protocol::McpListToolsResponseEvent;
use codex_core::protocol::McpToolCallBeginEvent;
use codex_core::protocol::McpToolCallEndEvent;
use codex_core::protocol::MultiAgentStatusEvent;
use codex_core::protocol::Op;
use codex_core::protocol::PatchApplyBeginEvent;
<<<<<<< HEAD
use codex_core::protocol::SaveContextsToFileResultEvent;
=======
use codex_core::protocol::ReviewRequest;
>>>>>>> 70385d88
use codex_core::protocol::StreamErrorEvent;
use codex_core::protocol::SubagentCancelledEvent;
use codex_core::protocol::SubagentCompletedEvent;
use codex_core::protocol::SubagentFallbackReportEvent;
use codex_core::protocol::SubagentForceCompletedEvent;
use codex_core::protocol::SubagentProgressEvent;
use codex_core::protocol::SubagentStartedEvent;
use codex_core::protocol::SubagentTaskCreatedEvent;
use codex_core::protocol::TaskCompleteEvent;
use codex_core::protocol::TokenUsage;
use codex_core::protocol::TokenUsageInfo;
use codex_core::protocol::TurnAbortReason;
use codex_core::protocol::TurnDiffEvent;
use codex_core::protocol::UserMessageEvent;
use codex_core::protocol::WebSearchBeginEvent;
use codex_core::protocol::WebSearchEndEvent;
use codex_protocol::mcp_protocol::ConversationId;
use codex_protocol::parse_command::ParsedCommand;
use crossterm::event::KeyCode;
use crossterm::event::KeyEvent;
use crossterm::event::KeyEventKind;
use crossterm::event::KeyModifiers;
use rand::Rng;
use ratatui::buffer::Buffer;
use ratatui::layout::Constraint;
use ratatui::layout::Layout;
use ratatui::layout::Rect;
use ratatui::widgets::Widget;
use ratatui::widgets::WidgetRef;
use tokio::sync::mpsc::UnboundedSender;
use tracing::debug;

use crate::app_event::AppEvent;
use crate::app_event_sender::AppEventSender;
use crate::bottom_pane::BottomPane;
use crate::bottom_pane::BottomPaneParams;
use crate::bottom_pane::CancellationEvent;
use crate::bottom_pane::InputResult;
use crate::bottom_pane::SelectionAction;
use crate::bottom_pane::SelectionItem;
use crate::clipboard_paste::paste_image_to_temp_png;
use crate::diff_render::display_path_for;
use crate::get_git_diff::get_git_diff;
use crate::history_cell;
use crate::history_cell::AgentMessageCell;
use crate::history_cell::CommandOutput;
use crate::history_cell::ExecCell;
use crate::history_cell::HistoryCell;
use crate::history_cell::PatchEventType;
use crate::markdown::append_markdown;
use crate::slash_command::SlashCommand;
use crate::text_formatting::truncate_text;
use crate::tui::FrameRequester;
// streaming internals are provided by crate::streaming and crate::markdown_stream
use crate::user_approval_widget::ApprovalRequest;
mod interrupts;
use self::interrupts::InterruptManager;
mod agent;
use self::agent::spawn_agent;
use self::agent::spawn_agent_from_existing;
mod session_header;
use self::session_header::SessionHeader;
use crate::streaming::controller::AppEventHistorySink;
use crate::streaming::controller::StreamController;
use codex_common::approval_presets::ApprovalPreset;
use codex_common::approval_presets::builtin_approval_presets;
use codex_common::model_presets::ModelPreset;
use codex_common::model_presets::builtin_model_presets;
use codex_core::AuthManager;
use codex_core::ConversationManager;
use codex_core::protocol::AskForApproval;
use codex_core::protocol::SandboxPolicy;
use codex_core::protocol_config_types::ReasoningEffort as ReasoningEffortConfig;
use codex_file_search::FileMatch;

// Track information about an in-flight exec command.
struct RunningCommand {
    command: Vec<String>,
    parsed_cmd: Vec<ParsedCommand>,
}

/// Common initialization parameters shared by all `ChatWidget` constructors.
pub(crate) struct ChatWidgetInit {
    pub(crate) config: Config,
    pub(crate) frame_requester: FrameRequester,
    pub(crate) app_event_tx: AppEventSender,
    pub(crate) initial_prompt: Option<String>,
    pub(crate) initial_images: Vec<PathBuf>,
    pub(crate) enhanced_keys_supported: bool,
    pub(crate) auth_manager: Arc<AuthManager>,
}

pub(crate) struct ChatWidget {
    app_event_tx: AppEventSender,
    codex_op_tx: UnboundedSender<Op>,
    bottom_pane: BottomPane,
    active_exec_cell: Option<ExecCell>,
    config: Config,
    auth_manager: Arc<AuthManager>,
    session_header: SessionHeader,
    initial_user_message: Option<UserMessage>,
    token_info: Option<TokenUsageInfo>,
    // Stream lifecycle controller
    stream: StreamController,
    running_commands: HashMap<String, RunningCommand>,
    task_complete_pending: bool,
    // Queue of interruptive UI events deferred during an active write cycle
    interrupts: InterruptManager,
    // Accumulates the current reasoning block text to extract a header
    reasoning_buffer: String,
    // Accumulates full reasoning content for transcript-only recording
    full_reasoning_buffer: String,
    conversation_id: Option<ConversationId>,
    frame_requester: FrameRequester,
    // Whether to include the initial welcome banner on session configured
    show_welcome_banner: bool,
    // When resuming an existing session (selected via resume picker), avoid an
    // immediate redraw on SessionConfigured to prevent a gratuitous UI flicker.
    suppress_session_configured_redraw: bool,
    // User messages queued while a turn is in progress
    queued_user_messages: VecDeque<UserMessage>,
<<<<<<< HEAD
    // Current executor ID for tracking who is performing actions
    current_executor_id: Option<String>,
=======
    // Pending notification to show when unfocused on next Draw
    pending_notification: Option<Notification>,
    // Simple review mode flag; used to adjust layout and banners.
    is_review_mode: bool,
>>>>>>> 70385d88
}

struct UserMessage {
    text: String,
    image_paths: Vec<PathBuf>,
}

impl From<String> for UserMessage {
    fn from(text: String) -> Self {
        Self {
            text,
            image_paths: Vec::new(),
        }
    }
}

fn create_initial_user_message(text: String, image_paths: Vec<PathBuf>) -> Option<UserMessage> {
    if text.is_empty() && image_paths.is_empty() {
        None
    } else {
        Some(UserMessage { text, image_paths })
    }
}

impl ChatWidget {
    fn flush_answer_stream_with_separator(&mut self) {
        let sink = AppEventHistorySink(self.app_event_tx.clone());
        let _ = self.stream.finalize(true, &sink);
    }
    // --- Small event handlers ---
    fn on_session_configured(&mut self, event: codex_core::protocol::SessionConfiguredEvent) {
        self.bottom_pane
            .set_history_metadata(event.history_log_id, event.history_entry_count);
        self.conversation_id = Some(event.session_id);
        let initial_messages = event.initial_messages.clone();
        let model_for_header = event.model.clone();
        self.session_header.set_model(&model_for_header);
        self.add_to_history(history_cell::new_session_info(
            &self.config,
            event,
            self.show_welcome_banner,
        ));
        if let Some(messages) = initial_messages {
            self.replay_initial_messages(messages);
        }
        // Ask codex-core to enumerate custom prompts for this session.
        self.submit_op(Op::ListCustomPrompts);
        if let Some(user_message) = self.initial_user_message.take() {
            self.submit_user_message(user_message);
        }
        if !self.suppress_session_configured_redraw {
            self.request_redraw();
        }
    }

    fn on_agent_message(&mut self, message: String) {
        let sink = AppEventHistorySink(self.app_event_tx.clone());
        let finished = self.stream.apply_final_answer(&message, &sink);
        self.handle_if_stream_finished(finished);
        self.request_redraw();
    }

    fn on_agent_message_delta(&mut self, delta: String) {
        self.handle_streaming_delta(delta);
    }

    fn on_agent_reasoning_delta(&mut self, delta: String) {
        // For reasoning deltas, do not stream to history. Accumulate the
        // current reasoning block and extract the first bold element
        // (between **/**) as the chunk header. Show this header as status.
        self.reasoning_buffer.push_str(&delta);

        if let Some(header) = extract_first_bold(&self.reasoning_buffer) {
            // Update the shimmer header to the extracted reasoning chunk header.
            self.bottom_pane.update_status_header(header);
        } else {
            // Fallback while we don't yet have a bold header: leave existing header as-is.
        }
        self.request_redraw();
    }

    fn on_agent_reasoning_final(&mut self) {
        // At the end of a reasoning block, record transcript-only content.
        self.full_reasoning_buffer.push_str(&self.reasoning_buffer);
        if !self.full_reasoning_buffer.is_empty() {
            let cell = history_cell::new_reasoning_summary_block(
                self.full_reasoning_buffer.clone(),
                &self.config,
            );
            self.add_boxed_history(cell);
        }
        self.reasoning_buffer.clear();
        self.full_reasoning_buffer.clear();
        self.request_redraw();
    }

    fn on_reasoning_section_break(&mut self) {
        // Start a new reasoning block for header extraction and accumulate transcript.
        self.full_reasoning_buffer.push_str(&self.reasoning_buffer);
        self.full_reasoning_buffer.push_str("\n\n");
        self.reasoning_buffer.clear();
    }

    // Raw reasoning uses the same flow as summarized reasoning

    fn on_task_started(&mut self) {
        self.bottom_pane.clear_ctrl_c_quit_hint();
        self.bottom_pane.set_task_running(true);
        self.stream.reset_headers_for_new_turn();
        self.full_reasoning_buffer.clear();
        self.reasoning_buffer.clear();
        self.request_redraw();
    }

    fn on_task_complete(&mut self, last_agent_message: Option<String>) {
        // If a stream is currently active, finalize only that stream to flush any tail
        // without emitting stray headers for other streams.
        if self.stream.is_write_cycle_active() {
            let sink = AppEventHistorySink(self.app_event_tx.clone());
            let _ = self.stream.finalize(true, &sink);
        }
        // Mark task stopped and request redraw now that all content is in history.
        self.bottom_pane.set_task_running(false);
        self.running_commands.clear();
        self.request_redraw();

        // If there is a queued user message, send exactly one now to begin the next turn.
        self.maybe_send_next_queued_input();
        // Emit a notification when the turn completes (suppressed if focused).
        self.notify(Notification::AgentTurnComplete {
            response: last_agent_message.unwrap_or_default(),
        });
    }

    pub(crate) fn set_token_info(&mut self, info: Option<TokenUsageInfo>) {
        self.bottom_pane.set_token_usage(info.clone());
        self.token_info = info;
    }
    /// Finalize any active exec as failed and stop/clear running UI state.
    fn finalize_turn(&mut self) {
        // Ensure any spinner is replaced by a red ✗ and flushed into history.
        self.finalize_active_exec_cell_as_failed();
        // Reset running state and clear streaming buffers.
        self.bottom_pane.set_task_running(false);
        self.running_commands.clear();
        self.stream.clear_all();
    }

    fn on_error(&mut self, message: String) {
        self.finalize_turn();
        self.add_to_history(history_cell::new_error_event(message));
        self.request_redraw();

        // After an error ends the turn, try sending the next queued input.
        self.maybe_send_next_queued_input();
    }

    /// Handle a turn aborted due to user interrupt (Esc).
    /// When there are queued user messages, restore them into the composer
    /// separated by newlines rather than auto‑submitting the next one.
    fn on_interrupted_turn(&mut self, reason: TurnAbortReason) {
        // Finalize, log a gentle prompt, and clear running state.
        self.finalize_turn();

        if reason != TurnAbortReason::ReviewEnded {
            self.add_to_history(history_cell::new_error_event(
                "Conversation interrupted - tell the model what to do differently".to_owned(),
            ));
        }

        // If any messages were queued during the task, restore them into the composer.
        if !self.queued_user_messages.is_empty() {
            let combined = self
                .queued_user_messages
                .iter()
                .map(|m| m.text.clone())
                .collect::<Vec<_>>()
                .join("\n");
            self.bottom_pane.set_composer_text(combined);
            // Clear the queue and update the status indicator list.
            self.queued_user_messages.clear();
            self.refresh_queued_user_messages();
        }

        self.request_redraw();
    }

    fn on_plan_update(&mut self, update: codex_core::plan_tool::UpdatePlanArgs) {
        self.add_to_history(history_cell::new_plan_update(update));
    }

    fn on_exec_approval_request(&mut self, id: String, ev: ExecApprovalRequestEvent) {
        let id2 = id.clone();
        let ev2 = ev.clone();
        self.defer_or_handle(
            |q| q.push_exec_approval(id, ev),
            |s| s.handle_exec_approval_now(id2, ev2),
        );
    }

    fn on_apply_patch_approval_request(&mut self, id: String, ev: ApplyPatchApprovalRequestEvent) {
        let id2 = id.clone();
        let ev2 = ev.clone();
        self.defer_or_handle(
            |q| q.push_apply_patch_approval(id, ev),
            |s| s.handle_apply_patch_approval_now(id2, ev2),
        );
    }

    fn on_exec_command_begin(&mut self, ev: ExecCommandBeginEvent) {
        self.flush_answer_stream_with_separator();
        let ev2 = ev.clone();
        self.defer_or_handle(|q| q.push_exec_begin(ev), |s| s.handle_exec_begin_now(ev2));
    }

    fn on_exec_command_output_delta(
        &mut self,
        _ev: codex_core::protocol::ExecCommandOutputDeltaEvent,
    ) {
        // TODO: Handle streaming exec output if/when implemented
    }

    fn on_patch_apply_begin(&mut self, event: PatchApplyBeginEvent) {
        self.add_to_history(history_cell::new_patch_event(
            PatchEventType::ApplyBegin {
                auto_approved: event.auto_approved,
            },
            event.changes,
            &self.config.cwd,
        ));
    }

    fn on_patch_apply_end(&mut self, event: codex_core::protocol::PatchApplyEndEvent) {
        let ev2 = event.clone();
        self.defer_or_handle(
            |q| q.push_patch_end(event),
            |s| s.handle_patch_apply_end_now(ev2),
        );
    }

    fn on_exec_command_end(&mut self, ev: ExecCommandEndEvent) {
        let ev2 = ev.clone();
        self.defer_or_handle(|q| q.push_exec_end(ev), |s| s.handle_exec_end_now(ev2));
    }

    fn on_mcp_tool_call_begin(&mut self, ev: McpToolCallBeginEvent) {
        let ev2 = ev.clone();
        self.defer_or_handle(|q| q.push_mcp_begin(ev), |s| s.handle_mcp_begin_now(ev2));
    }

    fn on_mcp_tool_call_end(&mut self, ev: McpToolCallEndEvent) {
        let ev2 = ev.clone();
        self.defer_or_handle(|q| q.push_mcp_end(ev), |s| s.handle_mcp_end_now(ev2));
    }

    fn on_web_search_begin(&mut self, _ev: WebSearchBeginEvent) {
        self.flush_answer_stream_with_separator();
    }

    fn on_web_search_end(&mut self, ev: WebSearchEndEvent) {
        self.flush_answer_stream_with_separator();
        self.add_to_history(history_cell::new_web_search_call(format!(
            "Searched: {}",
            ev.query
        )));
    }

    fn on_get_history_entry_response(
        &mut self,
        event: codex_core::protocol::GetHistoryEntryResponseEvent,
    ) {
        let codex_core::protocol::GetHistoryEntryResponseEvent {
            offset,
            log_id,
            entry,
        } = event;
        self.bottom_pane
            .on_history_entry_response(log_id, offset, entry.map(|e| e.text));
    }

    fn on_shutdown_complete(&mut self) {
        self.app_event_tx.send(AppEvent::ExitRequest);
    }

    fn on_turn_diff(&mut self, unified_diff: String) {
        debug!("TurnDiffEvent: {unified_diff}");
    }

    fn on_background_event(&mut self, message: String) {
        debug!("BackgroundEvent: {message}");
        // Add background events to history so they're visible in TUI
        self.add_to_history(history_cell::new_background_event(message));
    }

    fn on_stream_error(&mut self, message: String) {
        // Show stream errors in the transcript so users see retry/backoff info.
        self.add_to_history(history_cell::new_stream_error_event(message));
        self.request_redraw();
    }

    // Subagent event handlers
    fn on_subagent_task_created(&mut self, ev: SubagentTaskCreatedEvent) {
        let message = format!(
            "🤖 Subagent task created: {} ({:?}) - {} context refs, {} bootstrap paths",
            ev.title, ev.agent_type, ev.context_refs_count, ev.bootstrap_paths_count
        );
        self.on_background_event(message);
    }

    fn on_subagent_started(&mut self, ev: SubagentStartedEvent) {
        let message = format!("▶️ Subagent started: {} ({:?})", ev.title, ev.agent_type);
        self.on_background_event(message);
    }

    fn on_subagent_progress(&mut self, ev: SubagentProgressEvent) {
        let message = format!(
            "⏳ Subagent progress: Turn {}/{} - {}",
            ev.current_turn, ev.max_turns, ev.status_message
        );
        self.on_background_event(message);
    }

    fn on_subagent_completed(&mut self, ev: SubagentCompletedEvent) {
        let status = if ev.success {
            "✅ completed"
        } else {
            "❌ failed"
        };
        let message = format!(
            "🏁 Subagent {}: {} contexts created, {} turns, {}ms",
            status, ev.contexts_created, ev.metadata.num_turns, ev.metadata.duration_ms
        );
        self.on_background_event(message);
        if !ev.comments.is_empty() {
            self.on_background_event(format!("💬 Comments: {}", ev.comments));
        }
    }

    fn on_context_stored(&mut self, ev: ContextStoredEvent) {
        let task_info = ev
            .task_id
            .map(|id| format!(" (task: {})", id))
            .unwrap_or_default();
        let message = format!(
            "💾 Context stored: {} by {}{}",
            ev.context_id, ev.created_by, task_info
        );
        self.on_background_event(message);
    }

    fn on_context_query_result(&mut self, ev: ContextQueryResultEvent) {
        if ev.contexts.is_empty() {
            let message = "📋 Context Items List:\n\nNo context items found.".to_string();
            self.add_to_history(history_cell::new_background_event(message));
        } else {
            let mut message = format!(
                "📋 Context Items List ({} items found):\n\n",
                ev.contexts.len()
            );

            for (i, context) in ev.contexts.iter().enumerate() {
                message.push_str(&format!(
                    "{}. **{}**\n   Summary: {}\n   Size: {} bytes\n   Created by: {}\n   Created at: {}\n",
                    i + 1,
                    context.id,
                    context.summary,
                    context.size_bytes,
                    context.created_by,
                    context.created_at
                ));

                // For single item queries (like /ci get), show a note about content
                if ev.contexts.len() == 1 {
                    message.push_str("\n**Note:** Context summaries only show metadata. ");
                    message.push_str("To view full content, the system would need to implement ");
                    message.push_str("a separate operation to fetch complete context data.\n");
                }

                message.push('\n');
            }

            if ev.total_count > ev.contexts.len() {
                message.push_str(&format!(
                    "\n... and {} more items (showing first {})",
                    ev.total_count - ev.contexts.len(),
                    ev.contexts.len()
                ));
            }

            self.add_to_history(history_cell::new_background_event(message));
        }
    }

    fn on_get_contexts_result(&mut self, ev: GetContextsResultEvent) {
        if ev.contexts.is_empty() {
            let message = "📋 Context Items:\n\nNo context items found.".to_string();
            self.add_to_history(history_cell::new_background_event(message));
        } else {
            let mut message = format!("📋 Context Items ({} items found):\n\n", ev.contexts.len());

            for (i, context) in ev.contexts.iter().enumerate() {
                if ev.contexts.len() == 1 {
                    // For single context (like /ci get), show full content
                    message.push_str(&format!(
                        "**{}**\n\n**Summary:** {}\n**Size:** {} bytes\n\n**Full Content:**\n{}",
                        context.id,
                        context.summary,
                        context.content.len(),
                        if context.content.len() > 2000 {
                            format!(
                                "{}...\n\n[Content truncated - {} total characters]",
                                &context.content[..2000],
                                context.content.len()
                            )
                        } else {
                            context.content.clone()
                        }
                    ));
                } else {
                    // For multiple contexts, show summary
                    message.push_str(&format!(
                        "{}. **{}**\n   Summary: {}\n   Size: {} bytes\n",
                        i + 1,
                        context.id,
                        context.summary,
                        context.content.len()
                    ));
                }

                message.push('\n');
            }

            self.add_to_history(history_cell::new_background_event(message));
        }
    }

    fn on_save_contexts_to_file_result(&mut self, ev: SaveContextsToFileResultEvent) {
        let icon = if ev.success { "💾" } else { "❌" };
        let message = format!("{} Save to File: {}", icon, ev.message);
        self.add_to_history(history_cell::new_background_event(message));
    }

    fn on_load_contexts_from_file_result(&mut self, ev: LoadContextsFromFileResultEvent) {
        let icon = if ev.success { "📂" } else { "❌" };
        let message = format!("{} Load from File: {}", icon, ev.message);
        self.add_to_history(history_cell::new_background_event(message));
    }

    fn on_multi_agent_status(&mut self, ev: MultiAgentStatusEvent) {
        let message = format!(
            "📊 Multi-agent status: {} active, {} completed, {} contexts - {}",
            ev.active_tasks, ev.completed_tasks, ev.total_contexts, ev.status
        );
        self.on_background_event(message);
    }

    fn on_subagent_force_completed(&mut self, ev: SubagentForceCompletedEvent) {
        let message = format!(
            "⏹️ Subagent force completed: {} ({:?}) - {} turns, {} contexts",
            ev.title, ev.agent_type, ev.num_turns, ev.contexts_created
        );
        self.on_background_event(message);
        if !ev.comments.is_empty() {
            self.on_background_event(format!("💬 Comments: {}", ev.comments));
        }
    }

    fn on_subagent_cancelled(&mut self, ev: SubagentCancelledEvent) {
        let message = format!(
            "🚫 Subagent cancelled: {} ({:?}) at turn {} - {}",
            ev.title, ev.agent_type, ev.cancelled_at_turn, ev.reason
        );
        self.on_background_event(message);
    }

    fn on_subagent_fallback_report(&mut self, ev: SubagentFallbackReportEvent) {
        let message = format!(
            "⚠️ Subagent fallback: {} ({:?}) - {} contexts, reason: {}",
            ev.title, ev.agent_type, ev.contexts_created, ev.reason
        );
        self.on_background_event(message);
    }
    /// Periodic tick to commit at most one queued line to history with a small delay,
    /// animating the output.
    pub(crate) fn on_commit_tick(&mut self) {
        let sink = AppEventHistorySink(self.app_event_tx.clone());
        let finished = self.stream.on_commit_tick(&sink);
        self.handle_if_stream_finished(finished);
    }
    fn is_write_cycle_active(&self) -> bool {
        self.stream.is_write_cycle_active()
    }

    fn flush_interrupt_queue(&mut self) {
        let mut mgr = std::mem::take(&mut self.interrupts);
        mgr.flush_all(self);
        self.interrupts = mgr;
    }

    #[inline]
    fn defer_or_handle(
        &mut self,
        push: impl FnOnce(&mut InterruptManager),
        handle: impl FnOnce(&mut Self),
    ) {
        // Preserve deterministic FIFO across queued interrupts: once anything
        // is queued due to an active write cycle, continue queueing until the
        // queue is flushed to avoid reordering (e.g., ExecEnd before ExecBegin).
        if self.is_write_cycle_active() || !self.interrupts.is_empty() {
            push(&mut self.interrupts);
        } else {
            handle(self);
        }
    }

    #[inline]
    fn handle_if_stream_finished(&mut self, finished: bool) {
        if finished {
            if self.task_complete_pending {
                self.bottom_pane.set_task_running(false);
                self.task_complete_pending = false;
            }
            // A completed stream indicates non-exec content was just inserted.
            self.flush_interrupt_queue();
        }
    }

    #[inline]
    fn handle_streaming_delta(&mut self, delta: String) {
        // Before streaming agent content, flush any active exec cell group.
        self.flush_active_exec_cell();
        let sink = AppEventHistorySink(self.app_event_tx.clone());
        self.stream.begin(&sink);
        self.stream.push_and_maybe_commit(&delta, &sink);
        self.request_redraw();
    }

    pub(crate) fn handle_exec_end_now(&mut self, ev: ExecCommandEndEvent) {
        let running = self.running_commands.remove(&ev.call_id);
        let (command, parsed) = match running {
            Some(rc) => (rc.command, rc.parsed_cmd),
            None => (vec![ev.call_id.clone()], Vec::new()),
        };

        if self.active_exec_cell.is_none() {
            // This should have been created by handle_exec_begin_now, but in case it wasn't,
            // create it now.
            self.active_exec_cell = Some(history_cell::new_active_exec_command(
                ev.call_id.clone(),
                command,
                parsed,
            ));
        }
        if let Some(cell) = self.active_exec_cell.as_mut() {
            cell.complete_call(
                &ev.call_id,
                CommandOutput {
                    exit_code: ev.exit_code,
                    stdout: ev.stdout.clone(),
                    stderr: ev.stderr.clone(),
                    formatted_output: ev.formatted_output.clone(),
                },
                ev.duration,
            );
            if cell.should_flush() {
                self.flush_active_exec_cell();
            }
        }
    }

    pub(crate) fn handle_patch_apply_end_now(
        &mut self,
        event: codex_core::protocol::PatchApplyEndEvent,
    ) {
        // If the patch was successful, just let the "Edited" block stand.
        // Otherwise, add a failure block.
        if !event.success {
            self.add_to_history(history_cell::new_patch_apply_failure(event.stderr));
        }
    }

    pub(crate) fn handle_exec_approval_now(&mut self, id: String, ev: ExecApprovalRequestEvent) {
        self.flush_answer_stream_with_separator();
        // Emit the proposed command into history (like proposed patches)
        self.add_to_history(history_cell::new_proposed_command(&ev.command));
        let command = shlex::try_join(ev.command.iter().map(|s| s.as_str()))
            .unwrap_or_else(|_| ev.command.join(" "));
        self.notify(Notification::ExecApprovalRequested { command });

        let request = ApprovalRequest::Exec {
            id,
            command: ev.command,
            reason: ev.reason,
        };
        self.bottom_pane.push_approval_request(request);
        self.request_redraw();
    }

    pub(crate) fn handle_apply_patch_approval_now(
        &mut self,
        id: String,
        ev: ApplyPatchApprovalRequestEvent,
    ) {
        self.flush_answer_stream_with_separator();
        self.add_to_history(history_cell::new_patch_event(
            PatchEventType::ApprovalRequest,
            ev.changes.clone(),
            &self.config.cwd,
        ));

        let request = ApprovalRequest::ApplyPatch {
            id,
            reason: ev.reason,
            grant_root: ev.grant_root,
        };
        self.bottom_pane.push_approval_request(request);
        self.request_redraw();
        self.notify(Notification::EditApprovalRequested {
            cwd: self.config.cwd.clone(),
            changes: ev.changes.keys().cloned().collect(),
        });
    }

    pub(crate) fn handle_exec_begin_now(&mut self, ev: ExecCommandBeginEvent) {
        // Ensure the status indicator is visible while the command runs.
        self.running_commands.insert(
            ev.call_id.clone(),
            RunningCommand {
                command: ev.command.clone(),
                parsed_cmd: ev.parsed_cmd.clone(),
            },
        );
        if let Some(exec) = &self.active_exec_cell {
            if let Some(new_exec) = exec.with_added_call(
                ev.call_id.clone(),
                ev.command.clone(),
                ev.parsed_cmd.clone(),
            ) {
                self.active_exec_cell = Some(new_exec);
            } else {
                // Make a new cell.
                self.flush_active_exec_cell();
                self.active_exec_cell = Some(history_cell::new_active_exec_command(
                    ev.call_id.clone(),
                    ev.command.clone(),
                    ev.parsed_cmd,
                ));
            }
        } else {
            self.active_exec_cell = Some(history_cell::new_active_exec_command(
                ev.call_id.clone(),
                ev.command.clone(),
                ev.parsed_cmd,
            ));
        }

        // Request a redraw so the working header and command list are visible immediately.
        self.request_redraw();
    }

    pub(crate) fn handle_mcp_begin_now(&mut self, _ev: McpToolCallBeginEvent) {
        // Don't display the begin event - we'll show everything in the end event
        // Just flush the stream to ensure proper separation
        self.flush_answer_stream_with_separator();
    }
    pub(crate) fn handle_mcp_end_now(&mut self, ev: McpToolCallEndEvent) {
        self.flush_answer_stream_with_separator();
        // Use the stored executor ID to determine who is executing the tool
        let executor = self.current_executor_id.as_deref();
        self.add_boxed_history(history_cell::new_completed_mcp_tool_call_with_executor(
            80,
            ev.invocation,
            ev.duration,
            ev.result
                .as_ref()
                .map(|r| !r.is_error.unwrap_or(false))
                .unwrap_or(false),
            ev.result,
            executor,
        ));
    }

    fn layout_areas(&self, area: Rect) -> [Rect; 3] {
        let bottom_min = self.bottom_pane.desired_height(area.width).min(area.height);
        let remaining = area.height.saturating_sub(bottom_min);

        let active_desired = self
            .active_exec_cell
            .as_ref()
            .map_or(0, |c| c.desired_height(area.width) + 1);
        let active_height = active_desired.min(remaining);
        // Note: no header area; remaining is not used beyond computing active height.

        let header_height = 0u16;

        Layout::vertical([
            Constraint::Length(header_height),
            Constraint::Length(active_height),
            Constraint::Min(bottom_min),
        ])
        .areas(area)
    }

    pub(crate) fn new(
        common: ChatWidgetInit,
        conversation_manager: Arc<ConversationManager>,
    ) -> Self {
        let ChatWidgetInit {
            config,
            frame_requester,
            app_event_tx,
            initial_prompt,
            initial_images,
            enhanced_keys_supported,
            auth_manager,
        } = common;
        let mut rng = rand::rng();
        let placeholder = EXAMPLE_PROMPTS[rng.random_range(0..EXAMPLE_PROMPTS.len())].to_string();
        let codex_op_tx = spawn_agent(config.clone(), app_event_tx.clone(), conversation_manager);

        Self {
            app_event_tx: app_event_tx.clone(),
            frame_requester: frame_requester.clone(),
            codex_op_tx,
            bottom_pane: BottomPane::new(BottomPaneParams {
                frame_requester,
                app_event_tx,
                has_input_focus: true,
                enhanced_keys_supported,
                placeholder_text: placeholder,
                disable_paste_burst: config.disable_paste_burst,
            }),
            active_exec_cell: None,
            config: config.clone(),
            auth_manager,
            session_header: SessionHeader::new(config.model.clone()),
            initial_user_message: create_initial_user_message(
                initial_prompt.unwrap_or_default(),
                initial_images,
            ),
            token_info: None,
            stream: StreamController::new(config),
            running_commands: HashMap::new(),
            task_complete_pending: false,
            interrupts: InterruptManager::new(),
            reasoning_buffer: String::new(),
            full_reasoning_buffer: String::new(),
            conversation_id: None,
            queued_user_messages: VecDeque::new(),
            show_welcome_banner: true,
            suppress_session_configured_redraw: false,
<<<<<<< HEAD
            current_executor_id: None,
=======
            pending_notification: None,
            is_review_mode: false,
>>>>>>> 70385d88
        }
    }

    /// Create a ChatWidget attached to an existing conversation (e.g., a fork).
    pub(crate) fn new_from_existing(
        common: ChatWidgetInit,
        conversation: std::sync::Arc<codex_core::CodexConversation>,
        session_configured: codex_core::protocol::SessionConfiguredEvent,
    ) -> Self {
        let ChatWidgetInit {
            config,
            frame_requester,
            app_event_tx,
            initial_prompt,
            initial_images,
            enhanced_keys_supported,
            auth_manager,
        } = common;
        let mut rng = rand::rng();
        let placeholder = EXAMPLE_PROMPTS[rng.random_range(0..EXAMPLE_PROMPTS.len())].to_string();

        let codex_op_tx =
            spawn_agent_from_existing(conversation, session_configured, app_event_tx.clone());

        Self {
            app_event_tx: app_event_tx.clone(),
            frame_requester: frame_requester.clone(),
            codex_op_tx,
            bottom_pane: BottomPane::new(BottomPaneParams {
                frame_requester,
                app_event_tx,
                has_input_focus: true,
                enhanced_keys_supported,
                placeholder_text: placeholder,
                disable_paste_burst: config.disable_paste_burst,
            }),
            active_exec_cell: None,
            config: config.clone(),
            auth_manager,
            session_header: SessionHeader::new(config.model.clone()),
            initial_user_message: create_initial_user_message(
                initial_prompt.unwrap_or_default(),
                initial_images,
            ),
            token_info: None,
            stream: StreamController::new(config),
            running_commands: HashMap::new(),
            task_complete_pending: false,
            interrupts: InterruptManager::new(),
            reasoning_buffer: String::new(),
            full_reasoning_buffer: String::new(),
            conversation_id: None,
            queued_user_messages: VecDeque::new(),
            show_welcome_banner: true,
            suppress_session_configured_redraw: true,
<<<<<<< HEAD
            current_executor_id: None,
=======
            pending_notification: None,
            is_review_mode: false,
>>>>>>> 70385d88
        }
    }

    pub fn desired_height(&self, width: u16) -> u16 {
        self.bottom_pane.desired_height(width)
            + self
                .active_exec_cell
                .as_ref()
                .map_or(0, |c| c.desired_height(width) + 1)
    }

    pub(crate) fn handle_key_event(&mut self, key_event: KeyEvent) {
        match key_event {
            KeyEvent {
                code: KeyCode::Char('c'),
                modifiers: crossterm::event::KeyModifiers::CONTROL,
                kind: KeyEventKind::Press,
                ..
            } => {
                self.on_ctrl_c();
                return;
            }
            KeyEvent {
                code: KeyCode::Char('v'),
                modifiers: KeyModifiers::CONTROL,
                kind: KeyEventKind::Press,
                ..
            } => {
                if let Ok((path, info)) = paste_image_to_temp_png() {
                    self.attach_image(path, info.width, info.height, info.encoded_format.label());
                }
                return;
            }
            other if other.kind == KeyEventKind::Press => {
                self.bottom_pane.clear_ctrl_c_quit_hint();
            }
            _ => {}
        }

        match key_event {
            KeyEvent {
                code: KeyCode::Up,
                modifiers: KeyModifiers::ALT,
                kind: KeyEventKind::Press,
                ..
            } if !self.queued_user_messages.is_empty() => {
                // Prefer the most recently queued item.
                if let Some(user_message) = self.queued_user_messages.pop_back() {
                    self.bottom_pane.set_composer_text(user_message.text);
                    self.refresh_queued_user_messages();
                    self.request_redraw();
                }
            }
            _ => {
                match self.bottom_pane.handle_key_event(key_event) {
                    InputResult::Submitted(text) => {
                        // Check if this is a /ci command
                        if text.trim().starts_with("/ci ") {
                            self.handle_ci_command(text.trim());
                        } else {
                            // If a task is running, queue the user input to be sent after the turn completes.
                            let user_message = UserMessage {
                                text,
                                image_paths: self.bottom_pane.take_recent_submission_images(),
                            };
                            if self.bottom_pane.is_task_running() {
                                self.queued_user_messages.push_back(user_message);
                                self.refresh_queued_user_messages();
                            } else {
                                self.submit_user_message(user_message);
                            }
                        }
                    }
                    InputResult::Command(cmd) => {
                        self.dispatch_command(cmd);
                    }
                    InputResult::None => {}
                }
            }
        }
    }

    pub(crate) fn attach_image(
        &mut self,
        path: PathBuf,
        width: u32,
        height: u32,
        format_label: &str,
    ) {
        tracing::info!(
            "attach_image path={path:?} width={width} height={height} format={format_label}",
        );
        self.bottom_pane
            .attach_image(path, width, height, format_label);
        self.request_redraw();
    }

    fn dispatch_command(&mut self, cmd: SlashCommand) {
        if !cmd.available_during_task() && self.bottom_pane.is_task_running() {
            let message = format!(
                "'/{}' is disabled while a task is in progress.",
                cmd.command()
            );
            self.add_to_history(history_cell::new_error_event(message));
            self.request_redraw();
            return;
        }
        match cmd {
            SlashCommand::New => {
                self.app_event_tx.send(AppEvent::NewSession);
            }
            SlashCommand::Init => {
                const INIT_PROMPT: &str = include_str!("../prompt_for_init_command.md");
                self.submit_text_message(INIT_PROMPT.to_string());
            }
            SlashCommand::Compact => {
                self.clear_token_usage();
                self.app_event_tx.send(AppEvent::CodexOp(Op::Compact));
            }
            SlashCommand::Review => {
                // Simplified flow: directly send a review op for current changes.
                self.submit_op(Op::Review {
                    review_request: ReviewRequest {
                        prompt: "review current changes".to_string(),
                        user_facing_hint: "current changes".to_string(),
                    },
                });
            }
            SlashCommand::Model => {
                self.open_model_popup();
            }
            SlashCommand::Approvals => {
                self.open_approvals_popup();
            }
            SlashCommand::Quit => {
                self.app_event_tx.send(AppEvent::ExitRequest);
            }
            SlashCommand::Logout => {
                if let Err(e) = codex_core::auth::logout(&self.config.codex_home) {
                    tracing::error!("failed to logout: {e}");
                }
                self.app_event_tx.send(AppEvent::ExitRequest);
            }
            SlashCommand::Diff => {
                self.add_diff_in_progress();
                let tx = self.app_event_tx.clone();
                tokio::spawn(async move {
                    let text = match get_git_diff().await {
                        Ok((is_git_repo, diff_text)) => {
                            if is_git_repo {
                                diff_text
                            } else {
                                "`/diff` — _not inside a git repository_".to_string()
                            }
                        }
                        Err(e) => format!("Failed to compute diff: {e}"),
                    };
                    tx.send(AppEvent::DiffResult(text));
                });
            }
            SlashCommand::Mention => {
                self.insert_str("@");
            }
            SlashCommand::Status => {
                self.add_status_output();
            }
            SlashCommand::Ci => {
                // 显示帮助信息，因为slash command不支持参数
                self.handle_ci_command("/ci help");
            }
            SlashCommand::Mcp => {
                self.add_mcp_output();
            }
            #[cfg(debug_assertions)]
            SlashCommand::TestApproval => {
                use codex_core::protocol::EventMsg;
                use std::collections::HashMap;

                use codex_core::protocol::ApplyPatchApprovalRequestEvent;
                use codex_core::protocol::FileChange;

                self.app_event_tx.send(AppEvent::CodexEvent(Event {
                    id: "1".to_string(),
                    // msg: EventMsg::ExecApprovalRequest(ExecApprovalRequestEvent {
                    //     call_id: "1".to_string(),
                    //     command: vec!["git".into(), "apply".into()],
                    //     cwd: self.config.cwd.clone(),
                    //     reason: Some("test".to_string()),
                    // }),
                    msg: EventMsg::ApplyPatchApprovalRequest(ApplyPatchApprovalRequestEvent {
                        call_id: "1".to_string(),
                        changes: HashMap::from([
                            (
                                PathBuf::from("/tmp/test.txt"),
                                FileChange::Add {
                                    content: "test".to_string(),
                                },
                            ),
                            (
                                PathBuf::from("/tmp/test2.txt"),
                                FileChange::Update {
                                    unified_diff: "+test\n-test2".to_string(),
                                    move_path: None,
                                },
                            ),
                        ]),
                        reason: None,
                        grant_root: Some(PathBuf::from("/tmp")),
                    }),
                }));
            }
        }
    }

    pub(crate) fn handle_paste(&mut self, text: String) {
        self.bottom_pane.handle_paste(text);
    }

    // Returns true if caller should skip rendering this frame (a future frame is scheduled).
    pub(crate) fn handle_paste_burst_tick(&mut self, frame_requester: FrameRequester) -> bool {
        if self.bottom_pane.flush_paste_burst_if_due() {
            // A paste just flushed; request an immediate redraw and skip this frame.
            self.request_redraw();
            true
        } else if self.bottom_pane.is_in_paste_burst() {
            // While capturing a burst, schedule a follow-up tick and skip this frame
            // to avoid redundant renders between ticks.
            frame_requester.schedule_frame_in(
                crate::bottom_pane::ChatComposer::recommended_paste_flush_delay(),
            );
            true
        } else {
            false
        }
    }

    fn flush_active_exec_cell(&mut self) {
        if let Some(active) = self.active_exec_cell.take() {
            self.app_event_tx
                .send(AppEvent::InsertHistoryCell(Box::new(active)));
        }
    }

    fn add_to_history(&mut self, cell: impl HistoryCell + 'static) {
        self.add_boxed_history(Box::new(cell));
    }

    fn add_boxed_history(&mut self, cell: Box<dyn HistoryCell>) {
        if !cell.display_lines(u16::MAX).is_empty() {
            // Only break exec grouping if the cell renders visible lines.
            self.flush_active_exec_cell();
        }
        self.app_event_tx.send(AppEvent::InsertHistoryCell(cell));
    }

    fn submit_user_message(&mut self, user_message: UserMessage) {
        let UserMessage { text, image_paths } = user_message;

        // Check if this is a /ci command and handle it locally
        if !text.is_empty() && text.starts_with("/ci ") {
            self.handle_ci_command(&text);
            return;
        }

        let mut items: Vec<InputItem> = Vec::new();

        if !text.is_empty() {
            items.push(InputItem::Text { text: text.clone() });
        }

        for path in image_paths {
            items.push(InputItem::LocalImage { path });
        }

        if items.is_empty() {
            return;
        }

        self.codex_op_tx
            .send(Op::UserInput { items })
            .unwrap_or_else(|e| {
                tracing::error!("failed to send message: {e}");
            });

        // Persist the text to cross-session message history.
        if !text.is_empty() {
            self.codex_op_tx
                .send(Op::AddToHistory { text: text.clone() })
                .unwrap_or_else(|e| {
                    tracing::error!("failed to send AddHistory op: {e}");
                });
        }

        // Only show the text portion in conversation history.
        if !text.is_empty() {
            self.add_to_history(history_cell::new_user_prompt(text));
        }
    }

    /// Replay a subset of initial events into the UI to seed the transcript when
    /// resuming an existing session. This approximates the live event flow and
    /// is intentionally conservative: only safe-to-replay items are rendered to
    /// avoid triggering side effects. Event ids are passed as `None` to
    /// distinguish replayed events from live ones.
    fn replay_initial_messages(&mut self, events: Vec<EventMsg>) {
        for msg in events {
            if matches!(msg, EventMsg::SessionConfigured(_)) {
                continue;
            }
            // `id: None` indicates a synthetic/fake id coming from replay.
            self.dispatch_event_msg(None, msg, true);
        }
    }

    pub(crate) fn handle_codex_event(&mut self, event: Event) {
        let Event { id, msg } = event;
        self.dispatch_event_msg(Some(id), msg, false);
    }

    /// Dispatch a protocol `EventMsg` to the appropriate handler.
    ///
    /// `id` is `Some` for live events and `None` for replayed events from
    /// `replay_initial_messages()`. Callers should treat `None` as a "fake" id
    /// that must not be used to correlate follow-up actions.
    fn dispatch_event_msg(&mut self, id: Option<String>, msg: EventMsg, from_replay: bool) {
        match msg {
            EventMsg::AgentMessageDelta(_)
            | EventMsg::AgentReasoningDelta(_)
            | EventMsg::ExecCommandOutputDelta(_) => {}
            _ => {
                tracing::trace!("handle_codex_event: {:?}", msg);
            }
        }

        match msg {
            EventMsg::SessionConfigured(e) => self.on_session_configured(e),
            EventMsg::AgentMessage(AgentMessageEvent { message }) => self.on_agent_message(message),
            EventMsg::AgentMessageDelta(AgentMessageDeltaEvent { delta }) => {
                self.on_agent_message_delta(delta)
            }
            EventMsg::AgentReasoningDelta(AgentReasoningDeltaEvent { delta })
            | EventMsg::AgentReasoningRawContentDelta(AgentReasoningRawContentDeltaEvent {
                delta,
            }) => self.on_agent_reasoning_delta(delta),
            EventMsg::AgentReasoning(AgentReasoningEvent { .. }) => self.on_agent_reasoning_final(),
            EventMsg::AgentReasoningRawContent(AgentReasoningRawContentEvent { text }) => {
                self.on_agent_reasoning_delta(text);
                self.on_agent_reasoning_final()
            }
            EventMsg::AgentReasoningSectionBreak(_) => self.on_reasoning_section_break(),
            EventMsg::TaskStarted(_) => self.on_task_started(),
            EventMsg::TaskComplete(TaskCompleteEvent { last_agent_message }) => {
                self.on_task_complete(last_agent_message)
            }
            EventMsg::TokenCount(ev) => self.set_token_info(ev.info),
            EventMsg::Error(ErrorEvent { message }) => self.on_error(message),
            EventMsg::TurnAborted(ev) => match ev.reason {
                TurnAbortReason::Interrupted => {
                    self.on_interrupted_turn(ev.reason);
                }
                TurnAbortReason::Replaced => {
                    self.on_error("Turn aborted: replaced by a new task".to_owned())
                }
                TurnAbortReason::ReviewEnded => {
                    self.on_interrupted_turn(ev.reason);
                }
            },
            EventMsg::PlanUpdate(update) => self.on_plan_update(update),
            EventMsg::ExecApprovalRequest(ev) => {
                // For replayed events, synthesize an empty id (these should not occur).
                self.on_exec_approval_request(id.unwrap_or_default(), ev)
            }
            EventMsg::ApplyPatchApprovalRequest(ev) => {
                self.on_apply_patch_approval_request(id.unwrap_or_default(), ev)
            }
            EventMsg::ExecCommandBegin(ev) => self.on_exec_command_begin(ev),
            EventMsg::ExecCommandOutputDelta(delta) => self.on_exec_command_output_delta(delta),
            EventMsg::PatchApplyBegin(ev) => self.on_patch_apply_begin(ev),
            EventMsg::PatchApplyEnd(ev) => self.on_patch_apply_end(ev),
            EventMsg::ExecCommandEnd(ev) => self.on_exec_command_end(ev),
            EventMsg::McpToolCallBegin(ev) => {
                // Store the executor ID for use in the handler
                self.current_executor_id = id.clone();
                self.on_mcp_tool_call_begin(ev);
            }
            EventMsg::McpToolCallEnd(ev) => self.on_mcp_tool_call_end(ev),
            EventMsg::WebSearchBegin(ev) => self.on_web_search_begin(ev),
            EventMsg::WebSearchEnd(ev) => self.on_web_search_end(ev),
            EventMsg::GetHistoryEntryResponse(ev) => self.on_get_history_entry_response(ev),
            EventMsg::McpListToolsResponse(ev) => self.on_list_mcp_tools(ev),
            EventMsg::ListCustomPromptsResponse(ev) => self.on_list_custom_prompts(ev),
            EventMsg::ShutdownComplete => self.on_shutdown_complete(),
            EventMsg::TurnDiff(TurnDiffEvent { unified_diff }) => self.on_turn_diff(unified_diff),
            EventMsg::BackgroundEvent(BackgroundEventEvent { message }) => {
                self.on_background_event(message)
            }
            EventMsg::StreamError(StreamErrorEvent { message }) => self.on_stream_error(message),
            EventMsg::UserMessage(ev) => {
                if from_replay {
                    self.on_user_message_event(ev);
                }
            }
            EventMsg::ConversationPath(ev) => {
                self.app_event_tx
                    .send(crate::app_event::AppEvent::ConversationHistory(ev));
            }
<<<<<<< HEAD
            // Subagent events
            EventMsg::SubagentTaskCreated(ev) => self.on_subagent_task_created(ev),
            EventMsg::SubagentStarted(ev) => self.on_subagent_started(ev),
            EventMsg::SubagentProgress(ev) => self.on_subagent_progress(ev),
            EventMsg::SubagentCompleted(ev) => self.on_subagent_completed(ev),
            EventMsg::ContextStored(ev) => self.on_context_stored(ev),
            EventMsg::ContextQueryResult(ev) => self.on_context_query_result(ev),
            EventMsg::GetContextsResult(ev) => self.on_get_contexts_result(ev),
            EventMsg::SaveContextsToFileResult(ev) => self.on_save_contexts_to_file_result(ev),
            EventMsg::LoadContextsFromFileResult(ev) => self.on_load_contexts_from_file_result(ev),
            EventMsg::MultiAgentStatus(ev) => self.on_multi_agent_status(ev),
            EventMsg::SubagentForceCompleted(ev) => self.on_subagent_force_completed(ev),
            EventMsg::SubagentCancelled(ev) => self.on_subagent_cancelled(ev),
            EventMsg::SubagentFallbackReport(ev) => self.on_subagent_fallback_report(ev),
=======
            EventMsg::EnteredReviewMode(review_request) => {
                self.on_entered_review_mode(review_request)
            }
            EventMsg::ExitedReviewMode(review) => self.on_exited_review_mode(review),
        }
    }

    fn on_entered_review_mode(&mut self, review: ReviewRequest) {
        // Enter review mode and emit a concise banner
        self.is_review_mode = true;
        let banner = format!(">> Code review started: {} <<", review.user_facing_hint);
        self.add_to_history(history_cell::new_review_status_line(banner));
        self.request_redraw();
    }

    fn on_exited_review_mode(&mut self, review: ExitedReviewModeEvent) {
        // Leave review mode; if output is present, flush pending stream + show results.
        if let Some(output) = review.review_output {
            self.flush_answer_stream_with_separator();
            self.flush_interrupt_queue();
            self.flush_active_exec_cell();

            if output.findings.is_empty() {
                let explanation = output.overall_explanation.trim().to_string();
                if explanation.is_empty() {
                    tracing::error!("Reviewer failed to output a response.");
                    self.add_to_history(history_cell::new_error_event(
                        "Reviewer failed to output a response.".to_owned(),
                    ));
                } else {
                    // Show explanation when there are no structured findings.
                    let mut rendered: Vec<ratatui::text::Line<'static>> = vec!["".into()];
                    append_markdown(&explanation, &mut rendered, &self.config);
                    let body_cell = AgentMessageCell::new(rendered, false);
                    self.app_event_tx
                        .send(AppEvent::InsertHistoryCell(Box::new(body_cell)));
                }
            } else {
                let message_text =
                    codex_core::review_format::format_review_findings_block(&output.findings, None);
                let mut message_lines: Vec<ratatui::text::Line<'static>> = Vec::new();
                append_markdown(&message_text, &mut message_lines, &self.config);
                let body_cell = AgentMessageCell::new(message_lines, true);
                self.app_event_tx
                    .send(AppEvent::InsertHistoryCell(Box::new(body_cell)));
            }
>>>>>>> 70385d88
        }

        self.is_review_mode = false;
        // Append a finishing banner at the end of this turn.
        self.add_to_history(history_cell::new_review_status_line(
            "<< Code review finished >>".to_string(),
        ));
        self.request_redraw();
    }

    fn on_user_message_event(&mut self, event: UserMessageEvent) {
        match event.kind {
            Some(InputMessageKind::EnvironmentContext)
            | Some(InputMessageKind::UserInstructions) => {
                // Skip XML‑wrapped context blocks in the transcript.
            }
            Some(InputMessageKind::Plain) | None => {
                let message = event.message.trim();
                if !message.is_empty() {
                    self.add_to_history(history_cell::new_user_prompt(message.to_string()));
                }
            }
        }
    }

    fn request_redraw(&mut self) {
        self.frame_requester.schedule_frame();
    }

    fn notify(&mut self, notification: Notification) {
        if !notification.allowed_for(&self.config.tui_notifications) {
            return;
        }
        self.pending_notification = Some(notification);
        self.request_redraw();
    }

    pub(crate) fn maybe_post_pending_notification(&mut self, tui: &mut crate::tui::Tui) {
        if let Some(notif) = self.pending_notification.take() {
            tui.notify(notif.display());
        }
    }

    /// Mark the active exec cell as failed (✗) and flush it into history.
    fn finalize_active_exec_cell_as_failed(&mut self) {
        if let Some(cell) = self.active_exec_cell.take() {
            let cell = cell.into_failed();
            // Insert finalized exec into history and keep grouping consistent.
            self.add_to_history(cell);
        }
    }

    // If idle and there are queued inputs, submit exactly one to start the next turn.
    fn maybe_send_next_queued_input(&mut self) {
        if self.bottom_pane.is_task_running() {
            return;
        }
        if let Some(user_message) = self.queued_user_messages.pop_front() {
            self.submit_user_message(user_message);
        }
        // Update the list to reflect the remaining queued messages (if any).
        self.refresh_queued_user_messages();
    }

    /// Rebuild and update the queued user messages from the current queue.
    fn refresh_queued_user_messages(&mut self) {
        let messages: Vec<String> = self
            .queued_user_messages
            .iter()
            .map(|m| m.text.clone())
            .collect();
        self.bottom_pane.set_queued_user_messages(messages);
    }

    pub(crate) fn add_diff_in_progress(&mut self) {
        self.request_redraw();
    }

    pub(crate) fn on_diff_complete(&mut self) {
        self.request_redraw();
    }

    pub(crate) fn add_status_output(&mut self) {
        let default_usage;
        let usage_ref = if let Some(ti) = &self.token_info {
            &ti.total_token_usage
        } else {
            default_usage = TokenUsage::default();
            &default_usage
        };
        self.add_to_history(history_cell::new_status_output(
            &self.config,
            usage_ref,
            &self.conversation_id,
        ));
    }

    /// Open a popup to choose the model preset (model + reasoning effort).
    pub(crate) fn open_model_popup(&mut self) {
        let current_model = self.config.model.clone();
        let current_effort = self.config.model_reasoning_effort;
        let auth_mode = self.auth_manager.auth().map(|auth| auth.mode);
        let presets: Vec<ModelPreset> = builtin_model_presets(auth_mode);

        let mut items: Vec<SelectionItem> = Vec::new();
        for preset in presets.iter() {
            let name = preset.label.to_string();
            let description = Some(preset.description.to_string());
            let is_current = preset.model == current_model && preset.effort == current_effort;
            let model_slug = preset.model.to_string();
            let effort = preset.effort;
            let current_model = current_model.clone();
            let actions: Vec<SelectionAction> = vec![Box::new(move |tx| {
                tx.send(AppEvent::CodexOp(Op::OverrideTurnContext {
                    cwd: None,
                    approval_policy: None,
                    sandbox_policy: None,
                    model: Some(model_slug.clone()),
                    effort: Some(effort),
                    summary: None,
                }));
                tx.send(AppEvent::UpdateModel(model_slug.clone()));
                tx.send(AppEvent::UpdateReasoningEffort(effort));
                tx.send(AppEvent::PersistModelSelection {
                    model: model_slug.clone(),
                    effort,
                });
                tracing::info!(
                    "New model: {}, New effort: {}, Current model: {}, Current effort: {}",
                    model_slug.clone(),
                    effort
                        .map(|effort| effort.to_string())
                        .unwrap_or_else(|| "none".to_string()),
                    current_model,
                    current_effort
                        .map(|effort| effort.to_string())
                        .unwrap_or_else(|| "none".to_string())
                );
            })];
            items.push(SelectionItem {
                name,
                description,
                is_current,
                actions,
            });
        }

        self.bottom_pane.show_selection_view(
            "Select model and reasoning level".to_string(),
            Some("Switch between OpenAI models for this and future Codex CLI session".to_string()),
            Some("Press Enter to confirm or Esc to go back".to_string()),
            items,
        );
    }

    /// Open a popup to choose the approvals mode (ask for approval policy + sandbox policy).
    pub(crate) fn open_approvals_popup(&mut self) {
        let current_approval = self.config.approval_policy;
        let current_sandbox = self.config.sandbox_policy.clone();
        let mut items: Vec<SelectionItem> = Vec::new();
        let presets: Vec<ApprovalPreset> = builtin_approval_presets();
        for preset in presets.into_iter() {
            let is_current =
                current_approval == preset.approval && current_sandbox == preset.sandbox;
            let approval = preset.approval;
            let sandbox = preset.sandbox.clone();
            let name = preset.label.to_string();
            let description = Some(preset.description.to_string());
            let actions: Vec<SelectionAction> = vec![Box::new(move |tx| {
                tx.send(AppEvent::CodexOp(Op::OverrideTurnContext {
                    cwd: None,
                    approval_policy: Some(approval),
                    sandbox_policy: Some(sandbox.clone()),
                    model: None,
                    effort: None,
                    summary: None,
                }));
                tx.send(AppEvent::UpdateAskForApprovalPolicy(approval));
                tx.send(AppEvent::UpdateSandboxPolicy(sandbox.clone()));
            })];
            items.push(SelectionItem {
                name,
                description,
                is_current,
                actions,
            });
        }

        self.bottom_pane.show_selection_view(
            "Select Approval Mode".to_string(),
            None,
            Some("Press Enter to confirm or Esc to go back".to_string()),
            items,
        );
    }

    /// Set the approval policy in the widget's config copy.
    pub(crate) fn set_approval_policy(&mut self, policy: AskForApproval) {
        self.config.approval_policy = policy;
    }

    /// Set the sandbox policy in the widget's config copy.
    pub(crate) fn set_sandbox_policy(&mut self, policy: SandboxPolicy) {
        self.config.sandbox_policy = policy;
    }

    /// Set the reasoning effort in the widget's config copy.
    pub(crate) fn set_reasoning_effort(&mut self, effort: Option<ReasoningEffortConfig>) {
        self.config.model_reasoning_effort = effort;
    }

    /// Set the model in the widget's config copy.
    pub(crate) fn set_model(&mut self, model: &str) {
        self.session_header.set_model(model);
        self.config.model = model.to_string();
    }

    pub(crate) fn add_info_message(&mut self, message: String, hint: Option<String>) {
        self.add_to_history(history_cell::new_info_event(message, hint));
        self.request_redraw();
    }

    pub(crate) fn add_error_message(&mut self, message: String) {
        self.add_to_history(history_cell::new_error_event(message));
        self.request_redraw();
    }

    pub(crate) fn add_mcp_output(&mut self) {
        if self.config.mcp_servers.is_empty() {
            self.add_to_history(history_cell::empty_mcp_output());
        } else {
            self.submit_op(Op::ListMcpTools);
        }
    }

    /// Forward file-search results to the bottom pane.
    pub(crate) fn apply_file_search_result(&mut self, query: String, matches: Vec<FileMatch>) {
        self.bottom_pane.on_file_search_result(query, matches);
    }

    /// Handle Ctrl-C key press.
    fn on_ctrl_c(&mut self) {
        if self.bottom_pane.on_ctrl_c() == CancellationEvent::Handled {
            return;
        }

        if self.bottom_pane.is_task_running() {
            self.bottom_pane.show_ctrl_c_quit_hint();
            self.submit_op(Op::Interrupt);
            return;
        }

        self.submit_op(Op::Shutdown);
    }

    pub(crate) fn composer_is_empty(&self) -> bool {
        self.bottom_pane.composer_is_empty()
    }

    /// True when the UI is in the regular composer state with no running task,
    /// no modal overlay (e.g. approvals or status indicator), and no composer popups.
    /// In this state Esc-Esc backtracking is enabled.
    pub(crate) fn is_normal_backtrack_mode(&self) -> bool {
        self.bottom_pane.is_normal_backtrack_mode()
    }

    pub(crate) fn insert_str(&mut self, text: &str) {
        self.bottom_pane.insert_str(text);
    }

    /// Replace the composer content with the provided text and reset cursor.
    pub(crate) fn set_composer_text(&mut self, text: String) {
        self.bottom_pane.set_composer_text(text);
    }

    pub(crate) fn show_esc_backtrack_hint(&mut self) {
        self.bottom_pane.show_esc_backtrack_hint();
    }

    pub(crate) fn clear_esc_backtrack_hint(&mut self) {
        self.bottom_pane.clear_esc_backtrack_hint();
    }
    /// Forward an `Op` directly to codex.
    pub(crate) fn submit_op(&self, op: Op) {
        // Record outbound operation for session replay fidelity.
        crate::session_log::log_outbound_op(&op);
        if let Err(e) = self.codex_op_tx.send(op) {
            tracing::error!("failed to submit op: {e}");
        }
    }

    fn on_list_mcp_tools(&mut self, ev: McpListToolsResponseEvent) {
        self.add_to_history(history_cell::new_mcp_tools_output(&self.config, ev.tools));
    }

    fn on_list_custom_prompts(&mut self, ev: ListCustomPromptsResponseEvent) {
        let len = ev.custom_prompts.len();
        debug!("received {len} custom prompts");
        // Forward to bottom pane so the slash popup can show them now.
        self.bottom_pane.set_custom_prompts(ev.custom_prompts);
    }

    /// Programmatically submit a user text message as if typed in the
    /// composer. The text will be added to conversation history and sent to
    /// the agent.
    pub(crate) fn submit_text_message(&mut self, text: String) {
        if text.is_empty() {
            return;
        }
        self.submit_user_message(text.into());
    }

    /// Handle /ci commands for context items management
    fn handle_ci_command(&mut self, command: &str) {
        let parts: Vec<&str> = command.split_whitespace().collect();

        if parts.len() < 2 {
            self.add_to_history(history_cell::new_error_event(
                "Usage: /ci <subcommand> [args]. Use '/ci help' for more information.".to_string(),
            ));
            return;
        }

        let subcommand = parts[1];
        match subcommand {
            "help" => {
                let help_text = r#"Context Items Commands:

/ci list                    - List all current context items
/ci get <id>               - Show content of context item with given ID
/ci del <id>               - Delete context item with given ID
/ci savefile <filename>    - Save all context items to a file
/ci loadfile <filename>    - Load context items from a file
/ci help                   - Show this help message

Context items are pieces of information that provide context to the AI assistant during conversations."#;

                self.add_to_history(history_cell::new_background_event(help_text.to_string()));
            }
            "list" => {
                self.handle_ci_list();
            }
            "get" => {
                if parts.len() < 3 {
                    self.add_to_history(history_cell::new_error_event(
                        "Usage: /ci get <id>".to_string(),
                    ));
                } else {
                    self.handle_ci_get(parts[2]);
                }
            }
            "del" => {
                if parts.len() < 3 {
                    self.add_to_history(history_cell::new_error_event(
                        "Usage: /ci del <id>".to_string(),
                    ));
                } else {
                    self.handle_ci_del(parts[2]);
                }
            }
            "savefile" => {
                if parts.len() < 3 {
                    self.add_to_history(history_cell::new_error_event(
                        "Usage: /ci savefile <filename>".to_string(),
                    ));
                } else {
                    self.handle_ci_savefile(parts[2]);
                }
            }
            "loadfile" => {
                if parts.len() < 3 {
                    self.add_to_history(history_cell::new_error_event(
                        "Usage: /ci loadfile <filename>".to_string(),
                    ));
                } else {
                    self.handle_ci_loadfile(parts[2]);
                }
            }
            _ => {
                self.add_to_history(history_cell::new_error_event(format!(
                    "Unknown subcommand: '{}'. Use '/ci help' for available commands.",
                    subcommand
                )));
            }
        }
        self.request_redraw();
    }

    /// Handle /ci list command
    fn handle_ci_list(&mut self) {
        use codex_core::protocol::ContextQuery;

        // Query all context items
        let query = ContextQuery {
            ids: None,
            tags: None,
            created_by: None,
            limit: Some(100), // Limit to 100 items for display
        };

        // Send query operation to core
        let op = Op::QueryContextStore { query };
        if let Err(e) = self.codex_op_tx.send(op) {
            self.add_to_history(history_cell::new_error_event(format!(
                "Failed to query context store: {}",
                e
            )));
        } else {
            self.add_to_history(history_cell::new_background_event(
                "Querying context items...".to_string(),
            ));
        }
    }

    /// Handle /ci get <id> command
    fn handle_ci_get(&mut self, id: &str) {
        // Use the new GetContexts operation to get full content
        let op = Op::GetContexts {
            ids: vec![id.to_string()],
        };

        if let Err(e) = self.codex_op_tx.send(op) {
            self.add_to_history(history_cell::new_error_event(format!(
                "Failed to get context item '{}': {}",
                id, e
            )));
        } else {
            self.add_to_history(history_cell::new_background_event(format!(
                "Retrieving full content for context item '{}'...",
                id
            )));
        }
    }

    /// Handle /ci del <id> command
    fn handle_ci_del(&mut self, id: &str) {
        // Note: The current protocol doesn't have a delete operation exposed to TUI
        // This would need to be added to the protocol if deletion from TUI is required
        self.add_to_history(history_cell::new_error_event(
            format!("Context item deletion from TUI is not currently supported.\nContext item '{}' can only be deleted through the core API.", id)
        ));
    }

    /// Handle /ci savefile <filename> command
    fn handle_ci_savefile(&mut self, filename: &str) {
        // Use the new SaveContextsToFile operation
        let op = Op::SaveContextsToFile {
            file_path: filename.to_string(),
            ids: None, // Save all contexts
        };

        if let Err(e) = self.codex_op_tx.send(op) {
            self.add_to_history(history_cell::new_error_event(format!(
                "Failed to save context items to '{}': {}",
                filename, e
            )));
        } else {
            self.add_to_history(history_cell::new_background_event(format!(
                "Saving all context items to '{}'...",
                filename
            )));
        }
    }

    /// Handle /ci loadfile <filename> command
    fn handle_ci_loadfile(&mut self, filename: &str) {
        // Use the new LoadContextsFromFile operation
        let op = Op::LoadContextsFromFile {
            file_path: filename.to_string(),
        };

        if let Err(e) = self.codex_op_tx.send(op) {
            self.add_to_history(history_cell::new_error_event(format!(
                "Failed to load context items from '{}': {}",
                filename, e
            )));
        } else {
            self.add_to_history(history_cell::new_background_event(format!(
                "Loading context items from '{}'...",
                filename
            )));
        }
    }

    pub(crate) fn token_usage(&self) -> TokenUsage {
        self.token_info
            .as_ref()
            .map(|ti| ti.total_token_usage.clone())
            .unwrap_or_default()
    }

    pub(crate) fn conversation_id(&self) -> Option<ConversationId> {
        self.conversation_id
    }

    /// Return a reference to the widget's current config (includes any
    /// runtime overrides applied via TUI, e.g., model or approval policy).
    pub(crate) fn config_ref(&self) -> &Config {
        &self.config
    }

    pub(crate) fn clear_token_usage(&mut self) {
        self.token_info = None;
        self.bottom_pane.set_token_usage(None);
    }

    pub fn cursor_pos(&self, area: Rect) -> Option<(u16, u16)> {
        let [_, _, bottom_pane_area] = self.layout_areas(area);
        self.bottom_pane.cursor_pos(bottom_pane_area)
    }
}

impl WidgetRef for &ChatWidget {
    fn render_ref(&self, area: Rect, buf: &mut Buffer) {
        let [_, active_cell_area, bottom_pane_area] = self.layout_areas(area);
        (&self.bottom_pane).render(bottom_pane_area, buf);
        if !active_cell_area.is_empty()
            && let Some(cell) = &self.active_exec_cell
        {
            let mut active_cell_area = active_cell_area;
            active_cell_area.y = active_cell_area.y.saturating_add(1);
            active_cell_area.height -= 1;
            cell.render_ref(active_cell_area, buf);
        }
    }
}

enum Notification {
    AgentTurnComplete { response: String },
    ExecApprovalRequested { command: String },
    EditApprovalRequested { cwd: PathBuf, changes: Vec<PathBuf> },
}

impl Notification {
    fn display(&self) -> String {
        match self {
            Notification::AgentTurnComplete { response } => {
                Notification::agent_turn_preview(response)
                    .unwrap_or_else(|| "Agent turn complete".to_string())
            }
            Notification::ExecApprovalRequested { command } => {
                format!("Approval requested: {}", truncate_text(command, 30))
            }
            Notification::EditApprovalRequested { cwd, changes } => {
                format!(
                    "Codex wants to edit {}",
                    if changes.len() == 1 {
                        #[allow(clippy::unwrap_used)]
                        display_path_for(changes.first().unwrap(), cwd)
                    } else {
                        format!("{} files", changes.len())
                    }
                )
            }
        }
    }

    fn type_name(&self) -> &str {
        match self {
            Notification::AgentTurnComplete { .. } => "agent-turn-complete",
            Notification::ExecApprovalRequested { .. }
            | Notification::EditApprovalRequested { .. } => "approval-requested",
        }
    }

    fn allowed_for(&self, settings: &Notifications) -> bool {
        match settings {
            Notifications::Enabled(enabled) => *enabled,
            Notifications::Custom(allowed) => allowed.iter().any(|a| a == self.type_name()),
        }
    }

    fn agent_turn_preview(response: &str) -> Option<String> {
        let mut normalized = String::new();
        for part in response.split_whitespace() {
            if !normalized.is_empty() {
                normalized.push(' ');
            }
            normalized.push_str(part);
        }
        let trimmed = normalized.trim();
        if trimmed.is_empty() {
            None
        } else {
            Some(truncate_text(trimmed, AGENT_NOTIFICATION_PREVIEW_GRAPHEMES))
        }
    }
}

const AGENT_NOTIFICATION_PREVIEW_GRAPHEMES: usize = 200;

const EXAMPLE_PROMPTS: [&str; 6] = [
    "Explain this codebase",
    "Summarize recent commits",
    "Implement {feature}",
    "Find and fix a bug in @filename",
    "Write tests for @filename",
    "Improve documentation in @filename",
];

// Extract the first bold (Markdown) element in the form **...** from `s`.
// Returns the inner text if found; otherwise `None`.
fn extract_first_bold(s: &str) -> Option<String> {
    let bytes = s.as_bytes();
    let mut i = 0usize;
    while i + 1 < bytes.len() {
        if bytes[i] == b'*' && bytes[i + 1] == b'*' {
            let start = i + 2;
            let mut j = start;
            while j + 1 < bytes.len() {
                if bytes[j] == b'*' && bytes[j + 1] == b'*' {
                    // Found closing **
                    let inner = &s[start..j];
                    let trimmed = inner.trim();
                    if !trimmed.is_empty() {
                        return Some(trimmed.to_string());
                    } else {
                        return None;
                    }
                }
                j += 1;
            }
            // No closing; stop searching (wait for more deltas)
            return None;
        }
        i += 1;
    }
    None
}

#[cfg(test)]
pub(crate) mod tests;<|MERGE_RESOLUTION|>--- conflicted
+++ resolved
@@ -21,11 +21,8 @@
 use codex_core::protocol::ExecApprovalRequestEvent;
 use codex_core::protocol::ExecCommandBeginEvent;
 use codex_core::protocol::ExecCommandEndEvent;
-<<<<<<< HEAD
+use codex_core::protocol::ExitedReviewModeEvent;
 use codex_core::protocol::GetContextsResultEvent;
-=======
-use codex_core::protocol::ExitedReviewModeEvent;
->>>>>>> 70385d88
 use codex_core::protocol::InputItem;
 use codex_core::protocol::InputMessageKind;
 use codex_core::protocol::ListCustomPromptsResponseEvent;
@@ -36,11 +33,8 @@
 use codex_core::protocol::MultiAgentStatusEvent;
 use codex_core::protocol::Op;
 use codex_core::protocol::PatchApplyBeginEvent;
-<<<<<<< HEAD
+use codex_core::protocol::ReviewRequest;
 use codex_core::protocol::SaveContextsToFileResultEvent;
-=======
-use codex_core::protocol::ReviewRequest;
->>>>>>> 70385d88
 use codex_core::protocol::StreamErrorEvent;
 use codex_core::protocol::SubagentCancelledEvent;
 use codex_core::protocol::SubagentCompletedEvent;
@@ -162,15 +156,12 @@
     suppress_session_configured_redraw: bool,
     // User messages queued while a turn is in progress
     queued_user_messages: VecDeque<UserMessage>,
-<<<<<<< HEAD
     // Current executor ID for tracking who is performing actions
     current_executor_id: Option<String>,
-=======
     // Pending notification to show when unfocused on next Draw
     pending_notification: Option<Notification>,
     // Simple review mode flag; used to adjust layout and banners.
     is_review_mode: bool,
->>>>>>> 70385d88
 }
 
 struct UserMessage {
@@ -922,12 +913,9 @@
             queued_user_messages: VecDeque::new(),
             show_welcome_banner: true,
             suppress_session_configured_redraw: false,
-<<<<<<< HEAD
             current_executor_id: None,
-=======
             pending_notification: None,
             is_review_mode: false,
->>>>>>> 70385d88
         }
     }
 
@@ -983,12 +971,9 @@
             queued_user_messages: VecDeque::new(),
             show_welcome_banner: true,
             suppress_session_configured_redraw: true,
-<<<<<<< HEAD
             current_executor_id: None,
-=======
             pending_notification: None,
             is_review_mode: false,
->>>>>>> 70385d88
         }
     }
 
@@ -1395,7 +1380,6 @@
                 self.app_event_tx
                     .send(crate::app_event::AppEvent::ConversationHistory(ev));
             }
-<<<<<<< HEAD
             // Subagent events
             EventMsg::SubagentTaskCreated(ev) => self.on_subagent_task_created(ev),
             EventMsg::SubagentStarted(ev) => self.on_subagent_started(ev),
@@ -1410,7 +1394,6 @@
             EventMsg::SubagentForceCompleted(ev) => self.on_subagent_force_completed(ev),
             EventMsg::SubagentCancelled(ev) => self.on_subagent_cancelled(ev),
             EventMsg::SubagentFallbackReport(ev) => self.on_subagent_fallback_report(ev),
-=======
             EventMsg::EnteredReviewMode(review_request) => {
                 self.on_entered_review_mode(review_request)
             }
@@ -1457,7 +1440,6 @@
                 self.app_event_tx
                     .send(AppEvent::InsertHistoryCell(Box::new(body_cell)));
             }
->>>>>>> 70385d88
         }
 
         self.is_review_mode = false;
