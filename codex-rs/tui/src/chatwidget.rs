--- conflicted
+++ resolved
@@ -1119,13 +1119,17 @@
         }
     }
 
-<<<<<<< HEAD
-    fn on_stream_error(&mut self, message: String, codex_error_info: Option<CodexErrorInfo>) {
+    fn on_stream_error(
+        &mut self,
+        message: String,
+        codex_error_info: Option<CodexErrorInfo>,
+        additional_details: Option<String>,
+    ) {
         if self.retry_status_header.is_none() {
             self.retry_status_header = Some(self.current_status_header.clone());
         }
         let header = Self::format_stream_error_header(message, codex_error_info);
-        self.set_status_header(header);
+        self.set_status(header, additional_details);
     }
 
     fn format_stream_error_header(
@@ -1168,13 +1172,6 @@
         http_status_code
             .map(|code| format!("{label} (HTTP {code})"))
             .unwrap_or_else(|| label.to_string())
-=======
-    fn on_stream_error(&mut self, message: String, additional_details: Option<String>) {
-        if self.retry_status_header.is_none() {
-            self.retry_status_header = Some(self.current_status_header.clone());
-        }
-        self.set_status(message, additional_details);
->>>>>>> 810ebe0d
     }
 
     /// Periodic tick to commit at most one queued line to history with a small delay,
@@ -2532,14 +2529,9 @@
             EventMsg::UndoCompleted(ev) => self.on_undo_completed(ev),
             EventMsg::StreamError(StreamErrorEvent {
                 message,
-<<<<<<< HEAD
                 codex_error_info,
-            }) => self.on_stream_error(message, codex_error_info),
-=======
                 additional_details,
-                ..
-            }) => self.on_stream_error(message, additional_details),
->>>>>>> 810ebe0d
+            }) => self.on_stream_error(message, codex_error_info, additional_details),
             EventMsg::UserMessage(ev) => {
                 if from_replay {
                     self.on_user_message_event(ev);
