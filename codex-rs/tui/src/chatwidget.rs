--- conflicted
+++ resolved
@@ -16,12 +16,9 @@
 use codex_core::protocol::AgentReasoningRawContentEvent;
 use codex_core::protocol::ApplyPatchApprovalRequestEvent;
 use codex_core::protocol::BackgroundEventEvent;
-<<<<<<< HEAD
 use codex_core::protocol::ContextQueryResultEvent;
 use codex_core::protocol::ContextStoredEvent;
-=======
 use codex_core::protocol::DeprecationNoticeEvent;
->>>>>>> 7ff3f51e
 use codex_core::protocol::ErrorEvent;
 use codex_core::protocol::Event;
 use codex_core::protocol::EventMsg;
@@ -29,12 +26,9 @@
 use codex_core::protocol::ExecCommandBeginEvent;
 use codex_core::protocol::ExecCommandEndEvent;
 use codex_core::protocol::ExitedReviewModeEvent;
-<<<<<<< HEAD
 use codex_core::protocol::GetContextsResultEvent;
 use codex_core::protocol::InputItem;
 use codex_core::protocol::InputMessageKind;
-=======
->>>>>>> 7ff3f51e
 use codex_core::protocol::ListCustomPromptsResponseEvent;
 use codex_core::protocol::LoadContextsFromFileResultEvent;
 use codex_core::protocol::McpListToolsResponseEvent;
@@ -714,31 +708,6 @@
         self.set_status_header(message);
     }
 
-    fn on_undo_completed(&mut self, event: UndoCompletedEvent) {
-        let UndoCompletedEvent { success, message } = event;
-        self.bottom_pane.hide_status_indicator();
-        let message = message.unwrap_or_else(|| {
-            if success {
-                "Undo completed successfully.".to_string()
-            } else {
-                "Undo failed.".to_string()
-            }
-        });
-        if success {
-            self.add_info_message(message, None);
-        } else {
-            self.add_error_message(message);
-        }
-    }
-
-    fn on_stream_error(&mut self, message: String) {
-        if self.retry_status_header.is_none() {
-            self.retry_status_header = Some(self.current_status_header.clone());
-        }
-        self.set_status_header(message);
-    }
-
-<<<<<<< HEAD
     // Subagent event handlers
     fn on_subagent_task_created(&mut self, ev: SubagentTaskCreatedEvent) {
         let message = format!(
@@ -934,8 +903,30 @@
         );
         self.on_background_event(message);
     }
-=======
->>>>>>> 7ff3f51e
+
+    fn on_undo_completed(&mut self, event: UndoCompletedEvent) {
+        let UndoCompletedEvent { success, message } = event;
+        self.bottom_pane.hide_status_indicator();
+        let message = message.unwrap_or_else(|| {
+            if success {
+                "Undo completed successfully.".to_string()
+            } else {
+                "Undo failed.".to_string()
+            }
+        });
+        if success {
+            self.add_info_message(message, None);
+        } else {
+            self.add_error_message(message);
+        }
+    }
+
+    fn on_stream_error(&mut self, message: String) {
+        if self.retry_status_header.is_none() {
+            self.retry_status_header = Some(self.current_status_header.clone());
+        }
+        self.set_status_header(message);
+    }
     /// Periodic tick to commit at most one queued line to history with a small delay,
     /// animating the output.
     pub(crate) fn on_commit_tick(&mut self) {
@@ -1134,28 +1125,7 @@
         self.request_redraw();
     }
 
-    pub(crate) fn handle_mcp_begin_now(&mut self, _ev: McpToolCallBeginEvent) {
-        // Don't display the begin event - we'll show everything in the end event
-        // Just flush the stream to ensure proper separation
-        self.flush_answer_stream_with_separator();
-<<<<<<< HEAD
-    }
-    pub(crate) fn handle_mcp_end_now(&mut self, ev: McpToolCallEndEvent) {
-        self.flush_answer_stream_with_separator();
-        // Use the stored executor ID to determine who is executing the tool
-        let executor = self.current_executor_id.as_deref();
-        self.add_boxed_history(history_cell::new_completed_mcp_tool_call_with_executor(
-            80,
-            ev.invocation,
-            ev.duration,
-            ev.result
-                .as_ref()
-                .map(|r| !r.is_error.unwrap_or(false))
-                .unwrap_or(false),
-            ev.result,
-            executor,
-        ));
-=======
+    pub(crate) fn handle_mcp_begin_now(&mut self, ev: McpToolCallBeginEvent) {
         self.flush_active_cell();
         self.active_cell = Some(Box::new(history_cell::new_active_mcp_tool_call(
             ev.call_id,
@@ -1163,6 +1133,7 @@
         )));
         self.request_redraw();
     }
+    
     pub(crate) fn handle_mcp_end_now(&mut self, ev: McpToolCallEndEvent) {
         self.flush_answer_stream_with_separator();
 
@@ -1192,7 +1163,6 @@
         if let Some(extra) = extra_cell {
             self.add_boxed_history(extra);
         }
->>>>>>> 7ff3f51e
     }
 
     fn layout_areas(&self, area: Rect) -> [Rect; 3] {
@@ -1625,20 +1595,15 @@
 
     fn submit_user_message(&mut self, user_message: UserMessage) {
         let UserMessage { text, image_paths } = user_message;
-<<<<<<< HEAD
+        if text.is_empty() && image_paths.is_empty() {
+            return;
+        }
 
         // Check if this is a /ci command and handle it locally
         if !text.is_empty() && text.starts_with("/ci ") {
             self.handle_ci_command(&text);
             return;
         }
-
-        let mut items: Vec<InputItem> = Vec::new();
-=======
-        if text.is_empty() && image_paths.is_empty() {
-            return;
-        }
->>>>>>> 7ff3f51e
 
         let mut items: Vec<UserInput> = Vec::new();
 
@@ -1775,16 +1740,12 @@
             EventMsg::PatchApplyBegin(ev) => self.on_patch_apply_begin(ev),
             EventMsg::PatchApplyEnd(ev) => self.on_patch_apply_end(ev),
             EventMsg::ExecCommandEnd(ev) => self.on_exec_command_end(ev),
-<<<<<<< HEAD
+            EventMsg::ViewImageToolCall(ev) => self.on_view_image_tool_call(ev),
             EventMsg::McpToolCallBegin(ev) => {
                 // Store the executor ID for use in the handler
                 self.current_executor_id = id.clone();
                 self.on_mcp_tool_call_begin(ev);
             }
-=======
-            EventMsg::ViewImageToolCall(ev) => self.on_view_image_tool_call(ev),
-            EventMsg::McpToolCallBegin(ev) => self.on_mcp_tool_call_begin(ev),
->>>>>>> 7ff3f51e
             EventMsg::McpToolCallEnd(ev) => self.on_mcp_tool_call_end(ev),
             EventMsg::WebSearchBegin(ev) => self.on_web_search_begin(ev),
             EventMsg::WebSearchEnd(ev) => self.on_web_search_end(ev),
@@ -1805,7 +1766,6 @@
                     self.on_user_message_event(ev);
                 }
             }
-<<<<<<< HEAD
             EventMsg::ConversationPath(ev) => {
                 self.app_event_tx
                     .send(crate::app_event::AppEvent::ConversationHistory(ev));
@@ -1824,8 +1784,6 @@
             EventMsg::SubagentForceCompleted(ev) => self.on_subagent_force_completed(ev),
             EventMsg::SubagentCancelled(ev) => self.on_subagent_cancelled(ev),
             EventMsg::SubagentFallbackReport(ev) => self.on_subagent_fallback_report(ev),
-=======
->>>>>>> 7ff3f51e
             EventMsg::EnteredReviewMode(review_request) => {
                 self.on_entered_review_mode(review_request)
             }
