use std::collections::HashMap;
use std::collections::HashSet;
use std::collections::VecDeque;
use std::path::PathBuf;
use std::sync::Arc;
use std::time::Duration;

use codex_app_server_protocol::AuthMode;
use codex_backend_client::Client as BackendClient;
use codex_core::config::Config;
use codex_core::config::types::Notifications;
use codex_core::git_info::current_branch_name;
use codex_core::git_info::local_git_branches;
use codex_core::openai_models::model_family::ModelFamily;
use codex_core::openai_models::models_manager::ModelsManager;
use codex_core::project_doc::DEFAULT_PROJECT_DOC_FILENAME;
use codex_core::protocol::AgentMessageDeltaEvent;
use codex_core::protocol::AgentMessageEvent;
use codex_core::protocol::AgentReasoningDeltaEvent;
use codex_core::protocol::AgentReasoningEvent;
use codex_core::protocol::AgentReasoningRawContentDeltaEvent;
use codex_core::protocol::AgentReasoningRawContentEvent;
use codex_core::protocol::ApplyPatchApprovalRequestEvent;
use codex_core::protocol::BackgroundEventEvent;
use codex_core::protocol::CodexErrorInfo;
use codex_core::protocol::CreditsSnapshot;
use codex_core::protocol::DeprecationNoticeEvent;
use codex_core::protocol::ErrorEvent;
use codex_core::protocol::Event;
use codex_core::protocol::EventMsg;
use codex_core::protocol::ExecApprovalRequestEvent;
use codex_core::protocol::ExecCommandBeginEvent;
use codex_core::protocol::ExecCommandEndEvent;
use codex_core::protocol::ExecCommandSource;
use codex_core::protocol::ExitedReviewModeEvent;
use codex_core::protocol::HistoryAction;
use codex_core::protocol::HistoryViewEvent;
use codex_core::protocol::ListCustomPromptsResponseEvent;
use codex_core::protocol::ListSkillsResponseEvent;
use codex_core::protocol::McpListToolsResponseEvent;
use codex_core::protocol::McpStartupCompleteEvent;
use codex_core::protocol::McpStartupStatus;
use codex_core::protocol::McpStartupUpdateEvent;
use codex_core::protocol::McpToolCallBeginEvent;
use codex_core::protocol::McpToolCallEndEvent;
use codex_core::protocol::Op;
use codex_core::protocol::PatchApplyBeginEvent;
use codex_core::protocol::RateLimitSnapshot;
use codex_core::protocol::ReviewRequest;
use codex_core::protocol::ReviewTarget;
use codex_core::protocol::SkillsListEntry;
use codex_core::protocol::StreamErrorEvent;
use codex_core::protocol::TaskCompleteEvent;
use codex_core::protocol::TerminalInteractionEvent;
use codex_core::protocol::TokenUsage;
use codex_core::protocol::TokenUsageInfo;
use codex_core::protocol::TurnAbortReason;
use codex_core::protocol::TurnDiffEvent;
use codex_core::protocol::UndoCompletedEvent;
use codex_core::protocol::UndoStartedEvent;
use codex_core::protocol::UserMessageEvent;
use codex_core::protocol::ViewImageToolCallEvent;
use codex_core::protocol::WarningEvent;
use codex_core::protocol::WebSearchBeginEvent;
use codex_core::protocol::WebSearchEndEvent;
use codex_core::skills::model::SkillMetadata;
use codex_protocol::ConversationId;
use codex_protocol::account::PlanType;
use codex_protocol::approvals::ElicitationRequestEvent;
use codex_protocol::parse_command::ParsedCommand;
use codex_protocol::user_input::UserInput;
use crossterm::event::KeyCode;
use crossterm::event::KeyEvent;
use crossterm::event::KeyEventKind;
use crossterm::event::KeyModifiers;
use rand::Rng;
use ratatui::buffer::Buffer;
use ratatui::layout::Rect;
use ratatui::style::Color;
use ratatui::style::Stylize;
use ratatui::text::Line;
use ratatui::widgets::Paragraph;
use ratatui::widgets::Wrap;
use tokio::sync::mpsc::UnboundedSender;
use tokio::task::JoinHandle;
use tracing::debug;

use crate::app_event::AppEvent;
use crate::app_event_sender::AppEventSender;
use crate::bottom_pane::ApprovalRequest;
use crate::bottom_pane::BottomPane;
use crate::bottom_pane::BottomPaneParams;
use crate::bottom_pane::CancellationEvent;
use crate::bottom_pane::InputResult;
use crate::bottom_pane::SelectionAction;
use crate::bottom_pane::SelectionItem;
use crate::bottom_pane::SelectionViewParams;
use crate::bottom_pane::custom_prompt_view::CustomPromptView;
use crate::bottom_pane::popup_consts::standard_popup_hint_line;
use crate::clipboard_paste::paste_image_to_temp_png;
use crate::diff_render::display_path_for;
use crate::exec_cell::CommandOutput;
use crate::exec_cell::ExecCell;
use crate::exec_cell::new_active_exec_command;
use crate::get_git_diff::get_git_diff;
use crate::history_cell;
use crate::history_cell::AgentMessageCell;
use crate::history_cell::HistoryCell;
use crate::history_cell::McpToolCallCell;
use crate::history_cell::PlainHistoryCell;
use crate::markdown::append_markdown;
use crate::render::Insets;
use crate::render::renderable::ColumnRenderable;
use crate::render::renderable::FlexRenderable;
use crate::render::renderable::Renderable;
use crate::render::renderable::RenderableExt;
use crate::render::renderable::RenderableItem;
use crate::slash_command::SlashCommand;
use crate::status::RateLimitSnapshotDisplay;
use crate::text_formatting::truncate_text;
use crate::tui::FrameRequester;
mod interrupts;
use self::interrupts::InterruptManager;
mod agent;
use self::agent::spawn_agent;
use self::agent::spawn_agent_from_existing;
mod session_header;
use self::session_header::SessionHeader;
use crate::streaming::controller::StreamController;
use std::path::Path;

use chrono::Local;
use codex_common::approval_presets::ApprovalPreset;
use codex_common::approval_presets::builtin_approval_presets;
use codex_core::AuthManager;
use codex_core::CodexAuth;
use codex_core::ConversationManager;
use codex_core::protocol::AskForApproval;
use codex_core::protocol::SandboxPolicy;
use codex_file_search::FileMatch;
use codex_protocol::openai_models::ModelPreset;
use codex_protocol::openai_models::ReasoningEffort as ReasoningEffortConfig;
use codex_protocol::plan_tool::UpdatePlanArgs;
use strum::IntoEnumIterator;

const USER_SHELL_COMMAND_HELP_TITLE: &str = "Prefix a command with ! to run it locally";
const USER_SHELL_COMMAND_HELP_HINT: &str = "Example: !ls";
// Track information about an in-flight exec command.
struct RunningCommand {
    command: Vec<String>,
    parsed_cmd: Vec<ParsedCommand>,
    source: ExecCommandSource,
}

struct UnifiedExecWaitState {
    command_display: String,
}

impl UnifiedExecWaitState {
    fn new(command_display: String) -> Self {
        Self { command_display }
    }

    fn is_duplicate(&self, command_display: &str) -> bool {
        self.command_display == command_display
    }
}

const RATE_LIMIT_WARNING_THRESHOLDS: [f64; 3] = [75.0, 90.0, 95.0];
const NUDGE_MODEL_SLUG: &str = "gpt-5.1-codex-mini";
const RATE_LIMIT_SWITCH_PROMPT_THRESHOLD: f64 = 90.0;

#[derive(Default)]
struct RateLimitWarningState {
    secondary_index: usize,
    primary_index: usize,
}

impl RateLimitWarningState {
    fn take_warnings(
        &mut self,
        secondary_used_percent: Option<f64>,
        secondary_window_minutes: Option<i64>,
        primary_used_percent: Option<f64>,
        primary_window_minutes: Option<i64>,
    ) -> Vec<String> {
        let reached_secondary_cap =
            matches!(secondary_used_percent, Some(percent) if percent == 100.0);
        let reached_primary_cap = matches!(primary_used_percent, Some(percent) if percent == 100.0);
        if reached_secondary_cap || reached_primary_cap {
            return Vec::new();
        }

        let mut warnings = Vec::new();

        if let Some(secondary_used_percent) = secondary_used_percent {
            let mut highest_secondary: Option<f64> = None;
            while self.secondary_index < RATE_LIMIT_WARNING_THRESHOLDS.len()
                && secondary_used_percent >= RATE_LIMIT_WARNING_THRESHOLDS[self.secondary_index]
            {
                highest_secondary = Some(RATE_LIMIT_WARNING_THRESHOLDS[self.secondary_index]);
                self.secondary_index += 1;
            }
            if let Some(threshold) = highest_secondary {
                let limit_label = secondary_window_minutes
                    .map(get_limits_duration)
                    .unwrap_or_else(|| "weekly".to_string());
                let remaining_percent = 100.0 - threshold;
                warnings.push(format!(
                    "Heads up, you have less than {remaining_percent:.0}% of your {limit_label} limit left. Run /status for a breakdown."
                ));
            }
        }

        if let Some(primary_used_percent) = primary_used_percent {
            let mut highest_primary: Option<f64> = None;
            while self.primary_index < RATE_LIMIT_WARNING_THRESHOLDS.len()
                && primary_used_percent >= RATE_LIMIT_WARNING_THRESHOLDS[self.primary_index]
            {
                highest_primary = Some(RATE_LIMIT_WARNING_THRESHOLDS[self.primary_index]);
                self.primary_index += 1;
            }
            if let Some(threshold) = highest_primary {
                let limit_label = primary_window_minutes
                    .map(get_limits_duration)
                    .unwrap_or_else(|| "5h".to_string());
                let remaining_percent = 100.0 - threshold;
                warnings.push(format!(
                    "Heads up, you have less than {remaining_percent:.0}% of your {limit_label} limit left. Run /status for a breakdown."
                ));
            }
        }

        warnings
    }
}

pub(crate) fn get_limits_duration(windows_minutes: i64) -> String {
    const MINUTES_PER_HOUR: i64 = 60;
    const MINUTES_PER_DAY: i64 = 24 * MINUTES_PER_HOUR;
    const MINUTES_PER_WEEK: i64 = 7 * MINUTES_PER_DAY;
    const MINUTES_PER_MONTH: i64 = 30 * MINUTES_PER_DAY;
    const ROUNDING_BIAS_MINUTES: i64 = 3;

    let windows_minutes = windows_minutes.max(0);

    if windows_minutes <= MINUTES_PER_DAY.saturating_add(ROUNDING_BIAS_MINUTES) {
        let adjusted = windows_minutes.saturating_add(ROUNDING_BIAS_MINUTES);
        let hours = std::cmp::max(1, adjusted / MINUTES_PER_HOUR);
        format!("{hours}h")
    } else if windows_minutes <= MINUTES_PER_WEEK.saturating_add(ROUNDING_BIAS_MINUTES) {
        "weekly".to_string()
    } else if windows_minutes <= MINUTES_PER_MONTH.saturating_add(ROUNDING_BIAS_MINUTES) {
        "monthly".to_string()
    } else {
        "annual".to_string()
    }
}

/// Common initialization parameters shared by all `ChatWidget` constructors.
pub(crate) struct ChatWidgetInit {
    pub(crate) config: Config,
    pub(crate) frame_requester: FrameRequester,
    pub(crate) app_event_tx: AppEventSender,
    pub(crate) initial_prompt: Option<String>,
    pub(crate) initial_images: Vec<PathBuf>,
    pub(crate) enhanced_keys_supported: bool,
    pub(crate) auth_manager: Arc<AuthManager>,
    pub(crate) models_manager: Arc<ModelsManager>,
    pub(crate) feedback: codex_feedback::CodexFeedback,
    pub(crate) is_first_run: bool,
    pub(crate) model_family: ModelFamily,
}

#[derive(Default)]
enum RateLimitSwitchPromptState {
    #[default]
    Idle,
    Pending,
    Shown,
}

pub(crate) struct ChatWidget {
    app_event_tx: AppEventSender,
    codex_op_tx: UnboundedSender<Op>,
    bottom_pane: BottomPane,
    active_cell: Option<Box<dyn HistoryCell>>,
    config: Config,
    model_family: ModelFamily,
    auth_manager: Arc<AuthManager>,
    models_manager: Arc<ModelsManager>,
    session_header: SessionHeader,
    initial_user_message: Option<UserMessage>,
    token_info: Option<TokenUsageInfo>,
    rate_limit_snapshot: Option<RateLimitSnapshotDisplay>,
    plan_type: Option<PlanType>,
    rate_limit_warnings: RateLimitWarningState,
    rate_limit_switch_prompt: RateLimitSwitchPromptState,
    rate_limit_poller: Option<JoinHandle<()>>,
    // Stream lifecycle controller
    stream_controller: Option<StreamController>,
    running_commands: HashMap<String, RunningCommand>,
    suppressed_exec_calls: HashSet<String>,
    last_unified_wait: Option<UnifiedExecWaitState>,
    task_complete_pending: bool,
    mcp_startup_status: Option<HashMap<String, McpStartupStatus>>,
    // Queue of interruptive UI events deferred during an active write cycle
    interrupts: InterruptManager,
    // Accumulates the current reasoning block text to extract a header
    reasoning_buffer: String,
    // Accumulates full reasoning content for transcript-only recording
    full_reasoning_buffer: String,
    // Current status header shown in the status indicator.
    current_status_header: String,
    // Previous status header to restore after a transient stream retry.
    retry_status_header: Option<String>,
    conversation_id: Option<ConversationId>,
    frame_requester: FrameRequester,
    // Whether to include the initial welcome banner on session configured
    show_welcome_banner: bool,
    // When resuming an existing session (selected via resume picker), avoid an
    // immediate redraw on SessionConfigured to prevent a gratuitous UI flicker.
    suppress_session_configured_redraw: bool,
    // User messages queued while a turn is in progress
    queued_user_messages: VecDeque<UserMessage>,
    // Pending notification to show when unfocused on next Draw
    pending_notification: Option<Notification>,
    // Simple review mode flag; used to adjust layout and banners.
    is_review_mode: bool,
    // Snapshot of token usage to restore after review mode exits.
    pre_review_token_info: Option<Option<TokenUsageInfo>>,
    // Whether to add a final message separator after the last message
    needs_final_message_separator: bool,

    last_rendered_width: std::cell::Cell<Option<usize>>,
    // Feedback sink for /feedback
    feedback: codex_feedback::CodexFeedback,
    // Current session rollout path (if known)
    current_rollout_path: Option<PathBuf>,
}

struct UserMessage {
    text: String,
    image_paths: Vec<PathBuf>,
}

impl From<String> for UserMessage {
    fn from(text: String) -> Self {
        Self {
            text,
            image_paths: Vec::new(),
        }
    }
}

impl From<&str> for UserMessage {
    fn from(text: &str) -> Self {
        Self {
            text: text.to_string(),
            image_paths: Vec::new(),
        }
    }
}

fn create_initial_user_message(text: String, image_paths: Vec<PathBuf>) -> Option<UserMessage> {
    if text.is_empty() && image_paths.is_empty() {
        None
    } else {
        Some(UserMessage { text, image_paths })
    }
}

impl ChatWidget {
    fn flush_answer_stream_with_separator(&mut self) {
        if let Some(mut controller) = self.stream_controller.take()
            && let Some(cell) = controller.finalize()
        {
            self.add_boxed_history(cell);
        }
    }

    fn set_status_header(&mut self, header: String) {
        self.current_status_header = header.clone();
        self.bottom_pane.update_status_header(header);
    }

    fn restore_retry_status_header_if_present(&mut self) {
        if let Some(header) = self.retry_status_header.take()
            && self.current_status_header != header
        {
            self.set_status_header(header);
        }
    }

    // --- Small event handlers ---
    fn on_session_configured(&mut self, event: codex_core::protocol::SessionConfiguredEvent) {
        self.bottom_pane
            .set_history_metadata(event.history_log_id, event.history_entry_count);
        self.set_skills(None);
        self.conversation_id = Some(event.session_id);
        self.current_rollout_path = Some(event.rollout_path.clone());
        let initial_messages = event.initial_messages.clone();
        let model_for_header = event.model.clone();
        self.session_header.set_model(&model_for_header);
        self.add_to_history(history_cell::new_session_info(
            &self.config,
            &model_for_header,
            event,
            self.show_welcome_banner,
        ));
        if let Some(messages) = initial_messages {
            self.replay_initial_messages(messages);
        }
        // Ask codex-core to enumerate custom prompts for this session.
        self.submit_op(Op::ListCustomPrompts);
        self.submit_op(Op::ListSkills { cwds: Vec::new() });
        if let Some(user_message) = self.initial_user_message.take() {
            self.submit_user_message(user_message);
        }
        if !self.suppress_session_configured_redraw {
            self.request_redraw();
        }
    }

    fn set_skills(&mut self, skills: Option<Vec<SkillMetadata>>) {
        self.bottom_pane.set_skills(skills);
    }

    fn set_skills_from_response(&mut self, response: &ListSkillsResponseEvent) {
        let skills = skills_for_cwd(&self.config.cwd, &response.skills);
        self.set_skills(Some(skills));
    }

    pub(crate) fn open_feedback_note(
        &mut self,
        category: crate::app_event::FeedbackCategory,
        include_logs: bool,
    ) {
        // Build a fresh snapshot at the time of opening the note overlay.
        let snapshot = self.feedback.snapshot(self.conversation_id);
        let rollout = if include_logs {
            self.current_rollout_path.clone()
        } else {
            None
        };
        let view = crate::bottom_pane::FeedbackNoteView::new(
            category,
            snapshot,
            rollout,
            self.app_event_tx.clone(),
            include_logs,
        );
        self.bottom_pane.show_view(Box::new(view));
        self.request_redraw();
    }

    pub(crate) fn open_feedback_consent(&mut self, category: crate::app_event::FeedbackCategory) {
        let params = crate::bottom_pane::feedback_upload_consent_params(
            self.app_event_tx.clone(),
            category,
            self.current_rollout_path.clone(),
        );
        self.bottom_pane.show_selection_view(params);
        self.request_redraw();
    }

    fn on_agent_message(&mut self, message: String) {
        // If we have a stream_controller, then the final agent message is redundant and will be a
        // duplicate of what has already been streamed.
        if self.stream_controller.is_none() {
            self.handle_streaming_delta(message);
        }
        self.flush_answer_stream_with_separator();
        self.handle_stream_finished();
        self.request_redraw();
    }

    fn on_agent_message_delta(&mut self, delta: String) {
        self.handle_streaming_delta(delta);
    }

    fn on_agent_reasoning_delta(&mut self, delta: String) {
        // For reasoning deltas, do not stream to history. Accumulate the
        // current reasoning block and extract the first bold element
        // (between **/**) as the chunk header. Show this header as status.
        self.reasoning_buffer.push_str(&delta);

        if let Some(header) = extract_first_bold(&self.reasoning_buffer) {
            // Update the shimmer header to the extracted reasoning chunk header.
            self.set_status_header(header);
        } else {
            // Fallback while we don't yet have a bold header: leave existing header as-is.
        }
        self.request_redraw();
    }

    fn on_agent_reasoning_final(&mut self) {
        let reasoning_summary_format = self.get_model_family().reasoning_summary_format;
        // At the end of a reasoning block, record transcript-only content.
        self.full_reasoning_buffer.push_str(&self.reasoning_buffer);
        if !self.full_reasoning_buffer.is_empty() {
            let cell = history_cell::new_reasoning_summary_block(
                self.full_reasoning_buffer.clone(),
                reasoning_summary_format,
            );
            self.add_boxed_history(cell);
        }
        self.reasoning_buffer.clear();
        self.full_reasoning_buffer.clear();
        self.request_redraw();
    }

    fn on_reasoning_section_break(&mut self) {
        // Start a new reasoning block for header extraction and accumulate transcript.
        self.full_reasoning_buffer.push_str(&self.reasoning_buffer);
        self.full_reasoning_buffer.push_str("\n\n");
        self.reasoning_buffer.clear();
    }

    // Raw reasoning uses the same flow as summarized reasoning

    fn on_task_started(&mut self) {
        self.bottom_pane.clear_ctrl_c_quit_hint();
        self.bottom_pane.set_task_running(true);
        self.retry_status_header = None;
        self.bottom_pane.set_interrupt_hint_visible(true);
        self.set_status_header(String::from("Working"));
        self.full_reasoning_buffer.clear();
        self.reasoning_buffer.clear();
        self.request_redraw();
    }

    fn on_task_complete(&mut self, last_agent_message: Option<String>) {
        // If a stream is currently active, finalize it.
        self.flush_answer_stream_with_separator();
        // Mark task stopped and request redraw now that all content is in history.
        self.bottom_pane.set_task_running(false);
        self.running_commands.clear();
        self.suppressed_exec_calls.clear();
        self.last_unified_wait = None;
        self.request_redraw();

        // If there is a queued user message, send exactly one now to begin the next turn.
        self.maybe_send_next_queued_input();
        // Emit a notification when the turn completes (suppressed if focused).
        self.notify(Notification::AgentTurnComplete {
            response: last_agent_message.unwrap_or_default(),
        });

        self.maybe_show_pending_rate_limit_prompt();
    }

    pub(crate) fn set_token_info(&mut self, info: Option<TokenUsageInfo>) {
        match info {
            Some(info) => self.apply_token_info(info),
            None => {
                self.bottom_pane.set_context_window(None, None);
                self.token_info = None;
            }
        }
    }

    fn apply_token_info(&mut self, info: TokenUsageInfo) {
        let percent = self.context_remaining_percent(&info);
        let used_tokens = self.context_used_tokens(&info, percent.is_some());
        self.bottom_pane.set_context_window(percent, used_tokens);
        self.token_info = Some(info);
    }

    fn context_remaining_percent(&self, info: &TokenUsageInfo) -> Option<i64> {
        info.model_context_window
            .or(self.model_family.context_window)
            .map(|window| {
                info.last_token_usage
                    .percent_of_context_window_remaining(window)
            })
    }

    fn context_used_tokens(&self, info: &TokenUsageInfo, percent_known: bool) -> Option<i64> {
        if percent_known {
            return None;
        }

        Some(info.total_token_usage.tokens_in_context_window())
    }

    fn restore_pre_review_token_info(&mut self) {
        if let Some(saved) = self.pre_review_token_info.take() {
            match saved {
                Some(info) => self.apply_token_info(info),
                None => {
                    self.bottom_pane.set_context_window(None, None);
                    self.token_info = None;
                }
            }
        }
    }

    pub(crate) fn on_rate_limit_snapshot(&mut self, snapshot: Option<RateLimitSnapshot>) {
        if let Some(mut snapshot) = snapshot {
            if snapshot.credits.is_none() {
                snapshot.credits = self
                    .rate_limit_snapshot
                    .as_ref()
                    .and_then(|display| display.credits.as_ref())
                    .map(|credits| CreditsSnapshot {
                        has_credits: credits.has_credits,
                        unlimited: credits.unlimited,
                        balance: credits.balance.clone(),
                    });
            }

            self.plan_type = snapshot.plan_type.or(self.plan_type);

            let warnings = self.rate_limit_warnings.take_warnings(
                snapshot
                    .secondary
                    .as_ref()
                    .map(|window| window.used_percent),
                snapshot
                    .secondary
                    .as_ref()
                    .and_then(|window| window.window_minutes),
                snapshot.primary.as_ref().map(|window| window.used_percent),
                snapshot
                    .primary
                    .as_ref()
                    .and_then(|window| window.window_minutes),
            );

            let high_usage = snapshot
                .secondary
                .as_ref()
                .map(|w| w.used_percent >= RATE_LIMIT_SWITCH_PROMPT_THRESHOLD)
                .unwrap_or(false)
                || snapshot
                    .primary
                    .as_ref()
                    .map(|w| w.used_percent >= RATE_LIMIT_SWITCH_PROMPT_THRESHOLD)
                    .unwrap_or(false);

            if high_usage
                && !self.rate_limit_switch_prompt_hidden()
                && self.model_family.get_model_slug() != NUDGE_MODEL_SLUG
                && !matches!(
                    self.rate_limit_switch_prompt,
                    RateLimitSwitchPromptState::Shown
                )
            {
                self.rate_limit_switch_prompt = RateLimitSwitchPromptState::Pending;
            }

            let display = crate::status::rate_limit_snapshot_display(&snapshot, Local::now());
            self.rate_limit_snapshot = Some(display);

            if !warnings.is_empty() {
                for warning in warnings {
                    self.add_to_history(history_cell::new_warning_event(warning));
                }
                self.request_redraw();
            }
        } else {
            self.rate_limit_snapshot = None;
        }
    }
    /// Finalize any active exec as failed and stop/clear running UI state.
    fn finalize_turn(&mut self) {
        // Ensure any spinner is replaced by a red ✗ and flushed into history.
        self.finalize_active_cell_as_failed();
        // Reset running state and clear streaming buffers.
        self.bottom_pane.set_task_running(false);
        self.running_commands.clear();
        self.suppressed_exec_calls.clear();
        self.last_unified_wait = None;
        self.stream_controller = None;
        self.maybe_show_pending_rate_limit_prompt();
    }
    pub(crate) fn get_model_family(&self) -> ModelFamily {
        self.model_family.clone()
    }

    fn on_error(&mut self, message: String) {
        self.finalize_turn();
        self.add_to_history(history_cell::new_error_event(message));
        self.request_redraw();

        // After an error ends the turn, try sending the next queued input.
        self.maybe_send_next_queued_input();
    }

    fn on_warning(&mut self, message: impl Into<String>) {
        self.add_to_history(history_cell::new_warning_event(message.into()));
        self.request_redraw();
    }

    fn on_mcp_startup_update(&mut self, ev: McpStartupUpdateEvent) {
        let mut status = self.mcp_startup_status.take().unwrap_or_default();
        if let McpStartupStatus::Failed { error } = &ev.status {
            self.on_warning(error);
        }
        status.insert(ev.server, ev.status);
        self.mcp_startup_status = Some(status);
        self.bottom_pane.set_task_running(true);
        if let Some(current) = &self.mcp_startup_status {
            let total = current.len();
            let mut starting: Vec<_> = current
                .iter()
                .filter_map(|(name, state)| {
                    if matches!(state, McpStartupStatus::Starting) {
                        Some(name)
                    } else {
                        None
                    }
                })
                .collect();
            starting.sort();
            if let Some(first) = starting.first() {
                let completed = total.saturating_sub(starting.len());
                let max_to_show = 3;
                let mut to_show: Vec<String> = starting
                    .iter()
                    .take(max_to_show)
                    .map(ToString::to_string)
                    .collect();
                if starting.len() > max_to_show {
                    to_show.push("…".to_string());
                }
                let header = if total > 1 {
                    format!(
                        "Starting MCP servers ({completed}/{total}): {}",
                        to_show.join(", ")
                    )
                } else {
                    format!("Booting MCP server: {first}")
                };
                self.set_status_header(header);
            }
        }
        self.request_redraw();
    }

    fn on_mcp_startup_complete(&mut self, ev: McpStartupCompleteEvent) {
        let mut parts = Vec::new();
        if !ev.failed.is_empty() {
            let failed_servers: Vec<_> = ev.failed.iter().map(|f| f.server.clone()).collect();
            parts.push(format!("failed: {}", failed_servers.join(", ")));
        }
        if !ev.cancelled.is_empty() {
            self.on_warning(format!(
                "MCP startup interrupted. The following servers were not initialized: {}",
                ev.cancelled.join(", ")
            ));
        }
        if !parts.is_empty() {
            self.on_warning(format!("MCP startup incomplete ({})", parts.join("; ")));
        }

        self.mcp_startup_status = None;
        self.bottom_pane.set_task_running(false);
        self.maybe_send_next_queued_input();
        self.request_redraw();
    }

    /// Handle a turn aborted due to user interrupt (Esc).
    /// When there are queued user messages, restore them into the composer
    /// separated by newlines rather than auto‑submitting the next one.
    fn on_interrupted_turn(&mut self, reason: TurnAbortReason) {
        // Finalize, log a gentle prompt, and clear running state.
        self.finalize_turn();

        if reason != TurnAbortReason::ReviewEnded {
            self.add_to_history(history_cell::new_error_event(
                "Conversation interrupted - tell the model what to do differently. Something went wrong? Hit `/feedback` to report the issue.".to_owned(),
            ));
        }

        // If any messages were queued during the task, restore them into the composer.
        if !self.queued_user_messages.is_empty() {
            let queued_text = self
                .queued_user_messages
                .iter()
                .map(|m| m.text.clone())
                .collect::<Vec<_>>()
                .join("\n");
            let existing_text = self.bottom_pane.composer_text();
            let combined = if existing_text.is_empty() {
                queued_text
            } else if queued_text.is_empty() {
                existing_text
            } else {
                format!("{queued_text}\n{existing_text}")
            };
            self.bottom_pane.set_composer_text(combined);
            // Clear the queue and update the status indicator list.
            self.queued_user_messages.clear();
            self.refresh_queued_user_messages();
        }

        self.request_redraw();
    }

    fn on_plan_update(&mut self, update: UpdatePlanArgs) {
        self.add_to_history(history_cell::new_plan_update(update));
    }

    fn on_exec_approval_request(&mut self, id: String, ev: ExecApprovalRequestEvent) {
        let id2 = id.clone();
        let ev2 = ev.clone();
        self.defer_or_handle(
            |q| q.push_exec_approval(id, ev),
            |s| s.handle_exec_approval_now(id2, ev2),
        );
    }

    fn on_apply_patch_approval_request(&mut self, id: String, ev: ApplyPatchApprovalRequestEvent) {
        let id2 = id.clone();
        let ev2 = ev.clone();
        self.defer_or_handle(
            |q| q.push_apply_patch_approval(id, ev),
            |s| s.handle_apply_patch_approval_now(id2, ev2),
        );
    }

    fn on_elicitation_request(&mut self, ev: ElicitationRequestEvent) {
        let ev2 = ev.clone();
        self.defer_or_handle(
            |q| q.push_elicitation(ev),
            |s| s.handle_elicitation_request_now(ev2),
        );
    }

    fn on_exec_command_begin(&mut self, ev: ExecCommandBeginEvent) {
        self.flush_answer_stream_with_separator();
        let ev2 = ev.clone();
        self.defer_or_handle(|q| q.push_exec_begin(ev), |s| s.handle_exec_begin_now(ev2));
    }

    fn on_exec_command_output_delta(
        &mut self,
        _ev: codex_core::protocol::ExecCommandOutputDeltaEvent,
    ) {
        // TODO: Handle streaming exec output if/when implemented
    }

    fn on_terminal_interaction(&mut self, _ev: TerminalInteractionEvent) {
        // TODO: Handle once design is ready
    }

    fn on_patch_apply_begin(&mut self, event: PatchApplyBeginEvent) {
        self.add_to_history(history_cell::new_patch_event(
            event.changes,
            &self.config.cwd,
        ));
    }

    fn on_view_image_tool_call(&mut self, event: ViewImageToolCallEvent) {
        self.flush_answer_stream_with_separator();
        self.add_to_history(history_cell::new_view_image_tool_call(
            event.path,
            &self.config.cwd,
        ));
        self.request_redraw();
    }

    fn on_patch_apply_end(&mut self, event: codex_core::protocol::PatchApplyEndEvent) {
        let ev2 = event.clone();
        self.defer_or_handle(
            |q| q.push_patch_end(event),
            |s| s.handle_patch_apply_end_now(ev2),
        );
    }

    fn on_exec_command_end(&mut self, ev: ExecCommandEndEvent) {
        let ev2 = ev.clone();
        self.defer_or_handle(|q| q.push_exec_end(ev), |s| s.handle_exec_end_now(ev2));
    }

    fn on_mcp_tool_call_begin(&mut self, ev: McpToolCallBeginEvent) {
        let ev2 = ev.clone();
        self.defer_or_handle(|q| q.push_mcp_begin(ev), |s| s.handle_mcp_begin_now(ev2));
    }

    fn on_mcp_tool_call_end(&mut self, ev: McpToolCallEndEvent) {
        let ev2 = ev.clone();
        self.defer_or_handle(|q| q.push_mcp_end(ev), |s| s.handle_mcp_end_now(ev2));
    }

    fn on_web_search_begin(&mut self, _ev: WebSearchBeginEvent) {
        self.flush_answer_stream_with_separator();
    }

    fn on_web_search_end(&mut self, ev: WebSearchEndEvent) {
        self.flush_answer_stream_with_separator();
        self.add_to_history(history_cell::new_web_search_call(format!(
            "Searched: {}",
            ev.query
        )));
    }

    fn on_history_view(&mut self, ev: HistoryViewEvent) {
        self.add_info_message(ev.content, None);
    }

    fn on_get_history_entry_response(
        &mut self,
        event: codex_core::protocol::GetHistoryEntryResponseEvent,
    ) {
        let codex_core::protocol::GetHistoryEntryResponseEvent {
            offset,
            log_id,
            entry,
        } = event;
        self.bottom_pane
            .on_history_entry_response(log_id, offset, entry.map(|e| e.text));
    }

    fn on_shutdown_complete(&mut self) {
        self.request_exit();
    }

    fn on_turn_diff(&mut self, unified_diff: String) {
        debug!("TurnDiffEvent: {unified_diff}");
    }

    fn on_deprecation_notice(&mut self, event: DeprecationNoticeEvent) {
        let DeprecationNoticeEvent { summary, details } = event;
        self.add_to_history(history_cell::new_deprecation_notice(summary, details));
        self.request_redraw();
    }

    fn on_background_event(&mut self, message: String) {
        debug!("BackgroundEvent: {message}");
        self.bottom_pane.ensure_status_indicator();
        self.bottom_pane.set_interrupt_hint_visible(true);
        self.set_status_header(message);
    }

    fn on_undo_started(&mut self, event: UndoStartedEvent) {
        self.bottom_pane.ensure_status_indicator();
        self.bottom_pane.set_interrupt_hint_visible(false);
        let message = event
            .message
            .unwrap_or_else(|| "Undo in progress...".to_string());
        self.set_status_header(message);
    }

    fn on_undo_completed(&mut self, event: UndoCompletedEvent) {
        let UndoCompletedEvent { success, message } = event;
        self.bottom_pane.hide_status_indicator();
        let message = message.unwrap_or_else(|| {
            if success {
                "Undo completed successfully.".to_string()
            } else {
                "Undo failed.".to_string()
            }
        });
        if success {
            self.add_info_message(message, None);
        } else {
            self.add_error_message(message);
        }
    }

    fn on_stream_error(&mut self, message: String, codex_error_info: Option<CodexErrorInfo>) {
        if self.retry_status_header.is_none() {
            self.retry_status_header = Some(self.current_status_header.clone());
        }
        let header = Self::format_stream_error_header(message, codex_error_info);
        self.set_status_header(header);
    }

    fn format_stream_error_header(
        message: String,
        codex_error_info: Option<CodexErrorInfo>,
    ) -> String {
        codex_error_info
            .map(|info| format!("{message} – {}", Self::describe_codex_error(info)))
            .unwrap_or(message)
    }

    fn describe_codex_error(info: CodexErrorInfo) -> String {
        match info {
            CodexErrorInfo::ContextWindowExceeded => "Context window exceeded".to_string(),
            CodexErrorInfo::UsageLimitExceeded => "Usage limit exceeded".to_string(),
            CodexErrorInfo::HttpConnectionFailed { http_status_code } => {
                Self::format_error_with_status("HTTP connection failed", http_status_code)
            }
            CodexErrorInfo::ResponseStreamConnectionFailed { http_status_code } => {
                Self::format_error_with_status(
                    "Response stream connection failed",
                    http_status_code,
                )
            }
            CodexErrorInfo::InternalServerError => "Internal server error".to_string(),
            CodexErrorInfo::Unauthorized => "Unauthorized".to_string(),
            CodexErrorInfo::BadRequest => "Bad request".to_string(),
            CodexErrorInfo::SandboxError => "Sandbox error".to_string(),
            CodexErrorInfo::ResponseStreamDisconnected { http_status_code } => {
                Self::format_error_with_status("Response stream disconnected", http_status_code)
            }
            CodexErrorInfo::ResponseTooManyFailedAttempts { http_status_code } => {
                Self::format_error_with_status("Response retries exhausted", http_status_code)
            }
            CodexErrorInfo::Other => "Unknown error".to_string(),
        }
    }

    fn format_error_with_status(label: &str, http_status_code: Option<u16>) -> String {
        http_status_code
            .map(|code| format!("{label} (HTTP {code})"))
            .unwrap_or_else(|| label.to_string())
    }

    /// Periodic tick to commit at most one queued line to history with a small delay,
    /// animating the output.
    pub(crate) fn on_commit_tick(&mut self) {
        if let Some(controller) = self.stream_controller.as_mut() {
            let (cell, is_idle) = controller.on_commit_tick();
            if let Some(cell) = cell {
                self.bottom_pane.hide_status_indicator();
                self.add_boxed_history(cell);
            }
            if is_idle {
                self.app_event_tx.send(AppEvent::StopCommitAnimation);
            }
        }
    }

    fn flush_interrupt_queue(&mut self) {
        let mut mgr = std::mem::take(&mut self.interrupts);
        mgr.flush_all(self);
        self.interrupts = mgr;
    }

    #[inline]
    fn defer_or_handle(
        &mut self,
        push: impl FnOnce(&mut InterruptManager),
        handle: impl FnOnce(&mut Self),
    ) {
        // Preserve deterministic FIFO across queued interrupts: once anything
        // is queued due to an active write cycle, continue queueing until the
        // queue is flushed to avoid reordering (e.g., ExecEnd before ExecBegin).
        if self.stream_controller.is_some() || !self.interrupts.is_empty() {
            push(&mut self.interrupts);
        } else {
            handle(self);
        }
    }

    fn handle_stream_finished(&mut self) {
        if self.task_complete_pending {
            self.bottom_pane.hide_status_indicator();
            self.task_complete_pending = false;
        }
        // A completed stream indicates non-exec content was just inserted.
        self.flush_interrupt_queue();
    }

    #[inline]
    fn handle_streaming_delta(&mut self, delta: String) {
        // Before streaming agent content, flush any active exec cell group.
        self.flush_active_cell();

        if self.stream_controller.is_none() {
            if self.needs_final_message_separator {
                let elapsed_seconds = self
                    .bottom_pane
                    .status_widget()
                    .map(super::status_indicator_widget::StatusIndicatorWidget::elapsed_seconds);
                self.add_to_history(history_cell::FinalMessageSeparator::new(elapsed_seconds));
                self.needs_final_message_separator = false;
            }
            self.stream_controller = Some(StreamController::new(
                self.last_rendered_width.get().map(|w| w.saturating_sub(2)),
            ));
        }
        if let Some(controller) = self.stream_controller.as_mut()
            && controller.push(&delta)
        {
            self.app_event_tx.send(AppEvent::StartCommitAnimation);
        }
        self.request_redraw();
    }

    pub(crate) fn handle_exec_end_now(&mut self, ev: ExecCommandEndEvent) {
        let running = self.running_commands.remove(&ev.call_id);
        if self.suppressed_exec_calls.remove(&ev.call_id) {
            return;
        }
        let (command, parsed, source) = match running {
            Some(rc) => (rc.command, rc.parsed_cmd, rc.source),
            None => (ev.command.clone(), ev.parsed_cmd.clone(), ev.source),
        };
        let is_unified_exec_interaction =
            matches!(source, ExecCommandSource::UnifiedExecInteraction);

        let needs_new = self
            .active_cell
            .as_ref()
            .map(|cell| cell.as_any().downcast_ref::<ExecCell>().is_none())
            .unwrap_or(true);
        if needs_new {
            self.flush_active_cell();
            self.active_cell = Some(Box::new(new_active_exec_command(
                ev.call_id.clone(),
                command,
                parsed,
                source,
                ev.interaction_input.clone(),
                self.config.animations,
            )));
        }

        if let Some(cell) = self
            .active_cell
            .as_mut()
            .and_then(|c| c.as_any_mut().downcast_mut::<ExecCell>())
        {
            let output = if is_unified_exec_interaction {
                CommandOutput {
                    exit_code: ev.exit_code,
                    formatted_output: String::new(),
                    aggregated_output: String::new(),
                }
            } else {
                CommandOutput {
                    exit_code: ev.exit_code,
                    formatted_output: ev.formatted_output.clone(),
                    aggregated_output: ev.aggregated_output.clone(),
                }
            };
            cell.complete_call(&ev.call_id, output, ev.duration);
            if cell.should_flush() {
                self.flush_active_cell();
            }
        }
    }

    pub(crate) fn handle_patch_apply_end_now(
        &mut self,
        event: codex_core::protocol::PatchApplyEndEvent,
    ) {
        // If the patch was successful, just let the "Edited" block stand.
        // Otherwise, add a failure block.
        if !event.success {
            self.add_to_history(history_cell::new_patch_apply_failure(event.stderr));
        }
    }

    pub(crate) fn handle_exec_approval_now(&mut self, id: String, ev: ExecApprovalRequestEvent) {
        self.flush_answer_stream_with_separator();
        let command = shlex::try_join(ev.command.iter().map(String::as_str))
            .unwrap_or_else(|_| ev.command.join(" "));
        self.notify(Notification::ExecApprovalRequested { command });

        let request = ApprovalRequest::Exec {
            id,
            command: ev.command,
            reason: ev.reason,
            proposed_execpolicy_amendment: ev.proposed_execpolicy_amendment,
        };
        self.bottom_pane
            .push_approval_request(request, &self.config.features);
        self.request_redraw();
    }

    pub(crate) fn handle_apply_patch_approval_now(
        &mut self,
        id: String,
        ev: ApplyPatchApprovalRequestEvent,
    ) {
        self.flush_answer_stream_with_separator();

        let request = ApprovalRequest::ApplyPatch {
            id,
            reason: ev.reason,
            changes: ev.changes.clone(),
            cwd: self.config.cwd.clone(),
        };
        self.bottom_pane
            .push_approval_request(request, &self.config.features);
        self.request_redraw();
        self.notify(Notification::EditApprovalRequested {
            cwd: self.config.cwd.clone(),
            changes: ev.changes.keys().cloned().collect(),
        });
    }

    pub(crate) fn handle_elicitation_request_now(&mut self, ev: ElicitationRequestEvent) {
        self.flush_answer_stream_with_separator();

        self.notify(Notification::ElicitationRequested {
            server_name: ev.server_name.clone(),
        });

        let request = ApprovalRequest::McpElicitation {
            server_name: ev.server_name,
            request_id: ev.id,
            message: ev.message,
        };
        self.bottom_pane
            .push_approval_request(request, &self.config.features);
        self.request_redraw();
    }

    pub(crate) fn handle_exec_begin_now(&mut self, ev: ExecCommandBeginEvent) {
        // Ensure the status indicator is visible while the command runs.
        self.running_commands.insert(
            ev.call_id.clone(),
            RunningCommand {
                command: ev.command.clone(),
                parsed_cmd: ev.parsed_cmd.clone(),
                source: ev.source,
            },
        );
        let is_wait_interaction = matches!(ev.source, ExecCommandSource::UnifiedExecInteraction)
            && ev
                .interaction_input
                .as_deref()
                .map(str::is_empty)
                .unwrap_or(true);
        let command_display = ev.command.join(" ");
        let should_suppress_unified_wait = is_wait_interaction
            && self
                .last_unified_wait
                .as_ref()
                .is_some_and(|wait| wait.is_duplicate(&command_display));
        if is_wait_interaction {
            self.last_unified_wait = Some(UnifiedExecWaitState::new(command_display));
        } else {
            self.last_unified_wait = None;
        }
        if should_suppress_unified_wait {
            self.suppressed_exec_calls.insert(ev.call_id);
            return;
        }
        let interaction_input = ev.interaction_input.clone();
        if let Some(cell) = self
            .active_cell
            .as_mut()
            .and_then(|c| c.as_any_mut().downcast_mut::<ExecCell>())
            && let Some(new_exec) = cell.with_added_call(
                ev.call_id.clone(),
                ev.command.clone(),
                ev.parsed_cmd.clone(),
                ev.source,
                interaction_input.clone(),
            )
        {
            *cell = new_exec;
        } else {
            self.flush_active_cell();

            self.active_cell = Some(Box::new(new_active_exec_command(
                ev.call_id.clone(),
                ev.command.clone(),
                ev.parsed_cmd,
                ev.source,
                interaction_input,
                self.config.animations,
            )));
        }

        self.request_redraw();
    }

    pub(crate) fn handle_mcp_begin_now(&mut self, ev: McpToolCallBeginEvent) {
        self.flush_answer_stream_with_separator();
        self.flush_active_cell();
        self.active_cell = Some(Box::new(history_cell::new_active_mcp_tool_call(
            ev.call_id,
            ev.invocation,
            self.config.animations,
        )));
        self.request_redraw();
    }
    pub(crate) fn handle_mcp_end_now(&mut self, ev: McpToolCallEndEvent) {
        self.flush_answer_stream_with_separator();

        let McpToolCallEndEvent {
            call_id,
            invocation,
            duration,
            result,
        } = ev;

        let extra_cell = match self
            .active_cell
            .as_mut()
            .and_then(|cell| cell.as_any_mut().downcast_mut::<McpToolCallCell>())
        {
            Some(cell) if cell.call_id() == call_id => cell.complete(duration, result),
            _ => {
                self.flush_active_cell();
                let mut cell = history_cell::new_active_mcp_tool_call(
                    call_id,
                    invocation,
                    self.config.animations,
                );
                let extra_cell = cell.complete(duration, result);
                self.active_cell = Some(Box::new(cell));
                extra_cell
            }
        };

        self.flush_active_cell();
        if let Some(extra) = extra_cell {
            self.add_boxed_history(extra);
        }
    }

    pub(crate) fn new(
        common: ChatWidgetInit,
        conversation_manager: Arc<ConversationManager>,
    ) -> Self {
        let ChatWidgetInit {
            config,
            frame_requester,
            app_event_tx,
            initial_prompt,
            initial_images,
            enhanced_keys_supported,
            auth_manager,
            models_manager,
            feedback,
            is_first_run,
            model_family,
        } = common;
        let model_slug = model_family.get_model_slug().to_string();
        let mut config = config;
        config.model = Some(model_slug.clone());
        let mut rng = rand::rng();
        let placeholder = EXAMPLE_PROMPTS[rng.random_range(0..EXAMPLE_PROMPTS.len())].to_string();
        let codex_op_tx = spawn_agent(config.clone(), app_event_tx.clone(), conversation_manager);

        let mut widget = Self {
            app_event_tx: app_event_tx.clone(),
            frame_requester: frame_requester.clone(),
            codex_op_tx,
            bottom_pane: BottomPane::new(BottomPaneParams {
                frame_requester,
                app_event_tx,
                has_input_focus: true,
                enhanced_keys_supported,
                placeholder_text: placeholder,
                disable_paste_burst: config.disable_paste_burst,
                animations_enabled: config.animations,
                skills: None,
            }),
            active_cell: None,
            config,
            model_family,
            auth_manager,
            models_manager,
            session_header: SessionHeader::new(model_slug),
            initial_user_message: create_initial_user_message(
                initial_prompt.unwrap_or_default(),
                initial_images,
            ),
            token_info: None,
            rate_limit_snapshot: None,
            plan_type: None,
            rate_limit_warnings: RateLimitWarningState::default(),
            rate_limit_switch_prompt: RateLimitSwitchPromptState::default(),
            rate_limit_poller: None,
            stream_controller: None,
            running_commands: HashMap::new(),
            suppressed_exec_calls: HashSet::new(),
            last_unified_wait: None,
            task_complete_pending: false,
            mcp_startup_status: None,
            interrupts: InterruptManager::new(),
            reasoning_buffer: String::new(),
            full_reasoning_buffer: String::new(),
            current_status_header: String::from("Working"),
            retry_status_header: None,
            conversation_id: None,
            queued_user_messages: VecDeque::new(),
            show_welcome_banner: is_first_run,
            suppress_session_configured_redraw: false,
            pending_notification: None,
            is_review_mode: false,
            pre_review_token_info: None,
            needs_final_message_separator: false,
            last_rendered_width: std::cell::Cell::new(None),
            feedback,
            current_rollout_path: None,
        };

        widget.prefetch_rate_limits();

        widget
    }

    /// Create a ChatWidget attached to an existing conversation (e.g., a fork).
    pub(crate) fn new_from_existing(
        common: ChatWidgetInit,
        conversation: std::sync::Arc<codex_core::CodexConversation>,
        session_configured: codex_core::protocol::SessionConfiguredEvent,
    ) -> Self {
        let ChatWidgetInit {
            config,
            frame_requester,
            app_event_tx,
            initial_prompt,
            initial_images,
            enhanced_keys_supported,
            auth_manager,
            models_manager,
            feedback,
            model_family,
            ..
        } = common;
        let model_slug = model_family.get_model_slug().to_string();
        let mut rng = rand::rng();
        let placeholder = EXAMPLE_PROMPTS[rng.random_range(0..EXAMPLE_PROMPTS.len())].to_string();

        let codex_op_tx =
            spawn_agent_from_existing(conversation, session_configured, app_event_tx.clone());

        let mut widget = Self {
            app_event_tx: app_event_tx.clone(),
            frame_requester: frame_requester.clone(),
            codex_op_tx,
            bottom_pane: BottomPane::new(BottomPaneParams {
                frame_requester,
                app_event_tx,
                has_input_focus: true,
                enhanced_keys_supported,
                placeholder_text: placeholder,
                disable_paste_burst: config.disable_paste_burst,
                animations_enabled: config.animations,
                skills: None,
            }),
            active_cell: None,
            config,
            model_family,
            auth_manager,
            models_manager,
            session_header: SessionHeader::new(model_slug),
            initial_user_message: create_initial_user_message(
                initial_prompt.unwrap_or_default(),
                initial_images,
            ),
            token_info: None,
            rate_limit_snapshot: None,
            plan_type: None,
            rate_limit_warnings: RateLimitWarningState::default(),
            rate_limit_switch_prompt: RateLimitSwitchPromptState::default(),
            rate_limit_poller: None,
            stream_controller: None,
            running_commands: HashMap::new(),
            suppressed_exec_calls: HashSet::new(),
            last_unified_wait: None,
            task_complete_pending: false,
            mcp_startup_status: None,
            interrupts: InterruptManager::new(),
            reasoning_buffer: String::new(),
            full_reasoning_buffer: String::new(),
            current_status_header: String::from("Working"),
            retry_status_header: None,
            conversation_id: None,
            queued_user_messages: VecDeque::new(),
            show_welcome_banner: false,
            suppress_session_configured_redraw: true,
            pending_notification: None,
            is_review_mode: false,
            pre_review_token_info: None,
            needs_final_message_separator: false,
            last_rendered_width: std::cell::Cell::new(None),
            feedback,
            current_rollout_path: None,
        };

        widget.prefetch_rate_limits();

        widget
    }

    pub(crate) fn handle_key_event(&mut self, key_event: KeyEvent) {
        match key_event {
            KeyEvent {
                code: KeyCode::Char(c),
                modifiers,
                kind: KeyEventKind::Press,
                ..
            } if modifiers.contains(KeyModifiers::CONTROL) && c.eq_ignore_ascii_case(&'c') => {
                self.on_ctrl_c();
                return;
            }
            KeyEvent {
                code: KeyCode::Char(c),
                modifiers,
                kind: KeyEventKind::Press,
                ..
            } if modifiers.intersects(KeyModifiers::CONTROL | KeyModifiers::ALT)
                && c.eq_ignore_ascii_case(&'v') =>
            {
                match paste_image_to_temp_png() {
                    Ok((path, info)) => {
                        self.attach_image(
                            path,
                            info.width,
                            info.height,
                            info.encoded_format.label(),
                        );
                    }
                    Err(err) => {
                        tracing::warn!("failed to paste image: {err}");
                        self.add_to_history(history_cell::new_error_event(format!(
                            "Failed to paste image: {err}",
                        )));
                    }
                }
                return;
            }
            other if other.kind == KeyEventKind::Press => {
                self.bottom_pane.clear_ctrl_c_quit_hint();
            }
            _ => {}
        }

        match key_event {
            KeyEvent {
                code: KeyCode::Up,
                modifiers: KeyModifiers::ALT,
                kind: KeyEventKind::Press,
                ..
            } if !self.queued_user_messages.is_empty() => {
                // Prefer the most recently queued item.
                if let Some(user_message) = self.queued_user_messages.pop_back() {
                    self.bottom_pane.set_composer_text(user_message.text);
                    self.refresh_queued_user_messages();
                    self.request_redraw();
                }
            }
            _ => {
                match self.bottom_pane.handle_key_event(key_event) {
                    InputResult::Submitted(text) => {
                        // If a task is running, queue the user input to be sent after the turn completes.
                        if text.trim().starts_with("/hist") {
                            let args = text.trim().strip_prefix("/hist").unwrap_or("").trim();
                            self.handle_hist_command(args);
                            return;
                        }
                        if text.trim().starts_with("/chat") {
                            let args = text.trim().strip_prefix("/chat").unwrap_or("").trim();
                            self.handle_chat_command(args);
                            return;
                        }
                        if let Some(copy_destination) = parse_copy_command(&text) {
                            self.app_event_tx
                                .send(AppEvent::CopyLastAgentMessage(copy_destination));
                            return;
                        }
                        let user_message = UserMessage {
                            text,
                            image_paths: self.bottom_pane.take_recent_submission_images(),
                        };
                        self.queue_user_message(user_message);
                    }
                    InputResult::Command(cmd) => {
                        self.dispatch_command(cmd);
                    }
                    InputResult::None => {}
                }
            }
        }
    }

    pub(crate) fn attach_image(
        &mut self,
        path: PathBuf,
        width: u32,
        height: u32,
        format_label: &str,
    ) {
        tracing::info!(
            "attach_image path={path:?} width={width} height={height} format={format_label}",
        );
        self.bottom_pane
            .attach_image(path, width, height, format_label);
        self.request_redraw();
    }

    fn dispatch_command(&mut self, cmd: SlashCommand) {
        if !cmd.available_during_task() && self.bottom_pane.is_task_running() {
            let message = format!(
                "'/{}' is disabled while a task is in progress.",
                cmd.command()
            );
            self.add_to_history(history_cell::new_error_event(message));
            self.request_redraw();
            return;
        }
        match cmd {
            SlashCommand::Feedback => {
                // Step 1: pick a category (UI built in feedback_view)
                let params =
                    crate::bottom_pane::feedback_selection_params(self.app_event_tx.clone());
                self.bottom_pane.show_selection_view(params);
                self.request_redraw();
            }
            SlashCommand::New => {
                self.app_event_tx.send(AppEvent::NewSession);
            }
            SlashCommand::Resume => {
                self.app_event_tx.send(AppEvent::OpenResumePicker);
            }
            SlashCommand::Init => {
                let init_target = self.config.cwd.join(DEFAULT_PROJECT_DOC_FILENAME);
                if init_target.exists() {
                    let message = format!(
                        "{DEFAULT_PROJECT_DOC_FILENAME} already exists here. Skipping /init to avoid overwriting it."
                    );
                    self.add_info_message(message, None);
                    return;
                }
                const INIT_PROMPT: &str = include_str!("../prompt_for_init_command.md");
                self.submit_user_message(INIT_PROMPT.to_string().into());
            }
            SlashCommand::Compact => {
                self.clear_token_usage();
                self.app_event_tx.send(AppEvent::CodexOp(Op::Compact));
            }
            SlashCommand::Review => {
                self.open_review_popup();
            }
            SlashCommand::Model => {
                self.open_model_popup();
            }
            SlashCommand::Approvals => {
                self.open_approvals_popup();
            }
            SlashCommand::Quit | SlashCommand::Exit => {
                self.request_exit();
            }
            SlashCommand::Logout => {
                if let Err(e) = codex_core::auth::logout(
                    &self.config.codex_home,
                    self.config.cli_auth_credentials_store_mode,
                ) {
                    tracing::error!("failed to logout: {e}");
                }
                self.request_exit();
            }
            SlashCommand::Undo => {
                self.app_event_tx.send(AppEvent::CodexOp(Op::Undo));
            }
            SlashCommand::Diff => {
                self.add_diff_in_progress();
                let tx = self.app_event_tx.clone();
                tokio::spawn(async move {
                    let text = match get_git_diff().await {
                        Ok((is_git_repo, diff_text)) => {
                            if is_git_repo {
                                diff_text
                            } else {
                                "`/diff` — _not inside a git repository_".to_string()
                            }
                        }
                        Err(e) => format!("Failed to compute diff: {e}"),
                    };
                    tx.send(AppEvent::DiffResult(text));
                });
            }
            SlashCommand::Mention => {
                self.insert_str("@");
            }
            SlashCommand::Skills => {
                self.insert_str("$");
            }
            SlashCommand::Status => {
                self.add_status_output();
            }
            SlashCommand::Mcp => {
                self.add_mcp_output();
            }
            SlashCommand::Rollout => {
                if let Some(path) = self.rollout_path() {
                    self.add_info_message(
                        format!("Current rollout path: {}", path.display()),
                        None,
                    );
                } else {
                    self.add_info_message("Rollout path is not available yet.".to_string(), None);
                }
            }
            SlashCommand::TestApproval => {
                use codex_core::protocol::ApplyPatchApprovalRequestEvent;
                use codex_core::protocol::EventMsg;
                use codex_core::protocol::FileChange;
                use std::collections::HashMap;

                self.app_event_tx.send(AppEvent::CodexEvent(Event {
                    id: "1".to_string(),
                    msg: EventMsg::ApplyPatchApprovalRequest(ApplyPatchApprovalRequestEvent {
                        call_id: "1".to_string(),
                        turn_id: "turn-1".to_string(),
                        changes: HashMap::from([
                            (
                                PathBuf::from("/tmp/test.txt"),
                                FileChange::Add {
                                    content: "test".to_string(),
                                },
                            ),
                            (
                                PathBuf::from("/tmp/test2.txt"),
                                FileChange::Update {
                                    unified_diff: "+test\n-test2".to_string(),
                                    move_path: None,
                                },
                            ),
                        ]),
                        reason: None,
                        grant_root: Some(PathBuf::from("/tmp")),
                    }),
                }));
            }
            SlashCommand::Hist => {
                self.handle_hist_command("");
            }
            SlashCommand::Chat => {
                self.handle_chat_command("");
            }
            SlashCommand::Copy => {
                self.app_event_tx.send(AppEvent::CopyLastAgentMessage(None));
            }
            SlashCommand::AddDir => {
                let input_string = self.bottom_pane.composer_text();
                let input = input_string.trim();
                // We expect the input to be "/add-dir <path>"
                if let Some(arg) = input.split_whitespace().nth(1) {
                    self.app_event_tx
                        .send(AppEvent::AddWritableDir(std::path::PathBuf::from(arg)));
                } else {
                    self.add_error_message("Usage: /add-dir <path>".to_string());
                }
            }
        }
    }

    fn handle_hist_command(&mut self, args: &str) {
        match parse_hist_args(args) {
            Ok(action) => {
                self.submit_op(Op::ManageHistory { action });
            }
            Err(err) => {
                self.add_error_message(err);
            }
        }
    }

    fn handle_chat_command(&mut self, args: &str) {
        match parse_chat_args(args) {
            Ok(action) => match action {
                ChatAction::List => {
                    let codex_home = self.config.codex_home.clone();
                    let tx = self.app_event_tx.clone();
                    tokio::spawn(async move {
                        match codex_core::get_conversations(
                            &codex_home,
                            20,
                            None,
                            codex_core::INTERACTIVE_SESSION_SOURCES,
                            None,
                            "openai",
                        )
                        .await
                        {
                            Ok(page) => {
                                let mut output = String::from("## Recent Chat Sessions\n\n");
                                for item in page.items {
                                    let id = item
                                        .path
                                        .file_name()
                                        .and_then(|n| n.to_str())
                                        .and_then(|s| {
                                            codex_core::parse_timestamp_uuid_from_filename(s)
                                                .map(|(_, uuid)| uuid.to_string())
                                        })
                                        .unwrap_or_else(|| "unknown".to_string());

                                    let time = item.created_at.as_deref().unwrap_or("unknown time");
                                    output.push_str(&format!("- **{id}** ({time})\n"));
                                }

                                // List checkpoints
                                let checkpoints_dir = codex_home.join("checkpoints");
                                if let Ok(mut entries) = tokio::fs::read_dir(&checkpoints_dir).await
                                {
                                    output.push_str("\n## Saved Checkpoints\n\n");
                                    let mut checkpoints = Vec::new();
                                    while let Ok(Some(entry)) = entries.next_entry().await {
                                        let path = entry.path();
                                        if path.extension().and_then(|e| e.to_str()) == Some("json")
                                            && let Some(file_name) =
                                                path.file_name().and_then(|n| n.to_str())
                                        {
                                            // Format: <hash>-<shortDir>-<tag>.json
                                            // We want to extract <tag>
                                            // Simple regex replacement: remove first two dash-separated parts
                                            let parts: Vec<&str> =
                                                file_name.splitn(3, '-').collect();
                                            if parts.len() == 3 {
                                                let tag_with_ext = parts[2];
                                                let tag = tag_with_ext
                                                    .strip_suffix(".json")
                                                    .unwrap_or(tag_with_ext);
                                                let decoded_tag = urlencoding::decode(tag)
                                                    .unwrap_or(std::borrow::Cow::Borrowed(tag));
                                                checkpoints.push(decoded_tag.into_owned());
                                            }
                                        }
                                    }
                                    checkpoints.sort();
                                    for tag in checkpoints {
                                        output.push_str(&format!("- **{tag}**\n"));
                                    }
                                }

                                tx.send(AppEvent::CodexEvent(Event {
                                    id: "chat-list".to_string(),
                                    msg: EventMsg::HistoryView(HistoryViewEvent {
                                        content: output,
                                    }),
                                }));
                            }
                            Err(e) => {
                                tx.send(AppEvent::CodexEvent(Event {
                                    id: "chat-list-error".to_string(),
                                    msg: EventMsg::Error(ErrorEvent {
                                        message: format!("Failed to list sessions: {e}"),
                                        codex_error_info: None,
                                    }),
                                }));
                            }
                        }
                    });
                }
                ChatAction::Delete { id } => {
                    let codex_home = self.config.codex_home.clone();
                    let tx = self.app_event_tx.clone();
                    tokio::spawn(async move {
                        match codex_core::find_conversation_path_by_id_str(&codex_home, &id).await {
                            Ok(Some(path)) => match tokio::fs::remove_file(&path).await {
                                Ok(_) => {
                                    tx.send(AppEvent::CodexEvent(Event {
                                        id: "chat-delete".to_string(),
                                        msg: EventMsg::AgentMessage(AgentMessageEvent {
                                            message: format!("Deleted session {id}"),
                                        }),
                                    }));
                                }
                                Err(e) => {
                                    tx.send(AppEvent::CodexEvent(Event {
                                        id: "chat-delete-error".to_string(),
                                        msg: EventMsg::Error(ErrorEvent {
                                            message: format!("Failed to delete session: {e}"),
                                            codex_error_info: None,
                                        }),
                                    }));
                                }
                            },
                            Ok(None) => {
                                tx.send(AppEvent::CodexEvent(Event {
                                    id: "chat-delete-error".to_string(),
                                    msg: EventMsg::Error(ErrorEvent {
                                        message: format!("Session {id} not found"),
                                        codex_error_info: None,
                                    }),
                                }));
                            }
                            Err(e) => {
                                tx.send(AppEvent::CodexEvent(Event {
                                    id: "chat-delete-error".to_string(),
                                    msg: EventMsg::Error(ErrorEvent {
                                        message: format!("Error finding session: {e}"),
                                        codex_error_info: None,
                                    }),
                                }));
                            }
                        }
                    });
                }
                ChatAction::Resume { tag } => {
                    let codex_home = self.config.codex_home.clone();
                    let tx = self.app_event_tx.clone();
                    let config = self.config.clone();
                    tokio::spawn(async move {
                        // 1. Try exact checkpoint path (hashed project root + tag)
                        if let Ok(path) = get_checkpoint_path(&tag, &config)
                            && path.exists()
                        {
                            tx.send(AppEvent::ResumeSession(path));
                            return;
                        }

                        // 2. Try searching in checkpoints dir for suffix match
                        let checkpoint_dir = codex_home.join("checkpoints");
                        if let Ok(mut entries) = tokio::fs::read_dir(&checkpoint_dir).await {
                            while let Ok(Some(entry)) = entries.next_entry().await {
                                let file_name = entry.file_name();
                                let file_name_str = file_name.to_string_lossy();
                                if file_name_str
                                    .ends_with(&format!("-{}.json", encode_tag_name(&tag)))
                                {
                                    tx.send(AppEvent::ResumeSession(entry.path()));
                                    return;
                                }
                            }
                        }

                        // 3. Try searching for session by ID (UUID)
                        match codex_core::find_conversation_path_by_id_str(&codex_home, &tag).await
                        {
                            Ok(Some(path)) => {
                                tx.send(AppEvent::ResumeSession(path));
                                return;
                            }
                            Ok(None) => {}
                            Err(e) => {
                                tracing::warn!("Failed to search for session by ID: {}", e);
                            }
                        }

                        // 4. Not found
                        tx.send(AppEvent::CodexEvent(Event {
                            id: "chat-resume-error".to_string(),
                            msg: EventMsg::Error(ErrorEvent {
                                message: format!("Checkpoint or session '{tag}' not found"),
                                codex_error_info: None,
                            }),
                        }));
                    });
                }
                ChatAction::Share { path } => {
                    if let Some(current_path) = &self.current_rollout_path {
                        let current_path = current_path.clone();
                        let tx = self.app_event_tx.clone();
                        let target_path_str = path.unwrap_or_else(|| {
                            format!("codex-conversation-{}.json", chrono::Utc::now().timestamp())
                        });

                        tokio::spawn(async move {
                            let target_path = PathBuf::from(&target_path_str);
                            // Simple copy for now, as gemini-cli supports JSON export which matches rollout format roughly
                            // For MD export, we'd need a converter.
                            // Given the time constraints, we'll stick to JSON copy or simple text dump if needed.
                            // But gemini-cli does specific formatting.
                            // For now, we will just copy the rollout file which is JSONL, so we might need to convert it to JSON array if we want strict compatibility,
                            // but the user requirement just said "share [file]".
                            // Let's implement a basic copy first.
                            match tokio::fs::copy(&current_path, &target_path).await {
                                Ok(_) => {
                                    tx.send(AppEvent::CodexEvent(Event {
                                        id: "chat-share".to_string(),
                                        msg: EventMsg::AgentMessage(AgentMessageEvent {
                                            message: format!("Shared session to {target_path_str}"),
                                        }),
                                    }));
                                }
                                Err(e) => {
                                    tx.send(AppEvent::CodexEvent(Event {
                                        id: "chat-share-error".to_string(),
                                        msg: EventMsg::Error(ErrorEvent {
                                            message: format!("Failed to share session: {e}"),
                                            codex_error_info: None,
                                        }),
                                    }));
                                }
                            }
                        });
                    } else {
                        self.add_error_message("No active session to share".to_string());
                    }
                }
                ChatAction::Save { tag } => {
                    if let Some(current_path) = &self.current_rollout_path {
                        let current_path = current_path.clone();
                        let tx = self.app_event_tx.clone();
                        let config = self.config.clone();
                        let tag = tag;
                        tokio::spawn(async move {
                            match get_checkpoint_path(&tag, &config) {
                                Ok(target_path) => {
                                    // Check if source and destination are the same file to avoid truncation
                                    let same_file = if target_path.exists() {
                                        match (
                                            tokio::fs::canonicalize(&current_path).await,
                                            tokio::fs::canonicalize(&target_path).await,
                                        ) {
                                            (Ok(c), Ok(t)) => c == t,
                                            _ => current_path == target_path,
                                        }
                                    } else {
                                        false
                                    };

                                    if same_file {
                                        tx.send(AppEvent::CodexEvent(Event {
                                            id: "chat-save".to_string(),
                                            msg: EventMsg::AgentMessage(AgentMessageEvent {
                                                message: format!(
                                                    "Session is already saved as checkpoint '{tag}'"
                                                ),
                                            }),
                                        }));
                                        return;
                                    }

                                    if let Some(parent) = target_path.parent() {
                                        let _ = tokio::fs::create_dir_all(parent).await;
                                    }
                                    match tokio::fs::copy(&current_path, &target_path).await {
                                        Ok(_) => {
                                            tx.send(AppEvent::CodexEvent(Event {
                                                id: "chat-save".to_string(),
                                                msg: EventMsg::AgentMessage(AgentMessageEvent {
                                                    message: format!(
                                                        "Saved checkpoint '{}' to {}",
                                                        tag,
                                                        target_path.display()
                                                    ),
                                                }),
                                            }));
                                        }
                                        Err(e) => {
                                            tx.send(AppEvent::CodexEvent(Event {
                                                id: "chat-save-error".to_string(),
                                                msg: EventMsg::Error(ErrorEvent {
                                                    message: format!(
                                                        "Failed to save checkpoint: {e}"
                                                    ),
                                                    codex_error_info: None,
                                                }),
                                            }));
                                        }
                                    }
                                }
                                Err(e) => {
                                    tx.send(AppEvent::CodexEvent(Event {
                                        id: "chat-save-error".to_string(),
                                        msg: EventMsg::Error(ErrorEvent {
                                            message: format!(
                                                "Failed to resolve checkpoint path: {e}"
                                            ),
                                            codex_error_info: None,
                                        }),
                                    }));
                                }
                            }
                        });
                    } else {
                        self.add_error_message("No active session to save".to_string());
                    }
                }
            },
            Err(err) => {
                self.add_error_message(err);
            }
        }
    }

    pub(crate) fn handle_paste(&mut self, text: String) {
        self.bottom_pane.handle_paste(text);
    }

    // Returns true if caller should skip rendering this frame (a future frame is scheduled).
    pub(crate) fn handle_paste_burst_tick(&mut self, frame_requester: FrameRequester) -> bool {
        if self.bottom_pane.flush_paste_burst_if_due() {
            // A paste just flushed; request an immediate redraw and skip this frame.
            self.request_redraw();
            true
        } else if self.bottom_pane.is_in_paste_burst() {
            // While capturing a burst, schedule a follow-up tick and skip this frame
            // to avoid redundant renders between ticks.
            frame_requester.schedule_frame_in(
                crate::bottom_pane::ChatComposer::recommended_paste_flush_delay(),
            );
            true
        } else {
            false
        }
    }

    fn flush_active_cell(&mut self) {
        if let Some(active) = self.active_cell.take() {
            self.needs_final_message_separator = true;
            self.app_event_tx.send(AppEvent::InsertHistoryCell(active));
        }
    }

    fn add_to_history(&mut self, cell: impl HistoryCell + 'static) {
        self.add_boxed_history(Box::new(cell));
    }

    fn add_boxed_history(&mut self, cell: Box<dyn HistoryCell>) {
        if !cell.display_lines(u16::MAX).is_empty() {
            // Only break exec grouping if the cell renders visible lines.
            self.flush_active_cell();
            self.needs_final_message_separator = true;
        }
        self.app_event_tx.send(AppEvent::InsertHistoryCell(cell));
    }

    fn queue_user_message(&mut self, user_message: UserMessage) {
        if self.bottom_pane.is_task_running() {
            self.queued_user_messages.push_back(user_message);
            self.refresh_queued_user_messages();
        } else {
            self.submit_user_message(user_message);
        }
    }

    fn submit_user_message(&mut self, user_message: UserMessage) {
        let UserMessage { text, image_paths } = user_message;
        if text.is_empty() && image_paths.is_empty() {
            return;
        }

        let mut items: Vec<UserInput> = Vec::new();

        // Special-case: "!cmd" executes a local shell command instead of sending to the model.
        if let Some(stripped) = text.strip_prefix('!') {
            let cmd = stripped.trim();
            if cmd.is_empty() {
                self.app_event_tx.send(AppEvent::InsertHistoryCell(Box::new(
                    history_cell::new_info_event(
                        USER_SHELL_COMMAND_HELP_TITLE.to_string(),
                        Some(USER_SHELL_COMMAND_HELP_HINT.to_string()),
                    ),
                )));
                return;
            }
            self.submit_op(Op::RunUserShellCommand {
                command: cmd.to_string(),
            });
            return;
        }

        if !text.is_empty() {
            items.push(UserInput::Text { text: text.clone() });
        }

        for path in image_paths {
            items.push(UserInput::LocalImage { path });
        }

        if let Some(skills) = self.bottom_pane.skills() {
            let skill_mentions = find_skill_mentions(&text, skills);
            for skill in skill_mentions {
                items.push(UserInput::Skill {
                    name: skill.name.clone(),
                    path: skill.path.clone(),
                });
            }
        }

        self.codex_op_tx
            .send(Op::UserInput { items })
            .unwrap_or_else(|e| {
                tracing::error!("failed to send message: {e}");
            });

        // Persist the text to cross-session message history.
        if !text.is_empty() {
            self.codex_op_tx
                .send(Op::AddToHistory { text: text.clone() })
                .unwrap_or_else(|e| {
                    tracing::error!("failed to send AddHistory op: {e}");
                });
        }

        // Only show the text portion in conversation history.
        if !text.is_empty() {
            self.add_to_history(history_cell::new_user_prompt(text));
        }
        self.needs_final_message_separator = false;
    }

    /// Replay a subset of initial events into the UI to seed the transcript when
    /// resuming an existing session. This approximates the live event flow and
    /// is intentionally conservative: only safe-to-replay items are rendered to
    /// avoid triggering side effects. Event ids are passed as `None` to
    /// distinguish replayed events from live ones.
    fn replay_initial_messages(&mut self, events: Vec<EventMsg>) {
        for msg in events {
            if matches!(msg, EventMsg::SessionConfigured(_)) {
                continue;
            }
            // `id: None` indicates a synthetic/fake id coming from replay.
            self.dispatch_event_msg(None, msg, true);
        }
    }

    pub(crate) fn handle_codex_event(&mut self, event: Event) {
        let Event { id, msg } = event;
        self.dispatch_event_msg(Some(id), msg, false);
    }

    /// Dispatch a protocol `EventMsg` to the appropriate handler.
    ///
    /// `id` is `Some` for live events and `None` for replayed events from
    /// `replay_initial_messages()`. Callers should treat `None` as a "fake" id
    /// that must not be used to correlate follow-up actions.
    fn dispatch_event_msg(&mut self, id: Option<String>, msg: EventMsg, from_replay: bool) {
        let is_stream_error = matches!(&msg, EventMsg::StreamError(_));
        if !is_stream_error {
            self.restore_retry_status_header_if_present();
        }

        match msg {
            EventMsg::AgentMessageDelta(_)
            | EventMsg::AgentReasoningDelta(_)
            | EventMsg::TerminalInteraction(_)
            | EventMsg::ExecCommandOutputDelta(_) => {}
            _ => {
                tracing::trace!("handle_codex_event: {:?}", msg);
            }
        }

        match msg {
            EventMsg::SessionConfigured(e) => self.on_session_configured(e),
            EventMsg::AgentMessage(AgentMessageEvent { message }) => self.on_agent_message(message),
            EventMsg::AgentMessageDelta(AgentMessageDeltaEvent { delta }) => {
                self.on_agent_message_delta(delta)
            }
            EventMsg::AgentReasoningDelta(AgentReasoningDeltaEvent { delta })
            | EventMsg::AgentReasoningRawContentDelta(AgentReasoningRawContentDeltaEvent {
                delta,
            }) => self.on_agent_reasoning_delta(delta),
            EventMsg::AgentReasoning(AgentReasoningEvent { .. }) => self.on_agent_reasoning_final(),
            EventMsg::AgentReasoningRawContent(AgentReasoningRawContentEvent { text }) => {
                self.on_agent_reasoning_delta(text);
                self.on_agent_reasoning_final();
            }
            EventMsg::AgentReasoningSectionBreak(_) => self.on_reasoning_section_break(),
            EventMsg::TaskStarted(_) => self.on_task_started(),
            EventMsg::TaskComplete(TaskCompleteEvent { last_agent_message }) => {
                self.on_task_complete(last_agent_message)
            }
            EventMsg::TokenCount(ev) => {
                self.set_token_info(ev.info);
                self.on_rate_limit_snapshot(ev.rate_limits);
            }
            EventMsg::Warning(WarningEvent { message }) => self.on_warning(message),
            EventMsg::Error(ErrorEvent { message, .. }) => self.on_error(message),
            EventMsg::McpStartupUpdate(ev) => self.on_mcp_startup_update(ev),
            EventMsg::McpStartupComplete(ev) => self.on_mcp_startup_complete(ev),
            EventMsg::TurnAborted(ev) => match ev.reason {
                TurnAbortReason::Interrupted => {
                    self.on_interrupted_turn(ev.reason);
                }
                TurnAbortReason::Replaced => {
                    self.on_error("Turn aborted: replaced by a new task".to_owned())
                }
                TurnAbortReason::ReviewEnded => {
                    self.on_interrupted_turn(ev.reason);
                }
            },
            EventMsg::PlanUpdate(update) => self.on_plan_update(update),
            EventMsg::ExecApprovalRequest(ev) => {
                // For replayed events, synthesize an empty id (these should not occur).
                self.on_exec_approval_request(id.unwrap_or_default(), ev)
            }
            EventMsg::ApplyPatchApprovalRequest(ev) => {
                self.on_apply_patch_approval_request(id.unwrap_or_default(), ev)
            }
            EventMsg::ElicitationRequest(ev) => {
                self.on_elicitation_request(ev);
            }
            EventMsg::ExecCommandBegin(ev) => self.on_exec_command_begin(ev),
            EventMsg::TerminalInteraction(delta) => self.on_terminal_interaction(delta),
            EventMsg::ExecCommandOutputDelta(delta) => self.on_exec_command_output_delta(delta),
            EventMsg::PatchApplyBegin(ev) => self.on_patch_apply_begin(ev),
            EventMsg::PatchApplyEnd(ev) => self.on_patch_apply_end(ev),
            EventMsg::ExecCommandEnd(ev) => self.on_exec_command_end(ev),
            EventMsg::ViewImageToolCall(ev) => self.on_view_image_tool_call(ev),
            EventMsg::McpToolCallBegin(ev) => self.on_mcp_tool_call_begin(ev),
            EventMsg::McpToolCallEnd(ev) => self.on_mcp_tool_call_end(ev),
            EventMsg::WebSearchBegin(ev) => self.on_web_search_begin(ev),
            EventMsg::WebSearchEnd(ev) => self.on_web_search_end(ev),
            EventMsg::GetHistoryEntryResponse(ev) => self.on_get_history_entry_response(ev),
            EventMsg::McpListToolsResponse(ev) => self.on_list_mcp_tools(ev),
            EventMsg::ListCustomPromptsResponse(ev) => self.on_list_custom_prompts(ev),
<<<<<<< HEAD
            EventMsg::HistoryView(ev) => self.on_history_view(ev),
=======
            EventMsg::ListSkillsResponse(ev) => self.on_list_skills(ev),
>>>>>>> 5b472c93
            EventMsg::ShutdownComplete => self.on_shutdown_complete(),
            EventMsg::TurnDiff(TurnDiffEvent { unified_diff }) => self.on_turn_diff(unified_diff),
            EventMsg::DeprecationNotice(ev) => self.on_deprecation_notice(ev),
            EventMsg::BackgroundEvent(BackgroundEventEvent { message }) => {
                self.on_background_event(message)
            }
            EventMsg::UndoStarted(ev) => self.on_undo_started(ev),
            EventMsg::UndoCompleted(ev) => self.on_undo_completed(ev),
            EventMsg::StreamError(StreamErrorEvent {
                message,
                codex_error_info,
            }) => self.on_stream_error(message, codex_error_info),
            EventMsg::UserMessage(ev) => {
                if from_replay {
                    self.on_user_message_event(ev);
                }
            }
            EventMsg::EnteredReviewMode(review_request) => {
                self.on_entered_review_mode(review_request)
            }
            EventMsg::ExitedReviewMode(review) => self.on_exited_review_mode(review),
            EventMsg::ContextCompacted(_) => self.on_agent_message("Context compacted".to_owned()),
            EventMsg::RawResponseItem(_)
            | EventMsg::ItemStarted(_)
            | EventMsg::ItemCompleted(_)
            | EventMsg::AgentMessageContentDelta(_)
            | EventMsg::ReasoningContentDelta(_)
            | EventMsg::ReasoningRawContentDelta(_) => {}
        }
    }

    fn on_entered_review_mode(&mut self, review: ReviewRequest) {
        // Enter review mode and emit a concise banner
        if self.pre_review_token_info.is_none() {
            self.pre_review_token_info = Some(self.token_info.clone());
        }
        self.is_review_mode = true;
        let hint = review
            .user_facing_hint
            .unwrap_or_else(|| codex_core::review_prompts::user_facing_hint(&review.target));
        let banner = format!(">> Code review started: {hint} <<");
        self.add_to_history(history_cell::new_review_status_line(banner));
        self.request_redraw();
    }

    fn on_exited_review_mode(&mut self, review: ExitedReviewModeEvent) {
        // Leave review mode; if output is present, flush pending stream + show results.
        if let Some(output) = review.review_output {
            self.flush_answer_stream_with_separator();
            self.flush_interrupt_queue();
            self.flush_active_cell();

            if output.findings.is_empty() {
                let explanation = output.overall_explanation.trim().to_string();
                if explanation.is_empty() {
                    tracing::error!("Reviewer failed to output a response.");
                    self.add_to_history(history_cell::new_error_event(
                        "Reviewer failed to output a response.".to_owned(),
                    ));
                } else {
                    // Show explanation when there are no structured findings.
                    let mut rendered: Vec<ratatui::text::Line<'static>> = vec!["".into()];
                    append_markdown(&explanation, None, &mut rendered);
                    let body_cell = AgentMessageCell::new(rendered, false);
                    self.app_event_tx
                        .send(AppEvent::InsertHistoryCell(Box::new(body_cell)));
                }
            } else {
                let message_text =
                    codex_core::review_format::format_review_findings_block(&output.findings, None);
                let mut message_lines: Vec<ratatui::text::Line<'static>> = Vec::new();
                append_markdown(&message_text, None, &mut message_lines);
                let body_cell = AgentMessageCell::new(message_lines, true);
                self.app_event_tx
                    .send(AppEvent::InsertHistoryCell(Box::new(body_cell)));
            }
        }

        self.is_review_mode = false;
        self.restore_pre_review_token_info();
        // Append a finishing banner at the end of this turn.
        self.add_to_history(history_cell::new_review_status_line(
            "<< Code review finished >>".to_string(),
        ));
        self.request_redraw();
    }

    fn on_user_message_event(&mut self, event: UserMessageEvent) {
        let message = event.message.trim();
        if !message.is_empty() {
            self.add_to_history(history_cell::new_user_prompt(message.to_string()));
        }
    }

    fn request_exit(&self) {
        self.app_event_tx.send(AppEvent::ExitRequest);
    }

    fn request_redraw(&mut self) {
        self.frame_requester.schedule_frame();
    }

    fn notify(&mut self, notification: Notification) {
        if !notification.allowed_for(&self.config.tui_notifications) {
            return;
        }
        self.pending_notification = Some(notification);
        self.request_redraw();
    }

    pub(crate) fn maybe_post_pending_notification(&mut self, tui: &mut crate::tui::Tui) {
        if let Some(notif) = self.pending_notification.take() {
            tui.notify(notif.display());
        }
    }

    /// Mark the active cell as failed (✗) and flush it into history.
    fn finalize_active_cell_as_failed(&mut self) {
        if let Some(mut cell) = self.active_cell.take() {
            // Insert finalized cell into history and keep grouping consistent.
            if let Some(exec) = cell.as_any_mut().downcast_mut::<ExecCell>() {
                exec.mark_failed();
            } else if let Some(tool) = cell.as_any_mut().downcast_mut::<McpToolCallCell>() {
                tool.mark_failed();
            }
            self.add_boxed_history(cell);
        }
    }

    // If idle and there are queued inputs, submit exactly one to start the next turn.
    fn maybe_send_next_queued_input(&mut self) {
        if self.bottom_pane.is_task_running() {
            return;
        }
        if let Some(user_message) = self.queued_user_messages.pop_front() {
            self.submit_user_message(user_message);
        }
        // Update the list to reflect the remaining queued messages (if any).
        self.refresh_queued_user_messages();
    }

    /// Rebuild and update the queued user messages from the current queue.
    fn refresh_queued_user_messages(&mut self) {
        let messages: Vec<String> = self
            .queued_user_messages
            .iter()
            .map(|m| m.text.clone())
            .collect();
        self.bottom_pane.set_queued_user_messages(messages);
    }

    pub(crate) fn add_diff_in_progress(&mut self) {
        self.request_redraw();
    }

    pub(crate) fn on_diff_complete(&mut self) {
        self.request_redraw();
    }

    pub(crate) fn add_status_output(&mut self) {
        let default_usage = TokenUsage::default();
        let (total_usage, context_usage) = if let Some(ti) = &self.token_info {
            (&ti.total_token_usage, Some(&ti.last_token_usage))
        } else {
            (&default_usage, Some(&default_usage))
        };
        self.add_to_history(crate::status::new_status_output(
            &self.config,
            self.auth_manager.as_ref(),
            &self.model_family,
            total_usage,
            context_usage,
            &self.conversation_id,
            self.rate_limit_snapshot.as_ref(),
            self.plan_type,
            Local::now(),
            self.model_family.get_model_slug(),
        ));
    }
    fn stop_rate_limit_poller(&mut self) {
        if let Some(handle) = self.rate_limit_poller.take() {
            handle.abort();
        }
    }

    fn prefetch_rate_limits(&mut self) {
        self.stop_rate_limit_poller();

        let Some(auth) = self.auth_manager.auth() else {
            return;
        };
        if auth.mode != AuthMode::ChatGPT {
            return;
        }

        let base_url = self.config.chatgpt_base_url.clone();
        let app_event_tx = self.app_event_tx.clone();

        let handle = tokio::spawn(async move {
            let mut interval = tokio::time::interval(Duration::from_secs(60));

            loop {
                if let Some(snapshot) = fetch_rate_limits(base_url.clone(), auth.clone()).await {
                    app_event_tx.send(AppEvent::RateLimitSnapshotFetched(snapshot));
                }
                interval.tick().await;
            }
        });

        self.rate_limit_poller = Some(handle);
    }

    fn lower_cost_preset(&self) -> Option<ModelPreset> {
        let models = self.models_manager.try_list_models().ok()?;
        models
            .iter()
            .find(|preset| preset.model == NUDGE_MODEL_SLUG)
            .cloned()
    }

    fn rate_limit_switch_prompt_hidden(&self) -> bool {
        self.config
            .notices
            .hide_rate_limit_model_nudge
            .unwrap_or(false)
    }

    fn maybe_show_pending_rate_limit_prompt(&mut self) {
        if self.rate_limit_switch_prompt_hidden() {
            self.rate_limit_switch_prompt = RateLimitSwitchPromptState::Idle;
            return;
        }
        if !matches!(
            self.rate_limit_switch_prompt,
            RateLimitSwitchPromptState::Pending
        ) {
            return;
        }
        if let Some(preset) = self.lower_cost_preset() {
            self.open_rate_limit_switch_prompt(preset);
            self.rate_limit_switch_prompt = RateLimitSwitchPromptState::Shown;
        } else {
            self.rate_limit_switch_prompt = RateLimitSwitchPromptState::Idle;
        }
    }

    fn open_rate_limit_switch_prompt(&mut self, preset: ModelPreset) {
        let switch_model = preset.model.to_string();
        let display_name = preset.display_name.to_string();
        let default_effort: ReasoningEffortConfig = preset.default_reasoning_effort;

        let switch_actions: Vec<SelectionAction> = vec![Box::new(move |tx| {
            tx.send(AppEvent::CodexOp(Op::OverrideTurnContext {
                cwd: None,
                approval_policy: None,
                sandbox_policy: None,
                model: Some(switch_model.clone()),
                effort: Some(Some(default_effort)),
                summary: None,
            }));
            tx.send(AppEvent::UpdateModel(switch_model.clone()));
            tx.send(AppEvent::UpdateReasoningEffort(Some(default_effort)));
        })];

        let keep_actions: Vec<SelectionAction> = Vec::new();
        let never_actions: Vec<SelectionAction> = vec![Box::new(|tx| {
            tx.send(AppEvent::UpdateRateLimitSwitchPromptHidden(true));
            tx.send(AppEvent::PersistRateLimitSwitchPromptHidden);
        })];
        let description = if preset.description.is_empty() {
            Some("Uses fewer credits for upcoming turns.".to_string())
        } else {
            Some(preset.description)
        };

        let items = vec![
            SelectionItem {
                name: format!("Switch to {display_name}"),
                description,
                selected_description: None,
                is_current: false,
                actions: switch_actions,
                dismiss_on_select: true,
                ..Default::default()
            },
            SelectionItem {
                name: "Keep current model".to_string(),
                description: None,
                selected_description: None,
                is_current: false,
                actions: keep_actions,
                dismiss_on_select: true,
                ..Default::default()
            },
            SelectionItem {
                name: "Keep current model (never show again)".to_string(),
                description: Some(
                    "Hide future rate limit reminders about switching models.".to_string(),
                ),
                selected_description: None,
                is_current: false,
                actions: never_actions,
                dismiss_on_select: true,
                ..Default::default()
            },
        ];

        self.bottom_pane.show_selection_view(SelectionViewParams {
            title: Some("Approaching rate limits".to_string()),
            subtitle: Some(format!("Switch to {display_name} for lower credit usage?")),
            footer_hint: Some(standard_popup_hint_line()),
            items,
            ..Default::default()
        });
    }

    /// Open a popup to choose a quick auto model. Selecting "All models"
    /// opens the full picker with every available preset.
    pub(crate) fn open_model_popup(&mut self) {
        let current_model = self.model_family.get_model_slug().to_string();
        let presets: Vec<ModelPreset> =
            // todo(aibrahim): make this async function
            match self.models_manager.try_list_models() {
                Ok(models) => models,
                Err(_) => {
                    self.add_info_message(
                        "Models are being updated; please try /model again in a moment."
                            .to_string(),
                        None,
                    );
                    return;
                }
            };

        let current_label = presets
            .iter()
            .find(|preset| preset.model == current_model)
            .map(|preset| preset.display_name.to_string())
            .unwrap_or_else(|| current_model.clone());

        let (mut auto_presets, other_presets): (Vec<ModelPreset>, Vec<ModelPreset>) = presets
            .into_iter()
            .partition(|preset| Self::is_auto_model(&preset.model));

        if auto_presets.is_empty() {
            self.open_all_models_popup(other_presets);
            return;
        }

        auto_presets.sort_by_key(|preset| Self::auto_model_order(&preset.model));

        let mut items: Vec<SelectionItem> = auto_presets
            .into_iter()
            .map(|preset| {
                let description =
                    (!preset.description.is_empty()).then_some(preset.description.clone());
                let model = preset.model.clone();
                let actions = Self::model_selection_actions(
                    model.clone(),
                    Some(preset.default_reasoning_effort),
                );
                SelectionItem {
                    name: preset.display_name.clone(),
                    description,
                    is_current: model == current_model,
                    is_default: preset.is_default,
                    actions,
                    dismiss_on_select: true,
                    ..Default::default()
                }
            })
            .collect();

        if !other_presets.is_empty() {
            let all_models = other_presets;
            let actions: Vec<SelectionAction> = vec![Box::new(move |tx| {
                tx.send(AppEvent::OpenAllModelsPopup {
                    models: all_models.clone(),
                });
            })];

            let is_current = !items.iter().any(|item| item.is_current);
            let description = Some(format!(
                "Choose a specific model and reasoning level (current: {current_label})"
            ));

            items.push(SelectionItem {
                name: "All models".to_string(),
                description,
                is_current,
                actions,
                dismiss_on_select: true,
                ..Default::default()
            });
        }

        self.bottom_pane.show_selection_view(SelectionViewParams {
            title: Some("Select Model".to_string()),
            subtitle: Some("Pick a quick auto mode or browse all models.".to_string()),
            footer_hint: Some(standard_popup_hint_line()),
            items,
            ..Default::default()
        });
    }

    fn is_auto_model(model: &str) -> bool {
        model.starts_with("codex-auto-")
    }

    fn auto_model_order(model: &str) -> usize {
        match model {
            "codex-auto-fast" => 0,
            "codex-auto-balanced" => 1,
            "codex-auto-thorough" => 2,
            _ => 3,
        }
    }

    pub(crate) fn open_all_models_popup(&mut self, presets: Vec<ModelPreset>) {
        if presets.is_empty() {
            self.add_info_message(
                "No additional models are available right now.".to_string(),
                None,
            );
            return;
        }

        let current_model = self.model_family.get_model_slug().to_string();
        let mut items: Vec<SelectionItem> = Vec::new();
        for preset in presets.into_iter() {
            let description =
                (!preset.description.is_empty()).then_some(preset.description.to_string());
            let is_current = preset.model == current_model;
            let single_supported_effort = preset.supported_reasoning_efforts.len() == 1;
            let preset_for_action = preset.clone();
            let actions: Vec<SelectionAction> = vec![Box::new(move |tx| {
                let preset_for_event = preset_for_action.clone();
                tx.send(AppEvent::OpenReasoningPopup {
                    model: preset_for_event,
                });
            })];
            items.push(SelectionItem {
                name: preset.display_name.clone(),
                description,
                is_current,
                is_default: preset.is_default,
                actions,
                dismiss_on_select: single_supported_effort,
                ..Default::default()
            });
        }

        self.bottom_pane.show_selection_view(SelectionViewParams {
            title: Some("Select Model and Effort".to_string()),
            subtitle: Some(
                "Access legacy models by running codex -m <model_name> or in your config.toml"
                    .to_string(),
            ),
            footer_hint: Some("Press enter to select reasoning effort, or esc to dismiss.".into()),
            items,
            ..Default::default()
        });
    }

    fn model_selection_actions(
        model_for_action: String,
        effort_for_action: Option<ReasoningEffortConfig>,
    ) -> Vec<SelectionAction> {
        vec![Box::new(move |tx| {
            let effort_label = effort_for_action
                .map(|effort| effort.to_string())
                .unwrap_or_else(|| "default".to_string());
            tx.send(AppEvent::CodexOp(Op::OverrideTurnContext {
                cwd: None,
                approval_policy: None,
                sandbox_policy: None,
                model: Some(model_for_action.clone()),
                effort: Some(effort_for_action),
                summary: None,
            }));
            tx.send(AppEvent::UpdateModel(model_for_action.clone()));
            tx.send(AppEvent::UpdateReasoningEffort(effort_for_action));
            tx.send(AppEvent::PersistModelSelection {
                model: model_for_action.clone(),
                effort: effort_for_action,
            });
            tracing::info!(
                "Selected model: {}, Selected effort: {}",
                model_for_action,
                effort_label
            );
        })]
    }

    /// Open a popup to choose the reasoning effort (stage 2) for the given model.
    pub(crate) fn open_reasoning_popup(&mut self, preset: ModelPreset) {
        let default_effort: ReasoningEffortConfig = preset.default_reasoning_effort;
        let supported = preset.supported_reasoning_efforts;

        let warn_effort = if supported
            .iter()
            .any(|option| option.effort == ReasoningEffortConfig::XHigh)
        {
            Some(ReasoningEffortConfig::XHigh)
        } else if supported
            .iter()
            .any(|option| option.effort == ReasoningEffortConfig::High)
        {
            Some(ReasoningEffortConfig::High)
        } else {
            None
        };
        let warning_text = warn_effort.map(|effort| {
            let effort_label = Self::reasoning_effort_label(effort);
            format!("⚠ {effort_label} reasoning effort can quickly consume Plus plan rate limits.")
        });
        let warn_for_model = preset.model.starts_with("gpt-5.1-codex")
            || preset.model.starts_with("gpt-5.1-codex-max")
            || preset.model.starts_with("gpt-5.2");

        struct EffortChoice {
            stored: Option<ReasoningEffortConfig>,
            display: ReasoningEffortConfig,
        }
        let mut choices: Vec<EffortChoice> = Vec::new();
        for effort in ReasoningEffortConfig::iter() {
            if supported.iter().any(|option| option.effort == effort) {
                choices.push(EffortChoice {
                    stored: Some(effort),
                    display: effort,
                });
            }
        }
        if choices.is_empty() {
            choices.push(EffortChoice {
                stored: Some(default_effort),
                display: default_effort,
            });
        }

        if choices.len() == 1 {
            if let Some(effort) = choices.first().and_then(|c| c.stored) {
                self.apply_model_and_effort(preset.model, Some(effort));
            } else {
                self.apply_model_and_effort(preset.model, None);
            }
            return;
        }

        let default_choice: Option<ReasoningEffortConfig> = choices
            .iter()
            .any(|choice| choice.stored == Some(default_effort))
            .then_some(Some(default_effort))
            .flatten()
            .or_else(|| choices.iter().find_map(|choice| choice.stored))
            .or(Some(default_effort));

        let model_slug = preset.model.to_string();
        let is_current_model = self.model_family.get_model_slug() == preset.model;
        let highlight_choice = if is_current_model {
            self.config.model_reasoning_effort
        } else {
            default_choice
        };
        let selection_choice = highlight_choice.or(default_choice);
        let initial_selected_idx = choices
            .iter()
            .position(|choice| choice.stored == selection_choice)
            .or_else(|| {
                selection_choice
                    .and_then(|effort| choices.iter().position(|choice| choice.display == effort))
            });
        let mut items: Vec<SelectionItem> = Vec::new();
        for choice in choices.iter() {
            let effort = choice.display;
            let mut effort_label = Self::reasoning_effort_label(effort).to_string();
            if choice.stored == default_choice {
                effort_label.push_str(" (default)");
            }

            let description = choice
                .stored
                .and_then(|effort| {
                    supported
                        .iter()
                        .find(|option| option.effort == effort)
                        .map(|option| option.description.to_string())
                })
                .filter(|text| !text.is_empty());

            let show_warning = warn_for_model && warn_effort == Some(effort);
            let selected_description = if show_warning {
                warning_text.as_ref().map(|warning_message| {
                    description.as_ref().map_or_else(
                        || warning_message.clone(),
                        |d| format!("{d}\n{warning_message}"),
                    )
                })
            } else {
                None
            };

            let model_for_action = model_slug.clone();
            let actions = Self::model_selection_actions(model_for_action, choice.stored);

            items.push(SelectionItem {
                name: effort_label,
                description,
                selected_description,
                is_current: is_current_model && choice.stored == highlight_choice,
                actions,
                dismiss_on_select: true,
                ..Default::default()
            });
        }

        let mut header = ColumnRenderable::new();
        header.push(Line::from(
            format!("Select Reasoning Level for {model_slug}").bold(),
        ));

        self.bottom_pane.show_selection_view(SelectionViewParams {
            header: Box::new(header),
            footer_hint: Some(standard_popup_hint_line()),
            items,
            initial_selected_idx,
            ..Default::default()
        });
    }

    fn reasoning_effort_label(effort: ReasoningEffortConfig) -> &'static str {
        match effort {
            ReasoningEffortConfig::None => "None",
            ReasoningEffortConfig::Minimal => "Minimal",
            ReasoningEffortConfig::Low => "Low",
            ReasoningEffortConfig::Medium => "Medium",
            ReasoningEffortConfig::High => "High",
            ReasoningEffortConfig::XHigh => "Extra high",
        }
    }

    fn apply_model_and_effort(&self, model: String, effort: Option<ReasoningEffortConfig>) {
        self.app_event_tx
            .send(AppEvent::CodexOp(Op::OverrideTurnContext {
                cwd: None,
                approval_policy: None,
                sandbox_policy: None,
                model: Some(model.clone()),
                effort: Some(effort),
                summary: None,
            }));
        self.app_event_tx.send(AppEvent::UpdateModel(model.clone()));
        self.app_event_tx
            .send(AppEvent::UpdateReasoningEffort(effort));
        self.app_event_tx.send(AppEvent::PersistModelSelection {
            model: model.clone(),
            effort,
        });
        tracing::info!(
            "Selected model: {}, Selected effort: {}",
            model,
            effort
                .map(|e| e.to_string())
                .unwrap_or_else(|| "default".to_string())
        );
    }

    /// Open a popup to choose the approvals mode (ask for approval policy + sandbox policy).
    pub(crate) fn open_approvals_popup(&mut self) {
        let current_approval = self.config.approval_policy;
        let current_sandbox = self.config.sandbox_policy.clone();
        let mut items: Vec<SelectionItem> = Vec::new();
        let presets: Vec<ApprovalPreset> = builtin_approval_presets();
        for preset in presets.into_iter() {
            let is_current =
                Self::preset_matches_current(current_approval, &current_sandbox, &preset);
            let name = preset.label.to_string();
            let description_text = preset.description;
            let description = Some(description_text.to_string());
            let requires_confirmation = preset.id == "full-access"
                && !self
                    .config
                    .notices
                    .hide_full_access_warning
                    .unwrap_or(false);
            let actions: Vec<SelectionAction> = if requires_confirmation {
                let preset_clone = preset.clone();
                vec![Box::new(move |tx| {
                    tx.send(AppEvent::OpenFullAccessConfirmation {
                        preset: preset_clone.clone(),
                    });
                })]
            } else if preset.id == "auto" {
                #[cfg(target_os = "windows")]
                {
                    if codex_core::get_platform_sandbox().is_none() {
                        let preset_clone = preset.clone();
                        vec![Box::new(move |tx| {
                            tx.send(AppEvent::OpenWindowsSandboxEnablePrompt {
                                preset: preset_clone.clone(),
                            });
                        })]
                    } else if let Some((sample_paths, extra_count, failed_scan)) =
                        self.world_writable_warning_details()
                    {
                        let preset_clone = preset.clone();
                        vec![Box::new(move |tx| {
                            tx.send(AppEvent::OpenWorldWritableWarningConfirmation {
                                preset: Some(preset_clone.clone()),
                                sample_paths: sample_paths.clone(),
                                extra_count,
                                failed_scan,
                            });
                        })]
                    } else {
                        Self::approval_preset_actions(preset.approval, preset.sandbox.clone())
                    }
                }
                #[cfg(not(target_os = "windows"))]
                {
                    Self::approval_preset_actions(preset.approval, preset.sandbox.clone())
                }
            } else {
                Self::approval_preset_actions(preset.approval, preset.sandbox.clone())
            };
            items.push(SelectionItem {
                name,
                description,
                is_current,
                actions,
                dismiss_on_select: true,
                ..Default::default()
            });
        }

        self.bottom_pane.show_selection_view(SelectionViewParams {
            title: Some("Select Approval Mode".to_string()),
            footer_hint: Some(standard_popup_hint_line()),
            items,
            header: Box::new(()),
            ..Default::default()
        });
    }

    fn approval_preset_actions(
        approval: AskForApproval,
        sandbox: SandboxPolicy,
    ) -> Vec<SelectionAction> {
        vec![Box::new(move |tx| {
            let sandbox_clone = sandbox.clone();
            tx.send(AppEvent::CodexOp(Op::OverrideTurnContext {
                cwd: None,
                approval_policy: Some(approval),
                sandbox_policy: Some(sandbox_clone.clone()),
                model: None,
                effort: None,
                summary: None,
            }));
            tx.send(AppEvent::UpdateAskForApprovalPolicy(approval));
            tx.send(AppEvent::UpdateSandboxPolicy(sandbox_clone));
        })]
    }

    fn preset_matches_current(
        current_approval: AskForApproval,
        current_sandbox: &SandboxPolicy,
        preset: &ApprovalPreset,
    ) -> bool {
        if current_approval != preset.approval {
            return false;
        }
        matches!(
            (&preset.sandbox, current_sandbox),
            (SandboxPolicy::ReadOnly, SandboxPolicy::ReadOnly)
                | (
                    SandboxPolicy::DangerFullAccess,
                    SandboxPolicy::DangerFullAccess
                )
                | (
                    SandboxPolicy::WorkspaceWrite { .. },
                    SandboxPolicy::WorkspaceWrite { .. }
                )
        )
    }

    #[cfg(target_os = "windows")]
    pub(crate) fn world_writable_warning_details(&self) -> Option<(Vec<String>, usize, bool)> {
        if self
            .config
            .notices
            .hide_world_writable_warning
            .unwrap_or(false)
        {
            return None;
        }
        let cwd = self.config.cwd.clone();
        let env_map: std::collections::HashMap<String, String> = std::env::vars().collect();
        match codex_windows_sandbox::apply_world_writable_scan_and_denies(
            self.config.codex_home.as_path(),
            cwd.as_path(),
            &env_map,
            &self.config.sandbox_policy,
            Some(self.config.codex_home.as_path()),
        ) {
            Ok(_) => None,
            Err(_) => Some((Vec::new(), 0, true)),
        }
    }

    #[cfg(not(target_os = "windows"))]
    #[allow(dead_code)]
    pub(crate) fn world_writable_warning_details(&self) -> Option<(Vec<String>, usize, bool)> {
        None
    }

    pub(crate) fn open_full_access_confirmation(&mut self, preset: ApprovalPreset) {
        let approval = preset.approval;
        let sandbox = preset.sandbox;
        let mut header_children: Vec<Box<dyn Renderable>> = Vec::new();
        let title_line = Line::from("Enable full access?").bold();
        let info_line = Line::from(vec![
            "When Codex runs with full access, it can edit any file on your computer and run commands with network, without your approval. "
                .into(),
            "Exercise caution when enabling full access. This significantly increases the risk of data loss, leaks, or unexpected behavior."
                .fg(Color::Red),
        ]);
        header_children.push(Box::new(title_line));
        header_children.push(Box::new(
            Paragraph::new(vec![info_line]).wrap(Wrap { trim: false }),
        ));
        let header = ColumnRenderable::with(header_children);

        let mut accept_actions = Self::approval_preset_actions(approval, sandbox.clone());
        accept_actions.push(Box::new(|tx| {
            tx.send(AppEvent::UpdateFullAccessWarningAcknowledged(true));
        }));

        let mut accept_and_remember_actions = Self::approval_preset_actions(approval, sandbox);
        accept_and_remember_actions.push(Box::new(|tx| {
            tx.send(AppEvent::UpdateFullAccessWarningAcknowledged(true));
            tx.send(AppEvent::PersistFullAccessWarningAcknowledged);
        }));

        let deny_actions: Vec<SelectionAction> = vec![Box::new(|tx| {
            tx.send(AppEvent::OpenApprovalsPopup);
        })];

        let items = vec![
            SelectionItem {
                name: "Yes, continue anyway".to_string(),
                description: Some("Apply full access for this session".to_string()),
                actions: accept_actions,
                dismiss_on_select: true,
                ..Default::default()
            },
            SelectionItem {
                name: "Yes, and don't ask again".to_string(),
                description: Some("Enable full access and remember this choice".to_string()),
                actions: accept_and_remember_actions,
                dismiss_on_select: true,
                ..Default::default()
            },
            SelectionItem {
                name: "Cancel".to_string(),
                description: Some("Go back without enabling full access".to_string()),
                actions: deny_actions,
                dismiss_on_select: true,
                ..Default::default()
            },
        ];

        self.bottom_pane.show_selection_view(SelectionViewParams {
            footer_hint: Some(standard_popup_hint_line()),
            items,
            header: Box::new(header),
            ..Default::default()
        });
    }

    #[cfg(target_os = "windows")]
    pub(crate) fn open_world_writable_warning_confirmation(
        &mut self,
        preset: Option<ApprovalPreset>,
        sample_paths: Vec<String>,
        extra_count: usize,
        failed_scan: bool,
    ) {
        let (approval, sandbox) = match &preset {
            Some(p) => (Some(p.approval), Some(p.sandbox.clone())),
            None => (None, None),
        };
        let mut header_children: Vec<Box<dyn Renderable>> = Vec::new();
        let describe_policy = |policy: &SandboxPolicy| match policy {
            SandboxPolicy::WorkspaceWrite { .. } => "Agent mode",
            SandboxPolicy::ReadOnly => "Read-Only mode",
            _ => "Agent mode",
        };
        let mode_label = preset
            .as_ref()
            .map(|p| describe_policy(&p.sandbox))
            .unwrap_or_else(|| describe_policy(&self.config.sandbox_policy));
        let info_line = if failed_scan {
            Line::from(vec![
                "We couldn't complete the world-writable scan, so protections cannot be verified. "
                    .into(),
                format!("The Windows sandbox cannot guarantee protection in {mode_label}.")
                    .fg(Color::Red),
            ])
        } else {
            Line::from(vec![
                "The Windows sandbox cannot protect writes to folders that are writable by Everyone.".into(),
                " Consider removing write access for Everyone from the following folders:".into(),
            ])
        };
        header_children.push(Box::new(
            Paragraph::new(vec![info_line]).wrap(Wrap { trim: false }),
        ));

        if !sample_paths.is_empty() {
            // Show up to three examples and optionally an "and X more" line.
            let mut lines: Vec<Line> = Vec::new();
            lines.push(Line::from(""));
            for p in &sample_paths {
                lines.push(Line::from(format!("  - {p}")));
            }
            if extra_count > 0 {
                lines.push(Line::from(format!("and {extra_count} more")));
            }
            header_children.push(Box::new(Paragraph::new(lines).wrap(Wrap { trim: false })));
        }
        let header = ColumnRenderable::with(header_children);

        // Build actions ensuring acknowledgement happens before applying the new sandbox policy,
        // so downstream policy-change hooks don't re-trigger the warning.
        let mut accept_actions: Vec<SelectionAction> = Vec::new();
        // Suppress the immediate re-scan only when a preset will be applied (i.e., via /approvals),
        // to avoid duplicate warnings from the ensuing policy change.
        if preset.is_some() {
            accept_actions.push(Box::new(|tx| {
                tx.send(AppEvent::SkipNextWorldWritableScan);
            }));
        }
        if let (Some(approval), Some(sandbox)) = (approval, sandbox.clone()) {
            accept_actions.extend(Self::approval_preset_actions(approval, sandbox));
        }

        let mut accept_and_remember_actions: Vec<SelectionAction> = Vec::new();
        accept_and_remember_actions.push(Box::new(|tx| {
            tx.send(AppEvent::UpdateWorldWritableWarningAcknowledged(true));
            tx.send(AppEvent::PersistWorldWritableWarningAcknowledged);
        }));
        if let (Some(approval), Some(sandbox)) = (approval, sandbox) {
            accept_and_remember_actions.extend(Self::approval_preset_actions(approval, sandbox));
        }

        let items = vec![
            SelectionItem {
                name: "Continue".to_string(),
                description: Some(format!("Apply {mode_label} for this session")),
                actions: accept_actions,
                dismiss_on_select: true,
                ..Default::default()
            },
            SelectionItem {
                name: "Continue and don't warn again".to_string(),
                description: Some(format!("Enable {mode_label} and remember this choice")),
                actions: accept_and_remember_actions,
                dismiss_on_select: true,
                ..Default::default()
            },
        ];

        self.bottom_pane.show_selection_view(SelectionViewParams {
            footer_hint: Some(standard_popup_hint_line()),
            items,
            header: Box::new(header),
            ..Default::default()
        });
    }

    #[cfg(not(target_os = "windows"))]
    pub(crate) fn open_world_writable_warning_confirmation(
        &mut self,
        _preset: Option<ApprovalPreset>,
        _sample_paths: Vec<String>,
        _extra_count: usize,
        _failed_scan: bool,
    ) {
    }

    #[cfg(target_os = "windows")]
    pub(crate) fn open_windows_sandbox_enable_prompt(&mut self, preset: ApprovalPreset) {
        use ratatui_macros::line;

        let mut header = ColumnRenderable::new();
        header.push(*Box::new(
            Paragraph::new(vec![
                line!["Agent mode on Windows uses an experimental sandbox to limit network and filesystem access.".bold()],
                line![
                    "Learn more: https://developers.openai.com/codex/windows"
                ],
            ])
            .wrap(Wrap { trim: false }),
        ));

        let preset_clone = preset;
        let items = vec![
            SelectionItem {
                name: "Enable experimental sandbox".to_string(),
                description: None,
                actions: vec![Box::new(move |tx| {
                    tx.send(AppEvent::EnableWindowsSandboxForAgentMode {
                        preset: preset_clone.clone(),
                    });
                })],
                dismiss_on_select: true,
                ..Default::default()
            },
            SelectionItem {
                name: "Go back".to_string(),
                description: None,
                actions: vec![Box::new(|tx| {
                    tx.send(AppEvent::OpenApprovalsPopup);
                })],
                dismiss_on_select: true,
                ..Default::default()
            },
        ];

        self.bottom_pane.show_selection_view(SelectionViewParams {
            title: None,
            footer_hint: Some(standard_popup_hint_line()),
            items,
            header: Box::new(header),
            ..Default::default()
        });
    }

    #[cfg(not(target_os = "windows"))]
    pub(crate) fn open_windows_sandbox_enable_prompt(&mut self, _preset: ApprovalPreset) {}

    #[cfg(target_os = "windows")]
    pub(crate) fn maybe_prompt_windows_sandbox_enable(&mut self) {
        if self.config.forced_auto_mode_downgraded_on_windows
            && codex_core::get_platform_sandbox().is_none()
            && let Some(preset) = builtin_approval_presets()
                .into_iter()
                .find(|preset| preset.id == "auto")
        {
            self.open_windows_sandbox_enable_prompt(preset);
        }
    }

    #[cfg(not(target_os = "windows"))]
    pub(crate) fn maybe_prompt_windows_sandbox_enable(&mut self) {}

    #[cfg(target_os = "windows")]
    pub(crate) fn clear_forced_auto_mode_downgrade(&mut self) {
        self.config.forced_auto_mode_downgraded_on_windows = false;
    }

    #[cfg(not(target_os = "windows"))]
    #[allow(dead_code)]
    pub(crate) fn clear_forced_auto_mode_downgrade(&mut self) {}

    /// Set the approval policy in the widget's config copy.
    pub(crate) fn set_approval_policy(&mut self, policy: AskForApproval) {
        self.config.approval_policy = policy;
    }

    /// Set the sandbox policy in the widget's config copy.
    pub(crate) fn set_sandbox_policy(&mut self, policy: SandboxPolicy) {
        #[cfg(target_os = "windows")]
        let should_clear_downgrade = !matches!(policy, SandboxPolicy::ReadOnly)
            || codex_core::get_platform_sandbox().is_some();

        self.config.sandbox_policy = policy;

        #[cfg(target_os = "windows")]
        if should_clear_downgrade {
            self.config.forced_auto_mode_downgraded_on_windows = false;
        }
    }

    pub(crate) fn set_full_access_warning_acknowledged(&mut self, acknowledged: bool) {
        self.config.notices.hide_full_access_warning = Some(acknowledged);
    }

    pub(crate) fn set_world_writable_warning_acknowledged(&mut self, acknowledged: bool) {
        self.config.notices.hide_world_writable_warning = Some(acknowledged);
    }

    pub(crate) fn set_rate_limit_switch_prompt_hidden(&mut self, hidden: bool) {
        self.config.notices.hide_rate_limit_model_nudge = Some(hidden);
        if hidden {
            self.rate_limit_switch_prompt = RateLimitSwitchPromptState::Idle;
        }
    }

    #[cfg_attr(not(target_os = "windows"), allow(dead_code))]
    pub(crate) fn world_writable_warning_hidden(&self) -> bool {
        self.config
            .notices
            .hide_world_writable_warning
            .unwrap_or(false)
    }

    /// Set the reasoning effort in the widget's config copy.
    pub(crate) fn set_reasoning_effort(&mut self, effort: Option<ReasoningEffortConfig>) {
        self.config.model_reasoning_effort = effort;
    }

    /// Set the model in the widget's config copy.
    pub(crate) fn set_model(&mut self, model: &str, model_family: ModelFamily) {
        self.session_header.set_model(model);
        self.model_family = model_family;
    }

    pub(crate) fn add_info_message(&mut self, message: String, hint: Option<String>) {
        self.add_to_history(history_cell::new_info_event(message, hint));
        self.request_redraw();
    }

    pub(crate) fn add_plain_history_lines(&mut self, lines: Vec<Line<'static>>) {
        self.add_boxed_history(Box::new(PlainHistoryCell::new(lines)));
        self.request_redraw();
    }

    pub(crate) fn add_error_message(&mut self, message: String) {
        self.add_to_history(history_cell::new_error_event(message));
        self.request_redraw();
    }

    pub(crate) fn add_mcp_output(&mut self) {
        if self.config.mcp_servers.is_empty() {
            self.add_to_history(history_cell::empty_mcp_output());
        } else {
            self.submit_op(Op::ListMcpTools);
        }
    }

    /// Forward file-search results to the bottom pane.
    pub(crate) fn apply_file_search_result(&mut self, query: String, matches: Vec<FileMatch>) {
        self.bottom_pane.on_file_search_result(query, matches);
    }

    /// Handle Ctrl-C key press.
    fn on_ctrl_c(&mut self) {
        if self.bottom_pane.on_ctrl_c() == CancellationEvent::Handled {
            return;
        }

        if self.bottom_pane.is_task_running() {
            self.bottom_pane.show_ctrl_c_quit_hint();
            self.submit_op(Op::Interrupt);
            return;
        }

        self.submit_op(Op::Shutdown);
    }

    pub(crate) fn composer_is_empty(&self) -> bool {
        self.bottom_pane.composer_is_empty()
    }

    /// True when the UI is in the regular composer state with no running task,
    /// no modal overlay (e.g. approvals or status indicator), and no composer popups.
    /// In this state Esc-Esc backtracking is enabled.
    pub(crate) fn is_normal_backtrack_mode(&self) -> bool {
        self.bottom_pane.is_normal_backtrack_mode()
    }

    pub(crate) fn insert_str(&mut self, text: &str) {
        self.bottom_pane.insert_str(text);
    }

    /// Replace the composer content with the provided text and reset cursor.
    pub(crate) fn set_composer_text(&mut self, text: String) {
        self.bottom_pane.set_composer_text(text);
    }

    pub(crate) fn show_esc_backtrack_hint(&mut self) {
        self.bottom_pane.show_esc_backtrack_hint();
    }

    pub(crate) fn clear_esc_backtrack_hint(&mut self) {
        self.bottom_pane.clear_esc_backtrack_hint();
    }
    /// Forward an `Op` directly to codex.
    pub(crate) fn submit_op(&self, op: Op) {
        // Record outbound operation for session replay fidelity.
        crate::session_log::log_outbound_op(&op);
        if let Err(e) = self.codex_op_tx.send(op) {
            tracing::error!("failed to submit op: {e}");
        }
    }

    fn on_list_mcp_tools(&mut self, ev: McpListToolsResponseEvent) {
        self.add_to_history(history_cell::new_mcp_tools_output(
            &self.config,
            ev.tools,
            ev.resources,
            ev.resource_templates,
            &ev.auth_statuses,
        ));
    }

    fn on_list_custom_prompts(&mut self, ev: ListCustomPromptsResponseEvent) {
        let len = ev.custom_prompts.len();
        debug!("received {len} custom prompts");
        // Forward to bottom pane so the slash popup can show them now.
        self.bottom_pane.set_custom_prompts(ev.custom_prompts);
    }

    fn on_list_skills(&mut self, ev: ListSkillsResponseEvent) {
        self.set_skills_from_response(&ev);
    }

    pub(crate) fn open_review_popup(&mut self) {
        let mut items: Vec<SelectionItem> = Vec::new();

        items.push(SelectionItem {
            name: "Review against a base branch".to_string(),
            description: Some("(PR Style)".into()),
            actions: vec![Box::new({
                let cwd = self.config.cwd.clone();
                move |tx| {
                    tx.send(AppEvent::OpenReviewBranchPicker(cwd.clone()));
                }
            })],
            dismiss_on_select: false,
            ..Default::default()
        });

        items.push(SelectionItem {
            name: "Review uncommitted changes".to_string(),
            actions: vec![Box::new(move |tx: &AppEventSender| {
                tx.send(AppEvent::CodexOp(Op::Review {
                    review_request: ReviewRequest {
                        target: ReviewTarget::UncommittedChanges,
                        user_facing_hint: None,
                    },
                }));
            })],
            dismiss_on_select: true,
            ..Default::default()
        });

        // New: Review a specific commit (opens commit picker)
        items.push(SelectionItem {
            name: "Review a commit".to_string(),
            actions: vec![Box::new({
                let cwd = self.config.cwd.clone();
                move |tx| {
                    tx.send(AppEvent::OpenReviewCommitPicker(cwd.clone()));
                }
            })],
            dismiss_on_select: false,
            ..Default::default()
        });

        items.push(SelectionItem {
            name: "Custom review instructions".to_string(),
            actions: vec![Box::new(move |tx| {
                tx.send(AppEvent::OpenReviewCustomPrompt);
            })],
            dismiss_on_select: false,
            ..Default::default()
        });

        self.bottom_pane.show_selection_view(SelectionViewParams {
            title: Some("Select a review preset".into()),
            footer_hint: Some(standard_popup_hint_line()),
            items,
            ..Default::default()
        });
    }

    pub(crate) async fn show_review_branch_picker(&mut self, cwd: &Path) {
        let branches = local_git_branches(cwd).await;
        let current_branch = current_branch_name(cwd)
            .await
            .unwrap_or_else(|| "(detached HEAD)".to_string());
        let mut items: Vec<SelectionItem> = Vec::with_capacity(branches.len());

        for option in branches {
            let branch = option.clone();
            items.push(SelectionItem {
                name: format!("{current_branch} -> {branch}"),
                actions: vec![Box::new(move |tx3: &AppEventSender| {
                    tx3.send(AppEvent::CodexOp(Op::Review {
                        review_request: ReviewRequest {
                            target: ReviewTarget::BaseBranch {
                                branch: branch.clone(),
                            },
                            user_facing_hint: None,
                        },
                    }));
                })],
                dismiss_on_select: true,
                search_value: Some(option),
                ..Default::default()
            });
        }

        self.bottom_pane.show_selection_view(SelectionViewParams {
            title: Some("Select a base branch".to_string()),
            footer_hint: Some(standard_popup_hint_line()),
            items,
            is_searchable: true,
            search_placeholder: Some("Type to search branches".to_string()),
            ..Default::default()
        });
    }

    pub(crate) async fn show_review_commit_picker(&mut self, cwd: &Path) {
        let commits = codex_core::git_info::recent_commits(cwd, 100).await;

        let mut items: Vec<SelectionItem> = Vec::with_capacity(commits.len());
        for entry in commits {
            let subject = entry.subject.clone();
            let sha = entry.sha.clone();
            let search_val = format!("{subject} {sha}");

            items.push(SelectionItem {
                name: subject.clone(),
                actions: vec![Box::new(move |tx3: &AppEventSender| {
                    tx3.send(AppEvent::CodexOp(Op::Review {
                        review_request: ReviewRequest {
                            target: ReviewTarget::Commit {
                                sha: sha.clone(),
                                title: Some(subject.clone()),
                            },
                            user_facing_hint: None,
                        },
                    }));
                })],
                dismiss_on_select: true,
                search_value: Some(search_val),
                ..Default::default()
            });
        }

        self.bottom_pane.show_selection_view(SelectionViewParams {
            title: Some("Select a commit to review".to_string()),
            footer_hint: Some(standard_popup_hint_line()),
            items,
            is_searchable: true,
            search_placeholder: Some("Type to search commits".to_string()),
            ..Default::default()
        });
    }

    pub(crate) fn show_review_custom_prompt(&mut self) {
        let tx = self.app_event_tx.clone();
        let view = CustomPromptView::new(
            "Custom review instructions".to_string(),
            "Type instructions and press Enter".to_string(),
            None,
            Box::new(move |prompt: String| {
                let trimmed = prompt.trim().to_string();
                if trimmed.is_empty() {
                    return;
                }
                tx.send(AppEvent::CodexOp(Op::Review {
                    review_request: ReviewRequest {
                        target: ReviewTarget::Custom {
                            instructions: trimmed,
                        },
                        user_facing_hint: None,
                    },
                }));
            }),
        );
        self.bottom_pane.show_view(Box::new(view));
    }

    pub(crate) fn token_usage(&self) -> TokenUsage {
        self.token_info
            .as_ref()
            .map(|ti| ti.total_token_usage.clone())
            .unwrap_or_default()
    }

    pub(crate) fn conversation_id(&self) -> Option<ConversationId> {
        self.conversation_id
    }

    pub(crate) fn rollout_path(&self) -> Option<PathBuf> {
        self.current_rollout_path.clone()
    }

    /// Return a reference to the widget's current config (includes any
    /// runtime overrides applied via TUI, e.g., model or approval policy).
    pub(crate) fn config_ref(&self) -> &Config {
        &self.config
    }

    pub(crate) fn clear_token_usage(&mut self) {
        self.token_info = None;
    }

    fn as_renderable(&self) -> RenderableItem<'_> {
        let active_cell_renderable = match &self.active_cell {
            Some(cell) => RenderableItem::Borrowed(cell).inset(Insets::tlbr(1, 0, 0, 0)),
            None => RenderableItem::Owned(Box::new(())),
        };
        let mut flex = FlexRenderable::new();
        flex.push(1, active_cell_renderable);
        flex.push(
            0,
            RenderableItem::Borrowed(&self.bottom_pane).inset(Insets::tlbr(1, 0, 0, 0)),
        );
        RenderableItem::Owned(Box::new(flex))
    }
}

impl Drop for ChatWidget {
    fn drop(&mut self) {
        self.stop_rate_limit_poller();
    }
}

impl Renderable for ChatWidget {
    fn render(&self, area: Rect, buf: &mut Buffer) {
        self.as_renderable().render(area, buf);
        self.last_rendered_width.set(Some(area.width as usize));
    }

    fn desired_height(&self, width: u16) -> u16 {
        self.as_renderable().desired_height(width)
    }

    fn cursor_pos(&self, area: Rect) -> Option<(u16, u16)> {
        self.as_renderable().cursor_pos(area)
    }
}

enum Notification {
    AgentTurnComplete { response: String },
    ExecApprovalRequested { command: String },
    EditApprovalRequested { cwd: PathBuf, changes: Vec<PathBuf> },
    ElicitationRequested { server_name: String },
}

impl Notification {
    fn display(&self) -> String {
        match self {
            Notification::AgentTurnComplete { response } => {
                Notification::agent_turn_preview(response)
                    .unwrap_or_else(|| "Agent turn complete".to_string())
            }
            Notification::ExecApprovalRequested { command } => {
                format!("Approval requested: {}", truncate_text(command, 30))
            }
            Notification::EditApprovalRequested { cwd, changes } => {
                format!(
                    "Codex wants to edit {}",
                    if changes.len() == 1 {
                        #[allow(clippy::unwrap_used)]
                        display_path_for(changes.first().unwrap(), cwd)
                    } else {
                        format!("{} files", changes.len())
                    }
                )
            }
            Notification::ElicitationRequested { server_name } => {
                format!("Approval requested by {server_name}")
            }
        }
    }

    fn type_name(&self) -> &str {
        match self {
            Notification::AgentTurnComplete { .. } => "agent-turn-complete",
            Notification::ExecApprovalRequested { .. }
            | Notification::EditApprovalRequested { .. }
            | Notification::ElicitationRequested { .. } => "approval-requested",
        }
    }

    fn allowed_for(&self, settings: &Notifications) -> bool {
        match settings {
            Notifications::Enabled(enabled) => *enabled,
            Notifications::Custom(allowed) => allowed.iter().any(|a| a == self.type_name()),
        }
    }

    fn agent_turn_preview(response: &str) -> Option<String> {
        let mut normalized = String::new();
        for part in response.split_whitespace() {
            if !normalized.is_empty() {
                normalized.push(' ');
            }
            normalized.push_str(part);
        }
        let trimmed = normalized.trim();
        if trimmed.is_empty() {
            None
        } else {
            Some(truncate_text(trimmed, AGENT_NOTIFICATION_PREVIEW_GRAPHEMES))
        }
    }
}

const AGENT_NOTIFICATION_PREVIEW_GRAPHEMES: usize = 200;

const EXAMPLE_PROMPTS: [&str; 6] = [
    "Explain this codebase",
    "Summarize recent commits",
    "Implement {feature}",
    "Find and fix a bug in @filename",
    "Write tests for @filename",
    "Improve documentation in @filename",
];

// Extract the first bold (Markdown) element in the form **...** from `s`.
// Returns the inner text if found; otherwise `None`.
fn extract_first_bold(s: &str) -> Option<String> {
    let bytes = s.as_bytes();
    let mut i = 0usize;
    while i + 1 < bytes.len() {
        if bytes[i] == b'*' && bytes[i + 1] == b'*' {
            let start = i + 2;
            let mut j = start;
            while j + 1 < bytes.len() {
                if bytes[j] == b'*' && bytes[j + 1] == b'*' {
                    // Found closing **
                    let inner = &s[start..j];
                    let trimmed = inner.trim();
                    if !trimmed.is_empty() {
                        return Some(trimmed.to_string());
                    } else {
                        return None;
                    }
                }
                j += 1;
            }
            // No closing; stop searching (wait for more deltas)
            return None;
        }
        i += 1;
    }
    None
}

async fn fetch_rate_limits(base_url: String, auth: CodexAuth) -> Option<RateLimitSnapshot> {
    match BackendClient::from_auth(base_url, &auth).await {
        Ok(client) => match client.get_rate_limits().await {
            Ok(snapshot) => Some(snapshot),
            Err(err) => {
                debug!(error = ?err, "failed to fetch rate limits from /usage");
                None
            }
        },
        Err(err) => {
            debug!(error = ?err, "failed to construct backend client for rate limits");
            None
        }
    }
}

#[cfg(test)]
pub(crate) fn show_review_commit_picker_with_entries(
    chat: &mut ChatWidget,
    entries: Vec<codex_core::git_info::CommitLogEntry>,
) {
    let mut items: Vec<SelectionItem> = Vec::with_capacity(entries.len());
    for entry in entries {
        let subject = entry.subject.clone();
        let sha = entry.sha.clone();
        let search_val = format!("{subject} {sha}");

        items.push(SelectionItem {
            name: subject.clone(),
            actions: vec![Box::new(move |tx3: &AppEventSender| {
                tx3.send(AppEvent::CodexOp(Op::Review {
                    review_request: ReviewRequest {
                        target: ReviewTarget::Commit {
                            sha: sha.clone(),
                            title: Some(subject.clone()),
                        },
                        user_facing_hint: None,
                    },
                }));
            })],
            dismiss_on_select: true,
            search_value: Some(search_val),
            ..Default::default()
        });
    }

    chat.bottom_pane.show_selection_view(SelectionViewParams {
        title: Some("Select a commit to review".to_string()),
        footer_hint: Some(standard_popup_hint_line()),
        items,
        is_searchable: true,
        search_placeholder: Some("Type to search commits".to_string()),
        ..Default::default()
    });
}

fn skills_for_cwd(cwd: &Path, skills_entries: &[SkillsListEntry]) -> Vec<SkillMetadata> {
    skills_entries
        .iter()
        .find(|entry| entry.cwd.as_path() == cwd)
        .map(|entry| {
            entry
                .skills
                .iter()
                .map(|skill| SkillMetadata {
                    name: skill.name.clone(),
                    description: skill.description.clone(),
                    path: skill.path.clone(),
                    scope: skill.scope,
                })
                .collect()
        })
        .unwrap_or_default()
}

fn find_skill_mentions(text: &str, skills: &[SkillMetadata]) -> Vec<SkillMetadata> {
    let mut seen: HashSet<String> = HashSet::new();
    let mut matches: Vec<SkillMetadata> = Vec::new();
    for skill in skills {
        if seen.contains(&skill.name) {
            continue;
        }
        let needle = format!("${}", skill.name);
        if text.contains(&needle) {
            seen.insert(skill.name.clone());
            matches.push(skill.clone());
        }
    }
    matches
}

#[cfg(test)]
pub(crate) mod tests;

pub(crate) fn parse_copy_command(text: &str) -> Option<Option<String>> {
    let trimmed = text.trim();
    if trimmed == "/copy" {
        return Some(None);
    }

    let Some(rest) = trimmed.strip_prefix("/copy") else {
        return None;
    };

    match rest.chars().next() {
        Some(ch) if ch.is_whitespace() => {
            let filename = rest.trim();
            if filename.is_empty() {
                Some(None)
            } else {
                Some(Some(filename.to_string()))
            }
        }
        _ => None,
    }
}

fn parse_hist_args(args: &str) -> Result<HistoryAction, String> {
    let args: Vec<&str> = args.split_whitespace().collect();
    if args.is_empty() {
        return Ok(HistoryAction::ViewAll);
    }
    match args[0] {
        "ls" => {
            if args.len() == 1 {
                return Ok(HistoryAction::ViewAll);
            }
            match args[1] {
                "snapshot" | "snapshots" => Ok(HistoryAction::ViewSnapshots),
                "assistant" => Ok(HistoryAction::ViewAssistant),
                "reasoning" => Ok(HistoryAction::ViewReasoning),
                "user" => Ok(HistoryAction::ViewUser),
                other => Err(format!("Unknown ls filter: {other}")),
            }
        }
        "ll" => {
            let count = if args.len() > 1 {
                args[1]
                    .parse::<usize>()
                    .map_err(|_| "Invalid count".to_string())?
            } else {
                10 // Default to last 10 if not specified
            };
            Ok(HistoryAction::ViewLast { count })
        }
        "la" => {
            if args.len() < 2 {
                return Err("Usage: /hist la <index>".to_string());
            }
            let index = args[1]
                .parse::<usize>()
                .map_err(|_| "Invalid index".to_string())?;
            Ok(HistoryAction::ViewAround { index })
        }
        "view" => {
            if args.len() < 2 {
                return Err("Usage: /hist view <index>".to_string());
            }
            let index = args[1]
                .parse::<usize>()
                .map_err(|_| "Invalid index".to_string())?;
            Ok(HistoryAction::ViewItem { index })
        }
        "del" => {
            if args.len() < 2 {
                return Err("Usage: /hist del <index>".to_string());
            }
            args[1]
                .parse::<usize>()
                .map(|index| HistoryAction::Delete { index })
                .map_err(|_| "Invalid index".to_string())
        }
        "del-range" => {
            // Expecting: del-range m,n
            if args.len() < 2 {
                return Err("Usage: /hist del-range <start>,<end>".to_string());
            }
            // args[1] should contain "m,n"
            let parts: Vec<&str> = args[1].split(',').collect();
            if parts.len() != 2 {
                return Err("Usage: /hist del-range <start>,<end>".to_string());
            }
            let start = parts[0]
                .parse::<usize>()
                .map_err(|_| "Invalid start index".to_string())?;
            let end = parts[1]
                .parse::<usize>()
                .map_err(|_| "Invalid end index".to_string())?;
            Ok(HistoryAction::DeleteRange { start, end })
        }
        "del-last" => {
            let count = if args.len() > 1 {
                args[1]
                    .parse::<usize>()
                    .map_err(|_| "Invalid count".to_string())?
            } else {
                1
            };
            Ok(HistoryAction::DeleteLast { count })
        }
        "del-before" => {
            if args.len() < 2 {
                return Err("Usage: /hist del-before <index>".to_string());
            }
            let index = args[1]
                .parse::<usize>()
                .map_err(|_| "Invalid index".to_string())?;
            Ok(HistoryAction::DeleteBefore { index })
        }
        "del-after" => {
            if args.len() < 2 {
                return Err("Usage: /hist del-after <index>".to_string());
            }
            let index = args[1]
                .parse::<usize>()
                .map_err(|_| "Invalid index".to_string())?;
            Ok(HistoryAction::DeleteRange {
                start: index,
                end: usize::MAX,
            })
        }
        "compact" => {
            // Expecting: compact m,n
            if args.len() < 2 {
                return Err("Usage: /hist compact <start>,<end>".to_string());
            }
            let parts: Vec<&str> = args[1].split(',').collect();
            if parts.len() != 2 {
                return Err("Usage: /hist compact <start>,<end>".to_string());
            }
            let start = parts[0]
                .parse::<usize>()
                .map_err(|_| "Invalid start index".to_string())?;
            let end = parts[1]
                .parse::<usize>()
                .map_err(|_| "Invalid end index".to_string())?;
            Ok(HistoryAction::Compact { start, end })
        }
        "undo" => {
            if args.len() > 2 {
                return Err("Usage: /hist undo [<index>]".to_string());
            }
            let start = if args.len() == 2 {
                Some(
                    args[1]
                        .parse::<usize>()
                        .map_err(|_| "Invalid index".to_string())?,
                )
            } else {
                None
            };
            Ok(HistoryAction::Undo { start })
        }
        _ => Err(format!("Unknown subcommand: {}", args[0])),
    }
}

#[cfg(test)]
mod hist_tests {
    use super::*;
    use codex_core::protocol::HistoryAction;

    #[test]
    fn test_parse_hist_args() {
        assert_eq!(parse_hist_args(""), Ok(HistoryAction::ViewAll));
        assert_eq!(parse_hist_args("ls"), Ok(HistoryAction::ViewAll));
        assert_eq!(
            parse_hist_args("ls snapshot"),
            Ok(HistoryAction::ViewSnapshots)
        );
        assert_eq!(
            parse_hist_args("ls snapshots"),
            Ok(HistoryAction::ViewSnapshots)
        );
        assert_eq!(
            parse_hist_args("ls assistant"),
            Ok(HistoryAction::ViewAssistant)
        );
        assert_eq!(
            parse_hist_args("ls reasoning"),
            Ok(HistoryAction::ViewReasoning)
        );
        assert_eq!(parse_hist_args("ls user"), Ok(HistoryAction::ViewUser));
        assert!(parse_hist_args("ls unknown").is_err());

        // ll
        assert_eq!(
            parse_hist_args("ll"),
            Ok(HistoryAction::ViewLast { count: 10 })
        );
        assert_eq!(
            parse_hist_args("ll 5"),
            Ok(HistoryAction::ViewLast { count: 5 })
        );
        assert!(parse_hist_args("ll abc").is_err());

        // la
        assert_eq!(
            parse_hist_args("la 5"),
            Ok(HistoryAction::ViewAround { index: 5 })
        );
        assert!(parse_hist_args("la").is_err());
        assert!(parse_hist_args("la abc").is_err());

        // view
        assert_eq!(
            parse_hist_args("view 7"),
            Ok(HistoryAction::ViewItem { index: 7 })
        );
        assert!(parse_hist_args("view").is_err());
        assert!(parse_hist_args("view abc").is_err());

        // del
        assert_eq!(
            parse_hist_args("del 5"),
            Ok(HistoryAction::Delete { index: 5 })
        );
        assert!(parse_hist_args("del").is_err());
        assert!(parse_hist_args("del abc").is_err());

        // del-range
        assert_eq!(
            parse_hist_args("del-range 1,5"),
            Ok(HistoryAction::DeleteRange { start: 1, end: 5 })
        );
        assert!(parse_hist_args("del-range 1 5").is_err()); // Space not allowed anymore
        assert!(parse_hist_args("del-range 1").is_err());

        // del-last
        assert_eq!(
            parse_hist_args("del-last"),
            Ok(HistoryAction::DeleteLast { count: 1 })
        );
        assert_eq!(
            parse_hist_args("del-last 5"),
            Ok(HistoryAction::DeleteLast { count: 5 })
        );

        // del-before
        assert_eq!(
            parse_hist_args("del-before 10"),
            Ok(HistoryAction::DeleteBefore { index: 10 })
        );
        assert!(parse_hist_args("del-before").is_err());

        // del-after
        assert_eq!(
            parse_hist_args("del-after 10"),
            Ok(HistoryAction::DeleteRange {
                start: 10,
                end: usize::MAX
            })
        );
        assert!(parse_hist_args("del-after").is_err());

        // undo
        assert_eq!(
            parse_hist_args("undo"),
            Ok(HistoryAction::Undo { start: None })
        );
        assert_eq!(
            parse_hist_args("undo 3"),
            Ok(HistoryAction::Undo { start: Some(3) })
        );
        assert!(parse_hist_args("undo abc").is_err());
        assert!(parse_hist_args("undo 1 extra").is_err());

        assert!(parse_hist_args("unknown").is_err());
    }
}

#[derive(Debug, PartialEq)]
enum ChatAction {
    List,
    Delete { id: String },
    Resume { tag: String },
    Share { path: Option<String> },
    Save { tag: String },
}

fn encode_tag_name(str: &str) -> String {
    urlencoding::encode(str).to_string()
}

fn get_checkpoint_path(tag: &str, config: &Config) -> Result<PathBuf, String> {
    if tag.is_empty() {
        return Err("No checkpoint tag specified.".to_string());
    }
    let encoded_tag = encode_tag_name(tag);

    // Get project root and generate short hash (first 4 chars of SHA-256)
    // In codex, we use config.cwd as the project root equivalent
    let project_root = config.cwd.to_string_lossy();

    use sha2::Digest;
    use sha2::Sha256;
    let mut hasher = Sha256::new();
    hasher.update(project_root.as_bytes());
    let hash = format!("{:x}", hasher.finalize());
    let short_hash = &hash[0..4];

    let project_dir_name = config
        .cwd
        .file_name()
        .map(|n| n.to_string_lossy())
        .unwrap_or_else(|| "unknown".into());

    // Filter to alphanumeric/underscore, take first 20 chars
    let short_dir_name: String = project_dir_name
        .chars()
        .filter(|c| c.is_alphanumeric() || *c == '_')
        .take(20)
        .collect();

    let checkpoint_dir = config.codex_home.join("checkpoints");
    Ok(checkpoint_dir.join(format!("{short_hash}-{short_dir_name}-{encoded_tag}.json")))
}

fn parse_chat_args(args: &str) -> Result<ChatAction, String> {
    let args: Vec<&str> = args.split_whitespace().collect();
    if args.is_empty() {
        return Ok(ChatAction::List);
    }
    match args[0] {
        "list" | "ls" => Ok(ChatAction::List),
        "delete" | "rm" => {
            if args.len() < 2 {
                return Err("Usage: /chat delete <id>".to_string());
            }
            Ok(ChatAction::Delete {
                id: args[1].to_string(),
            })
        }
        "resume" => {
            if args.len() < 2 {
                return Err("Usage: /chat resume <tag>".to_string());
            }
            Ok(ChatAction::Resume {
                tag: args[1].to_string(),
            })
        }
        "share" => {
            let path = if args.len() > 1 {
                Some(args[1].to_string())
            } else {
                None
            };
            Ok(ChatAction::Share { path })
        }
        "save" => {
            if args.len() < 2 {
                return Err("Usage: /chat save <tag>".to_string());
            }
            Ok(ChatAction::Save {
                tag: args[1].to_string(),
            })
        }
        _ => Err(format!("Unknown subcommand: {}", args[0])),
    }
}

#[cfg(test)]
mod chat_tests {
    use super::*;

    #[test]
    fn test_parse_chat_args() {
        assert_eq!(parse_chat_args(""), Ok(ChatAction::List));
        assert_eq!(parse_chat_args("list"), Ok(ChatAction::List));
        assert_eq!(parse_chat_args("ls"), Ok(ChatAction::List));

        // delete
        assert_eq!(
            parse_chat_args("delete 123"),
            Ok(ChatAction::Delete {
                id: "123".to_string()
            })
        );
        assert_eq!(
            parse_chat_args("rm 123"),
            Ok(ChatAction::Delete {
                id: "123".to_string()
            })
        );
        assert!(parse_chat_args("delete").is_err());

        // resume
        assert_eq!(
            parse_chat_args("resume mytag"),
            Ok(ChatAction::Resume {
                tag: "mytag".to_string()
            })
        );
        assert!(parse_chat_args("resume").is_err());

        // share
        assert_eq!(
            parse_chat_args("share /tmp/foo.json"),
            Ok(ChatAction::Share {
                path: Some("/tmp/foo.json".to_string())
            })
        );
        assert_eq!(
            parse_chat_args("share"),
            Ok(ChatAction::Share { path: None })
        );

        // save
        assert_eq!(
            parse_chat_args("save mytag"),
            Ok(ChatAction::Save {
                tag: "mytag".to_string()
            })
        );
        assert!(parse_chat_args("save").is_err());

        assert!(parse_chat_args("unknown").is_err());
    }
}<|MERGE_RESOLUTION|>--- conflicted
+++ resolved
@@ -2285,11 +2285,8 @@
             EventMsg::GetHistoryEntryResponse(ev) => self.on_get_history_entry_response(ev),
             EventMsg::McpListToolsResponse(ev) => self.on_list_mcp_tools(ev),
             EventMsg::ListCustomPromptsResponse(ev) => self.on_list_custom_prompts(ev),
-<<<<<<< HEAD
             EventMsg::HistoryView(ev) => self.on_history_view(ev),
-=======
             EventMsg::ListSkillsResponse(ev) => self.on_list_skills(ev),
->>>>>>> 5b472c93
             EventMsg::ShutdownComplete => self.on_shutdown_complete(),
             EventMsg::TurnDiff(TurnDiffEvent { unified_diff }) => self.on_turn_diff(unified_diff),
             EventMsg::DeprecationNotice(ev) => self.on_deprecation_notice(ev),
