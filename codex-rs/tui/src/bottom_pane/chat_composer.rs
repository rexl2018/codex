--- conflicted
+++ resolved
@@ -524,19 +524,15 @@
                 if let Some(sel) = popup.selected_item() {
                     match sel {
                         CommandItem::Builtin(cmd) => {
-<<<<<<< HEAD
                             // For ci command, don't dispatch immediately but let user continue typing
                             if cmd == SlashCommand::Ci {
                                 self.textarea.set_text("/ci ");
                                 self.textarea.set_cursor(4); // Position cursor after "/ci "
                                 return (InputResult::None, true);
                             } else {
+                                self.textarea.set_text("");
                                 return (InputResult::Command(cmd), true);
                             }
-=======
-                            self.textarea.set_text("");
-                            return (InputResult::Command(cmd), true);
->>>>>>> 7ff3f51e
                         }
                         CommandItem::UserPrompt(idx) => {
                             if let Some(prompt) = popup.prompt(idx) {
@@ -1426,11 +1422,6 @@
     /// textarea. This must be called after every modification that can change
     /// the text so the popup is shown/updated/hidden as appropriate.
     fn sync_command_popup(&mut self) {
-<<<<<<< HEAD
-        let first_line = self.textarea.text().lines().next().unwrap_or("");
-        // Don't show slash command popup for /ci with subcommands
-        let input_starts_with_slash = first_line.starts_with('/') && !first_line.starts_with("/ci ");
-=======
         // Determine whether the caret is inside the initial '/name' token on the first line.
         let text = self.textarea.text();
         let first_line_end = text.find('\n').unwrap_or(text.len());
@@ -1439,13 +1430,18 @@
         let caret_on_first_line = cursor <= first_line_end;
 
         let is_editing_slash_command_name = if first_line.starts_with('/') && caret_on_first_line {
-            // Compute the end of the initial '/name' token (name may be empty yet).
-            let token_end = first_line
-                .char_indices()
-                .find(|(_, c)| c.is_whitespace())
-                .map(|(i, _)| i)
-                .unwrap_or(first_line.len());
-            cursor <= token_end
+            // Don't show slash command popup for /ci with subcommands
+            if first_line.starts_with("/ci ") {
+                false
+            } else {
+                // Compute the end of the initial '/name' token (name may be empty yet).
+                let token_end = first_line
+                    .char_indices()
+                    .find(|(_, c)| c.is_whitespace())
+                    .map(|(i, _)| i)
+                    .unwrap_or(first_line.len());
+                cursor <= token_end
+            }
         } else {
             false
         };
@@ -1458,7 +1454,6 @@
             }
             return;
         }
->>>>>>> 7ff3f51e
         match &mut self.active_popup {
             ActivePopup::Command(popup) => {
                 if is_editing_slash_command_name {
