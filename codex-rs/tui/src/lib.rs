// Forbid accidental stdout/stderr writes in the *library* portion of the TUI.
// The standalone `codex-tui` binary prints a short help message before the
// alternate‑screen mode starts; that file opts‑out locally via `allow`.
#![deny(clippy::print_stdout, clippy::print_stderr)]
#![deny(clippy::disallowed_methods)]
use additional_dirs::add_dir_warning_message;
use app::App;
pub use app::AppExitInfo;
use codex_app_server_protocol::AuthMode;
use codex_common::oss::ensure_oss_provider_ready;
use codex_common::oss::get_default_model_for_oss_provider;
use codex_core::AuthManager;
use codex_core::CodexAuth;
use codex_core::INTERACTIVE_SESSION_SOURCES;
use codex_core::RolloutRecorder;
use codex_core::auth::enforce_login_restrictions;
use codex_core::config::Config;
use codex_core::config::ConfigOverrides;
use codex_core::config::find_codex_home;
use codex_core::config::load_config_as_toml_with_cli_overrides;
use codex_core::config::resolve_oss_provider;
use codex_core::find_conversation_path_by_id_str;
use codex_core::get_platform_sandbox;
use codex_core::protocol::AskForApproval;
use codex_protocol::config_types::SandboxMode;
use codex_utils_absolute_path::AbsolutePathBuf;
use std::fs::OpenOptions;
use std::path::PathBuf;
use tracing::error;
use tracing_appender::non_blocking;
use tracing_subscriber::EnvFilter;
use tracing_subscriber::filter::Targets;
use tracing_subscriber::prelude::*;

mod additional_dirs;
mod app;
mod app_backtrack;
mod app_event;
mod app_event_sender;
mod ascii_animation;
mod bottom_pane;
mod chatwidget;
mod cli;
mod clipboard_paste;
mod color;
pub mod custom_terminal;
mod diff_render;
mod exec_cell;
mod exec_command;
mod external_editor;
mod file_search;
mod frames;
mod get_git_diff;
mod history_cell;
pub mod insert_history;
mod key_hint;
pub mod live_wrap;
mod markdown;
mod markdown_render;
mod markdown_stream;
mod model_migration;
mod notifications;
pub mod onboarding;
mod oss_selection;
mod pager_overlay;
pub mod public_widgets;
mod render;
mod resume_picker;
mod selection_list;
mod session_log;
mod shimmer;
mod slash_command;
mod status;
mod status_indicator_widget;
mod streaming;
mod style;
mod terminal_palette;
mod text_formatting;
mod tooltips;
mod tui;
mod ui_consts;
pub mod update_action;
mod update_prompt;
mod updates;
mod version;

mod wrapping;

#[cfg(test)]
pub mod test_backend;

use crate::onboarding::TrustDirectorySelection;
use crate::onboarding::onboarding_screen::OnboardingScreenArgs;
use crate::onboarding::onboarding_screen::run_onboarding_app;
use crate::tui::Tui;
pub use cli::Cli;
pub use markdown_render::render_markdown_text;
pub use public_widgets::composer_input::ComposerAction;
pub use public_widgets::composer_input::ComposerInput;
use std::io::Write as _;

// (tests access modules directly within the crate)

pub async fn run_main(
    mut cli: Cli,
    codex_linux_sandbox_exe: Option<PathBuf>,
) -> std::io::Result<AppExitInfo> {
    let (sandbox_mode, approval_policy) = if cli.full_auto {
        (
            Some(SandboxMode::WorkspaceWrite),
            Some(AskForApproval::OnRequest),
        )
    } else if cli.dangerously_bypass_approvals_and_sandbox {
        (
            Some(SandboxMode::DangerFullAccess),
            Some(AskForApproval::Never),
        )
    } else {
        (
            cli.sandbox_mode.map(Into::<SandboxMode>::into),
            cli.approval_policy.map(Into::into),
        )
    };

    // Map the legacy --search flag to the new feature toggle.
    if cli.web_search {
        cli.config_overrides
            .raw_overrides
            .push("features.web_search_request=true".to_string());
    }

    // When using `--oss`, let the bootstrapper pick the model (defaulting to
    // gpt-oss:20b) and ensure it is present locally. Also, force the built‑in
    let raw_overrides = cli.config_overrides.raw_overrides.clone();
    // `oss` model provider.
    let overrides_cli = codex_common::CliConfigOverrides { raw_overrides };
    let cli_kv_overrides = match overrides_cli.parse_overrides() {
        // Parse `-c` overrides from the CLI.
        Ok(v) => v,
        #[allow(clippy::print_stderr)]
        Err(e) => {
            eprintln!("Error parsing -c overrides: {e}");
            std::process::exit(1);
        }
    };

    // we load config.toml here to determine project state.
    #[allow(clippy::print_stderr)]
    let codex_home = match find_codex_home() {
        Ok(codex_home) => codex_home.to_path_buf(),
        Err(err) => {
            eprintln!("Error finding codex home: {err}");
            std::process::exit(1);
        }
    };

    let cwd = cli.cwd.clone();
    let config_cwd = match cwd.as_deref() {
        Some(path) => AbsolutePathBuf::from_absolute_path(path.canonicalize()?)?,
        None => AbsolutePathBuf::current_dir()?,
    };

    #[allow(clippy::print_stderr)]
    let config_toml = match load_config_as_toml_with_cli_overrides(
        &codex_home,
        &config_cwd,
        cli_kv_overrides.clone(),
    )
    .await
    {
        Ok(config_toml) => config_toml,
        Err(err) => {
            eprintln!("Error loading config.toml: {err}");
            std::process::exit(1);
        }
    };

    let model_provider_override = if cli.oss {
        let resolved = resolve_oss_provider(
            cli.oss_provider.as_deref(),
            &config_toml,
            cli.config_profile.clone(),
        );

        if let Some(provider) = resolved {
            Some(provider)
        } else {
            // No provider configured, prompt the user
            let provider = oss_selection::select_oss_provider(&codex_home).await?;
            if provider == "__CANCELLED__" {
                return Err(std::io::Error::other(
                    "OSS provider selection was cancelled by user",
                ));
            }
            Some(provider)
        }
    } else {
        None
    };

    // When using `--oss`, let the bootstrapper pick the model based on selected provider
    let model = if let Some(model) = &cli.model {
        Some(model.clone())
    } else if cli.oss {
        // Use the provider from model_provider_override
        model_provider_override
            .as_ref()
            .and_then(|provider_id| get_default_model_for_oss_provider(provider_id))
            .map(std::borrow::ToOwned::to_owned)
    } else {
        None // No model specified, will use the default.
    };

    let additional_dirs = cli.add_dir.clone();

    let overrides = ConfigOverrides {
        model,
        approval_policy,
        sandbox_mode,
        cwd,
        model_provider: model_provider_override.clone(),
        config_profile: cli.config_profile.clone(),
        codex_linux_sandbox_exe,
        show_raw_agent_reasoning: cli.oss.then_some(true),
        additional_writable_roots: additional_dirs,
        ..Default::default()
    };

    let config = load_config_or_exit(cli_kv_overrides.clone(), overrides.clone()).await;

    if let Some(warning) = add_dir_warning_message(&cli.add_dir, config.sandbox_policy.get()) {
        #[allow(clippy::print_stderr)]
        {
            eprintln!("Error adding directories: {warning}");
            std::process::exit(1);
        }
    }

    #[allow(clippy::print_stderr)]
    if let Err(err) = enforce_login_restrictions(&config).await {
        eprintln!("{err}");
        std::process::exit(1);
    }

    let active_profile = config.active_profile.clone();
    let log_dir = codex_core::config::log_dir(&config)?;
    std::fs::create_dir_all(&log_dir)?;
    // Open (or create) your log file, appending to it.
    let mut log_file_opts = OpenOptions::new();
    log_file_opts.create(true).append(true);

    // Ensure the file is only readable and writable by the current user.
    // Doing the equivalent to `chmod 600` on Windows is quite a bit more code
    // and requires the Windows API crates, so we can reconsider that when
    // Codex CLI is officially supported on Windows.
    #[cfg(unix)]
    {
        use std::os::unix::fs::OpenOptionsExt;
        log_file_opts.mode(0o600);
    }

    let log_file = log_file_opts.open(log_dir.join("codex-tui.log"))?;

    // Wrap file in non‑blocking writer.
    let (non_blocking, _guard) = non_blocking(log_file);

    // use RUST_LOG env var, default to info for codex crates.
    let env_filter = || {
        EnvFilter::try_from_default_env().unwrap_or_else(|_| {
            EnvFilter::new("codex_core=info,codex_tui=info,codex_rmcp_client=info")
        })
    };

    let file_layer = tracing_subscriber::fmt::layer()
        .with_writer(non_blocking)
<<<<<<< HEAD
        .with_ansi(false)
        .with_target(false)
=======
        // `with_target(true)` is the default, but we previously disabled it for file output.
        // Keep it enabled so we can selectively enable targets via `RUST_LOG=...` and then
        // grep for a specific module/target while troubleshooting.
        .with_target(true)
>>>>>>> 810ebe0d
        .with_ansi(false)
        .with_span_events(tracing_subscriber::fmt::format::FmtSpan::FULL)
        .with_filter(env_filter());

    let feedback = codex_feedback::CodexFeedback::new();
    let targets = Targets::new().with_default(tracing::Level::TRACE);

    let feedback_layer = tracing_subscriber::fmt::layer()
        .with_writer(feedback.make_writer())
        .with_ansi(false)
        .with_target(false)
        .with_filter(targets);

    if cli.oss && model_provider_override.is_some() {
        // We're in the oss section, so provider_id should be Some
        // Let's handle None case gracefully though just in case
        let provider_id = match model_provider_override.as_ref() {
            Some(id) => id,
            None => {
                error!("OSS provider unexpectedly not set when oss flag is used");
                return Err(std::io::Error::other(
                    "OSS provider not set but oss flag was used",
                ));
            }
        };
        ensure_oss_provider_ready(provider_id, &config).await?;
    }

    let otel = codex_core::otel_init::build_provider(&config, env!("CARGO_PKG_VERSION"));

    #[allow(clippy::print_stderr)]
    let otel = match otel {
        Ok(otel) => otel,
        Err(e) => {
            eprintln!("Could not create otel exporter: {e}");
            std::process::exit(1);
        }
    };

    let otel_logger_layer = otel.as_ref().and_then(|o| o.logger_layer());

    let otel_tracing_layer = otel.as_ref().and_then(|o| o.tracing_layer());

    let _ = tracing_subscriber::registry()
        .with(file_layer)
        .with(feedback_layer)
        .with(otel_logger_layer)
        .with(otel_tracing_layer)
        .try_init();

    run_ratatui_app(
        cli,
        config,
        overrides,
        cli_kv_overrides,
        active_profile,
        feedback,
    )
    .await
    .map_err(|err| std::io::Error::other(err.to_string()))
}

async fn run_ratatui_app(
    cli: Cli,
    initial_config: Config,
    overrides: ConfigOverrides,
    cli_kv_overrides: Vec<(String, toml::Value)>,
    active_profile: Option<String>,
    feedback: codex_feedback::CodexFeedback,
) -> color_eyre::Result<AppExitInfo> {
    color_eyre::install()?;

    // Forward panic reports through tracing so they appear in the UI status
    // line, but do not swallow the default/color-eyre panic handler.
    // Chain to the previous hook so users still get a rich panic report
    // (including backtraces) after we restore the terminal.
    let prev_hook = std::panic::take_hook();
    std::panic::set_hook(Box::new(move |info| {
        tracing::error!("panic: {info}");
        prev_hook(info);
    }));
    let mut terminal = tui::init()?;
    terminal.clear()?;

    let mut tui = Tui::new(terminal);

    #[cfg(not(debug_assertions))]
    {
        use crate::update_prompt::UpdatePromptOutcome;

        let skip_update_prompt = cli.prompt.as_ref().is_some_and(|prompt| !prompt.is_empty());
        if !skip_update_prompt {
            match update_prompt::run_update_prompt_if_needed(&mut tui, &initial_config).await? {
                UpdatePromptOutcome::Continue => {}
                UpdatePromptOutcome::RunUpdate(action) => {
                    crate::tui::restore()?;
                    return Ok(AppExitInfo {
                        token_usage: codex_core::protocol::TokenUsage::default(),
                        conversation_id: None,
                        update_action: Some(action),
                    });
                }
            }
        }
    }

    // Initialize high-fidelity session event logging if enabled.
    session_log::maybe_init(&initial_config);

    let auth_manager = AuthManager::shared(
        initial_config.codex_home.clone(),
        false,
        initial_config.cli_auth_credentials_store_mode,
    );
    let login_status = get_login_status(&initial_config);
    let should_show_trust_screen = should_show_trust_screen(&initial_config);
    let should_show_onboarding =
        should_show_onboarding(login_status, &initial_config, should_show_trust_screen);

    let config = if should_show_onboarding {
        let onboarding_result = run_onboarding_app(
            OnboardingScreenArgs {
                show_login_screen: should_show_login_screen(login_status, &initial_config),
                show_trust_screen: should_show_trust_screen,
                login_status,
                auth_manager: auth_manager.clone(),
                config: initial_config.clone(),
            },
            &mut tui,
        )
        .await?;
        if onboarding_result.should_exit {
            restore();
            session_log::log_session_end();
            let _ = tui.terminal.clear();
            return Ok(AppExitInfo {
                token_usage: codex_core::protocol::TokenUsage::default(),
                conversation_id: None,
                update_action: None,
            });
        }
        // if the user acknowledged windows or made an explicit decision ato trust the directory, reload the config accordingly
        if onboarding_result
            .directory_trust_decision
            .map(|d| d == TrustDirectorySelection::Trust)
            .unwrap_or(false)
        {
            load_config_or_exit(cli_kv_overrides, overrides).await
        } else {
            initial_config
        }
    } else {
        initial_config
    };

    // Determine resume behavior: explicit id, then resume last, then picker.
    let resume_selection = if let Some(id_str) = cli.resume_session_id.as_deref() {
        match find_conversation_path_by_id_str(&config.codex_home, id_str).await? {
            Some(path) => resume_picker::ResumeSelection::Resume(path),
            None => {
                error!("Error finding conversation path: {id_str}");
                restore();
                session_log::log_session_end();
                let _ = tui.terminal.clear();
                if let Err(err) = writeln!(
                    std::io::stdout(),
                    "No saved session found with ID {id_str}. Run `codex resume` without an ID to choose from existing sessions."
                ) {
                    error!("Failed to write resume error message: {err}");
                }
                return Ok(AppExitInfo {
                    token_usage: codex_core::protocol::TokenUsage::default(),
                    conversation_id: None,
                    update_action: None,
                });
            }
        }
    } else if cli.resume_last {
        let provider_filter = vec![config.model_provider_id.clone()];
        match RolloutRecorder::list_conversations(
            &config.codex_home,
            1,
            None,
            INTERACTIVE_SESSION_SOURCES,
            Some(provider_filter.as_slice()),
            &config.model_provider_id,
        )
        .await
        {
            Ok(page) => page
                .items
                .first()
                .map(|it| resume_picker::ResumeSelection::Resume(it.path.clone()))
                .unwrap_or(resume_picker::ResumeSelection::StartFresh),
            Err(_) => resume_picker::ResumeSelection::StartFresh,
        }
    } else if cli.resume_picker {
        match resume_picker::run_resume_picker(
            &mut tui,
            &config.codex_home,
            &config.model_provider_id,
            cli.resume_show_all,
        )
        .await?
        {
            resume_picker::ResumeSelection::Exit => {
                restore();
                session_log::log_session_end();
                return Ok(AppExitInfo {
                    token_usage: codex_core::protocol::TokenUsage::default(),
                    conversation_id: None,
                    update_action: None,
                });
            }
            other => other,
        }
    } else {
        resume_picker::ResumeSelection::StartFresh
    };

    let Cli { prompt, images, .. } = cli;

    let app_result = App::run(
        &mut tui,
        auth_manager,
        config,
        active_profile,
        prompt,
        images,
        resume_selection,
        feedback,
        should_show_trust_screen, // Proxy to: is it a first run in this directory?
    )
    .await;

    restore();
    // Mark the end of the recorded session.
    session_log::log_session_end();
    // ignore error when collecting usage – report underlying error instead
    app_result
}

#[expect(
    clippy::print_stderr,
    reason = "TUI should no longer be displayed, so we can write to stderr."
)]
fn restore() {
    if let Err(err) = tui::restore() {
        eprintln!(
            "failed to restore terminal. Run `reset` or restart your terminal to recover: {err}"
        );
    }
}

#[derive(Debug, Clone, Copy, PartialEq, Eq)]
pub enum LoginStatus {
    AuthMode(AuthMode),
    NotAuthenticated,
}

fn get_login_status(config: &Config) -> LoginStatus {
    if config.model_provider.requires_openai_auth {
        // Reading the OpenAI API key is an async operation because it may need
        // to refresh the token. Block on it.
        let codex_home = config.codex_home.clone();
        match CodexAuth::from_auth_storage(&codex_home, config.cli_auth_credentials_store_mode) {
            Ok(Some(auth)) => LoginStatus::AuthMode(auth.mode),
            Ok(None) => LoginStatus::NotAuthenticated,
            Err(err) => {
                error!("Failed to read auth.json: {err}");
                LoginStatus::NotAuthenticated
            }
        }
    } else {
        LoginStatus::NotAuthenticated
    }
}

async fn load_config_or_exit(
    cli_kv_overrides: Vec<(String, toml::Value)>,
    overrides: ConfigOverrides,
) -> Config {
    #[allow(clippy::print_stderr)]
    match Config::load_with_cli_overrides_and_harness_overrides(cli_kv_overrides, overrides).await {
        Ok(config) => config,
        Err(err) => {
            eprintln!("Error loading configuration: {err}");
            std::process::exit(1);
        }
    }
}

/// Determine if user has configured a sandbox / approval policy,
/// or if the current cwd project is already trusted. If not, we need to
/// show the trust screen.
fn should_show_trust_screen(config: &Config) -> bool {
    if cfg!(target_os = "windows") && get_platform_sandbox().is_none() {
        // If the experimental sandbox is not enabled, Native Windows cannot enforce sandboxed write access; skip the trust prompt entirely.
        return false;
    }
    if config.did_user_set_custom_approval_policy_or_sandbox_mode {
        // Respect explicit approval/sandbox overrides made by the user.
        return false;
    }
    // otherwise, show only if no trust decision has been made
    config.active_project.trust_level.is_none()
}

fn should_show_onboarding(
    login_status: LoginStatus,
    config: &Config,
    show_trust_screen: bool,
) -> bool {
    if show_trust_screen {
        return true;
    }

    should_show_login_screen(login_status, config)
}

fn should_show_login_screen(login_status: LoginStatus, config: &Config) -> bool {
    // Only show the login screen for providers that actually require OpenAI auth
    // (OpenAI or equivalents). For OSS/other providers, skip login entirely.
    if !config.model_provider.requires_openai_auth {
        return false;
    }

    login_status == LoginStatus::NotAuthenticated
}

#[cfg(test)]
mod tests {
    use super::*;
    use codex_core::config::ConfigBuilder;
    use codex_core::config::ProjectConfig;
    use serial_test::serial;
    use tempfile::TempDir;

    async fn build_config(temp_dir: &TempDir) -> std::io::Result<Config> {
        ConfigBuilder::default()
            .codex_home(temp_dir.path().to_path_buf())
            .build()
            .await
    }

    #[tokio::test]
    #[serial]
    async fn windows_skips_trust_prompt_without_sandbox() -> std::io::Result<()> {
        let temp_dir = TempDir::new()?;
        let mut config = build_config(&temp_dir).await?;
        config.did_user_set_custom_approval_policy_or_sandbox_mode = false;
        config.active_project = ProjectConfig { trust_level: None };
        config.set_windows_sandbox_globally(false);

        let should_show = should_show_trust_screen(&config);
        if cfg!(target_os = "windows") {
            assert!(
                !should_show,
                "Windows trust prompt should always be skipped on native Windows"
            );
        } else {
            assert!(
                should_show,
                "Non-Windows should still show trust prompt when project is untrusted"
            );
        }
        Ok(())
    }
    #[tokio::test]
    #[serial]
    async fn windows_shows_trust_prompt_with_sandbox() -> std::io::Result<()> {
        let temp_dir = TempDir::new()?;
        let mut config = build_config(&temp_dir).await?;
        config.did_user_set_custom_approval_policy_or_sandbox_mode = false;
        config.active_project = ProjectConfig { trust_level: None };
        config.set_windows_sandbox_globally(true);

        let should_show = should_show_trust_screen(&config);
        if cfg!(target_os = "windows") {
            assert!(
                should_show,
                "Windows trust prompt should be shown on native Windows with sandbox enabled"
            );
        } else {
            assert!(
                should_show,
                "Non-Windows should still show trust prompt when project is untrusted"
            );
        }
        Ok(())
    }
    #[tokio::test]
    async fn untrusted_project_skips_trust_prompt() -> std::io::Result<()> {
        use codex_protocol::config_types::TrustLevel;
        let temp_dir = TempDir::new()?;
        let mut config = build_config(&temp_dir).await?;
        config.did_user_set_custom_approval_policy_or_sandbox_mode = false;
        config.active_project = ProjectConfig {
            trust_level: Some(TrustLevel::Untrusted),
        };

        let should_show = should_show_trust_screen(&config);
        assert!(
            !should_show,
            "Trust prompt should not be shown for projects explicitly marked as untrusted"
        );
        Ok(())
    }
}<|MERGE_RESOLUTION|>--- conflicted
+++ resolved
@@ -273,15 +273,10 @@
 
     let file_layer = tracing_subscriber::fmt::layer()
         .with_writer(non_blocking)
-<<<<<<< HEAD
-        .with_ansi(false)
-        .with_target(false)
-=======
         // `with_target(true)` is the default, but we previously disabled it for file output.
         // Keep it enabled so we can selectively enable targets via `RUST_LOG=...` and then
         // grep for a specific module/target while troubleshooting.
         .with_target(true)
->>>>>>> 810ebe0d
         .with_ansi(false)
         .with_span_events(tracing_subscriber::fmt::format::FmtSpan::FULL)
         .with_filter(env_filter());
