use std::collections::HashMap;
use std::collections::HashSet;
use std::collections::VecDeque;
use std::path::PathBuf;
use std::sync::Arc;
use std::time::Duration;

use codex_app_server_protocol::AuthMode;
use codex_backend_client::Client as BackendClient;
use codex_core::config::Config;
use codex_core::config::ConstraintResult;
use codex_core::config::types::Notifications;
use codex_core::git_info::current_branch_name;
use codex_core::git_info::local_git_branches;
use codex_core::models_manager::manager::ModelsManager;
use codex_core::models_manager::model_family::ModelFamily;
use codex_core::project_doc::DEFAULT_PROJECT_DOC_FILENAME;
use codex_core::protocol::AgentMessageDeltaEvent;
use codex_core::protocol::AgentMessageEvent;
use codex_core::protocol::AgentReasoningDeltaEvent;
use codex_core::protocol::AgentReasoningEvent;
use codex_core::protocol::AgentReasoningRawContentDeltaEvent;
use codex_core::protocol::AgentReasoningRawContentEvent;
use codex_core::protocol::ApplyPatchApprovalRequestEvent;
use codex_core::protocol::BackgroundEventEvent;
use codex_core::protocol::CreditsSnapshot;
use codex_core::protocol::DeprecationNoticeEvent;
use codex_core::protocol::ErrorEvent;
use codex_core::protocol::Event;
use codex_core::protocol::EventMsg;
use codex_core::protocol::ExecApprovalRequestEvent;
use codex_core::protocol::ExecCommandBeginEvent;
use codex_core::protocol::ExecCommandEndEvent;
use codex_core::protocol::ExecCommandSource;
use codex_core::protocol::ExitedReviewModeEvent;
use codex_core::protocol::ListCustomPromptsResponseEvent;
use codex_core::protocol::ListSkillsResponseEvent;
use codex_core::protocol::McpListToolsResponseEvent;
use codex_core::protocol::McpStartupCompleteEvent;
use codex_core::protocol::McpStartupStatus;
use codex_core::protocol::McpStartupUpdateEvent;
use codex_core::protocol::McpToolCallBeginEvent;
use codex_core::protocol::McpToolCallEndEvent;
use codex_core::protocol::Op;
use codex_core::protocol::PatchApplyBeginEvent;
use codex_core::protocol::RateLimitSnapshot;
use codex_core::protocol::ReviewRequest;
use codex_core::protocol::ReviewTarget;
use codex_core::protocol::SkillsListEntry;
use codex_core::protocol::StreamErrorEvent;
use codex_core::protocol::TaskCompleteEvent;
use codex_core::protocol::TerminalInteractionEvent;
use codex_core::protocol::TokenUsage;
use codex_core::protocol::TokenUsageInfo;
use codex_core::protocol::TurnAbortReason;
use codex_core::protocol::TurnDiffEvent;
use codex_core::protocol::UndoCompletedEvent;
use codex_core::protocol::UndoStartedEvent;
use codex_core::protocol::UserMessageEvent;
use codex_core::protocol::ViewImageToolCallEvent;
use codex_core::protocol::WarningEvent;
use codex_core::protocol::WebSearchBeginEvent;
use codex_core::protocol::WebSearchEndEvent;
use codex_core::skills::model::SkillMetadata;
use codex_protocol::ConversationId;
use codex_protocol::account::PlanType;
use codex_protocol::approvals::ElicitationRequestEvent;
use codex_protocol::parse_command::ParsedCommand;
use codex_protocol::user_input::UserInput;
use crossterm::event::KeyCode;
use crossterm::event::KeyEvent;
use crossterm::event::KeyEventKind;
use crossterm::event::KeyModifiers;
use rand::Rng;
use ratatui::buffer::Buffer;
use ratatui::layout::Rect;
use ratatui::style::Color;
use ratatui::style::Stylize;
use ratatui::text::Line;
use ratatui::widgets::Paragraph;
use ratatui::widgets::Wrap;
use tokio::sync::mpsc::UnboundedSender;
use tokio::task::JoinHandle;
use tracing::debug;

use crate::app_event::AppEvent;
use crate::app_event_sender::AppEventSender;
use crate::bottom_pane::ApprovalRequest;
use crate::bottom_pane::BottomPane;
use crate::bottom_pane::BottomPaneParams;
use crate::bottom_pane::CancellationEvent;
use crate::bottom_pane::InputResult;
use crate::bottom_pane::SelectionAction;
use crate::bottom_pane::SelectionItem;
use crate::bottom_pane::SelectionViewParams;
use crate::bottom_pane::custom_prompt_view::CustomPromptView;
use crate::bottom_pane::popup_consts::standard_popup_hint_line;
use crate::clipboard_paste::paste_image_to_temp_png;
use crate::diff_render::display_path_for;
use crate::exec_cell::CommandOutput;
use crate::exec_cell::ExecCell;
use crate::exec_cell::new_active_exec_command;
use crate::get_git_diff::get_git_diff;
use crate::history_cell;
use crate::history_cell::AgentMessageCell;
use crate::history_cell::HistoryCell;
use crate::history_cell::McpToolCallCell;
use crate::history_cell::PlainHistoryCell;
use crate::markdown::append_markdown;
use crate::render::Insets;
use crate::render::renderable::ColumnRenderable;
use crate::render::renderable::FlexRenderable;
use crate::render::renderable::Renderable;
use crate::render::renderable::RenderableExt;
use crate::render::renderable::RenderableItem;
use crate::slash_command::SlashCommand;
use crate::status::RateLimitSnapshotDisplay;
use crate::text_formatting::truncate_text;
use crate::tui::FrameRequester;
mod interrupts;
use self::interrupts::InterruptManager;
mod agent;
use self::agent::spawn_agent;
use self::agent::spawn_agent_from_existing;
mod session_header;
use self::session_header::SessionHeader;
use crate::streaming::controller::StreamController;
use std::path::Path;

use chrono::Local;
use codex_common::approval_presets::ApprovalPreset;
use codex_common::approval_presets::builtin_approval_presets;
use codex_core::AuthManager;
use codex_core::CodexAuth;
use codex_core::ConversationManager;
use codex_core::protocol::AskForApproval;
use codex_core::protocol::SandboxPolicy;
use codex_file_search::FileMatch;
use codex_protocol::openai_models::ModelPreset;
use codex_protocol::openai_models::ReasoningEffort as ReasoningEffortConfig;
use codex_protocol::plan_tool::UpdatePlanArgs;
use strum::IntoEnumIterator;

const USER_SHELL_COMMAND_HELP_TITLE: &str = "Prefix a command with ! to run it locally";
const USER_SHELL_COMMAND_HELP_HINT: &str = "Example: !ls";
// Track information about an in-flight exec command.
struct RunningCommand {
    command: Vec<String>,
    parsed_cmd: Vec<ParsedCommand>,
    source: ExecCommandSource,
}

struct UnifiedExecWaitState {
    command_display: String,
}

impl UnifiedExecWaitState {
    fn new(command_display: String) -> Self {
        Self { command_display }
    }

    fn is_duplicate(&self, command_display: &str) -> bool {
        self.command_display == command_display
    }
}

const RATE_LIMIT_WARNING_THRESHOLDS: [f64; 3] = [75.0, 90.0, 95.0];
const NUDGE_MODEL_SLUG: &str = "gpt-5.1-codex-mini";
const RATE_LIMIT_SWITCH_PROMPT_THRESHOLD: f64 = 90.0;

#[derive(Default)]
struct RateLimitWarningState {
    secondary_index: usize,
    primary_index: usize,
}

impl RateLimitWarningState {
    fn take_warnings(
        &mut self,
        secondary_used_percent: Option<f64>,
        secondary_window_minutes: Option<i64>,
        primary_used_percent: Option<f64>,
        primary_window_minutes: Option<i64>,
    ) -> Vec<String> {
        let reached_secondary_cap =
            matches!(secondary_used_percent, Some(percent) if percent == 100.0);
        let reached_primary_cap = matches!(primary_used_percent, Some(percent) if percent == 100.0);
        if reached_secondary_cap || reached_primary_cap {
            return Vec::new();
        }

        let mut warnings = Vec::new();

        if let Some(secondary_used_percent) = secondary_used_percent {
            let mut highest_secondary: Option<f64> = None;
            while self.secondary_index < RATE_LIMIT_WARNING_THRESHOLDS.len()
                && secondary_used_percent >= RATE_LIMIT_WARNING_THRESHOLDS[self.secondary_index]
            {
                highest_secondary = Some(RATE_LIMIT_WARNING_THRESHOLDS[self.secondary_index]);
                self.secondary_index += 1;
            }
            if let Some(threshold) = highest_secondary {
                let limit_label = secondary_window_minutes
                    .map(get_limits_duration)
                    .unwrap_or_else(|| "weekly".to_string());
                let remaining_percent = 100.0 - threshold;
                warnings.push(format!(
                    "Heads up, you have less than {remaining_percent:.0}% of your {limit_label} limit left. Run /status for a breakdown."
                ));
            }
        }

        if let Some(primary_used_percent) = primary_used_percent {
            let mut highest_primary: Option<f64> = None;
            while self.primary_index < RATE_LIMIT_WARNING_THRESHOLDS.len()
                && primary_used_percent >= RATE_LIMIT_WARNING_THRESHOLDS[self.primary_index]
            {
                highest_primary = Some(RATE_LIMIT_WARNING_THRESHOLDS[self.primary_index]);
                self.primary_index += 1;
            }
            if let Some(threshold) = highest_primary {
                let limit_label = primary_window_minutes
                    .map(get_limits_duration)
                    .unwrap_or_else(|| "5h".to_string());
                let remaining_percent = 100.0 - threshold;
                warnings.push(format!(
                    "Heads up, you have less than {remaining_percent:.0}% of your {limit_label} limit left. Run /status for a breakdown."
                ));
            }
        }

        warnings
    }
}

pub(crate) fn get_limits_duration(windows_minutes: i64) -> String {
    const MINUTES_PER_HOUR: i64 = 60;
    const MINUTES_PER_DAY: i64 = 24 * MINUTES_PER_HOUR;
    const MINUTES_PER_WEEK: i64 = 7 * MINUTES_PER_DAY;
    const MINUTES_PER_MONTH: i64 = 30 * MINUTES_PER_DAY;
    const ROUNDING_BIAS_MINUTES: i64 = 3;

    let windows_minutes = windows_minutes.max(0);

    if windows_minutes <= MINUTES_PER_DAY.saturating_add(ROUNDING_BIAS_MINUTES) {
        let adjusted = windows_minutes.saturating_add(ROUNDING_BIAS_MINUTES);
        let hours = std::cmp::max(1, adjusted / MINUTES_PER_HOUR);
        format!("{hours}h")
    } else if windows_minutes <= MINUTES_PER_WEEK.saturating_add(ROUNDING_BIAS_MINUTES) {
        "weekly".to_string()
    } else if windows_minutes <= MINUTES_PER_MONTH.saturating_add(ROUNDING_BIAS_MINUTES) {
        "monthly".to_string()
    } else {
        "annual".to_string()
    }
}

/// Common initialization parameters shared by all `ChatWidget` constructors.
pub(crate) struct ChatWidgetInit {
    pub(crate) config: Config,
    pub(crate) frame_requester: FrameRequester,
    pub(crate) app_event_tx: AppEventSender,
    pub(crate) initial_prompt: Option<String>,
    pub(crate) initial_images: Vec<PathBuf>,
    pub(crate) enhanced_keys_supported: bool,
    pub(crate) auth_manager: Arc<AuthManager>,
    pub(crate) models_manager: Arc<ModelsManager>,
    pub(crate) feedback: codex_feedback::CodexFeedback,
    pub(crate) is_first_run: bool,
    pub(crate) model_family: ModelFamily,
}

#[derive(Default)]
enum RateLimitSwitchPromptState {
    #[default]
    Idle,
    Pending,
    Shown,
}

pub(crate) struct ChatWidget {
    app_event_tx: AppEventSender,
    codex_op_tx: UnboundedSender<Op>,
    bottom_pane: BottomPane,
    active_cell: Option<Box<dyn HistoryCell>>,
    config: Config,
    model_family: ModelFamily,
    auth_manager: Arc<AuthManager>,
    models_manager: Arc<ModelsManager>,
    session_header: SessionHeader,
    initial_user_message: Option<UserMessage>,
    token_info: Option<TokenUsageInfo>,
    rate_limit_snapshot: Option<RateLimitSnapshotDisplay>,
    plan_type: Option<PlanType>,
    rate_limit_warnings: RateLimitWarningState,
    rate_limit_switch_prompt: RateLimitSwitchPromptState,
    rate_limit_poller: Option<JoinHandle<()>>,
    // Stream lifecycle controller
    stream_controller: Option<StreamController>,
    running_commands: HashMap<String, RunningCommand>,
    suppressed_exec_calls: HashSet<String>,
    last_unified_wait: Option<UnifiedExecWaitState>,
    task_complete_pending: bool,
    mcp_startup_status: Option<HashMap<String, McpStartupStatus>>,
    // Queue of interruptive UI events deferred during an active write cycle
    interrupts: InterruptManager,
    // Accumulates the current reasoning block text to extract a header
    reasoning_buffer: String,
    // Accumulates full reasoning content for transcript-only recording
    full_reasoning_buffer: String,
    // Current status header shown in the status indicator.
    current_status_header: String,
    // Previous status header to restore after a transient stream retry.
    retry_status_header: Option<String>,
    conversation_id: Option<ConversationId>,
    frame_requester: FrameRequester,
    // Whether to include the initial welcome banner on session configured
    show_welcome_banner: bool,
    // When resuming an existing session (selected via resume picker), avoid an
    // immediate redraw on SessionConfigured to prevent a gratuitous UI flicker.
    suppress_session_configured_redraw: bool,
    // User messages queued while a turn is in progress
    queued_user_messages: VecDeque<UserMessage>,
    // Pending notification to show when unfocused on next Draw
    pending_notification: Option<Notification>,
    // Simple review mode flag; used to adjust layout and banners.
    is_review_mode: bool,
    // Snapshot of token usage to restore after review mode exits.
    pre_review_token_info: Option<Option<TokenUsageInfo>>,
    // Whether to add a final message separator after the last message
    needs_final_message_separator: bool,

    last_rendered_width: std::cell::Cell<Option<usize>>,
    // Feedback sink for /feedback
    feedback: codex_feedback::CodexFeedback,
    // Current session rollout path (if known)
    current_rollout_path: Option<PathBuf>,
}

struct UserMessage {
    text: String,
    image_paths: Vec<PathBuf>,
}

impl From<String> for UserMessage {
    fn from(text: String) -> Self {
        Self {
            text,
            image_paths: Vec::new(),
        }
    }
}

impl From<&str> for UserMessage {
    fn from(text: &str) -> Self {
        Self {
            text: text.to_string(),
            image_paths: Vec::new(),
        }
    }
}

fn create_initial_user_message(text: String, image_paths: Vec<PathBuf>) -> Option<UserMessage> {
    if text.is_empty() && image_paths.is_empty() {
        None
    } else {
        Some(UserMessage { text, image_paths })
    }
}

impl ChatWidget {
    fn flush_answer_stream_with_separator(&mut self) {
        if let Some(mut controller) = self.stream_controller.take()
            && let Some(cell) = controller.finalize()
        {
            self.add_boxed_history(cell);
        }
    }

    fn set_status_header(&mut self, header: String) {
        self.current_status_header = header.clone();
        self.bottom_pane.update_status_header(header);
    }

    fn restore_retry_status_header_if_present(&mut self) {
        if let Some(header) = self.retry_status_header.take()
            && self.current_status_header != header
        {
            self.set_status_header(header);
        }
    }

    // --- Small event handlers ---
    fn on_session_configured(&mut self, event: codex_core::protocol::SessionConfiguredEvent) {
        self.bottom_pane
            .set_history_metadata(event.history_log_id, event.history_entry_count);
        self.set_skills(None);
        self.conversation_id = Some(event.session_id);
        self.current_rollout_path = Some(event.rollout_path.clone());
        let initial_messages = event.initial_messages.clone();
        let model_for_header = event.model.clone();
        self.session_header.set_model(&model_for_header);
        self.add_to_history(history_cell::new_session_info(
            &self.config,
            &model_for_header,
            event,
            self.show_welcome_banner,
        ));
        if let Some(messages) = initial_messages {
            self.replay_initial_messages(messages);
        }
        // Ask codex-core to enumerate custom prompts for this session.
        self.submit_op(Op::ListCustomPrompts);
        self.submit_op(Op::ListSkills {
            cwds: Vec::new(),
            force_reload: false,
        });
        if let Some(user_message) = self.initial_user_message.take() {
            self.submit_user_message(user_message);
        }
        if !self.suppress_session_configured_redraw {
            self.request_redraw();
        }
    }

    fn set_skills(&mut self, skills: Option<Vec<SkillMetadata>>) {
        self.bottom_pane.set_skills(skills);
    }

    fn set_skills_from_response(&mut self, response: &ListSkillsResponseEvent) {
        let skills = skills_for_cwd(&self.config.cwd, &response.skills);
        self.set_skills(Some(skills));
    }

    pub(crate) fn open_feedback_note(
        &mut self,
        category: crate::app_event::FeedbackCategory,
        include_logs: bool,
    ) {
        // Build a fresh snapshot at the time of opening the note overlay.
        let snapshot = self.feedback.snapshot(self.conversation_id);
        let rollout = if include_logs {
            self.current_rollout_path.clone()
        } else {
            None
        };
        let view = crate::bottom_pane::FeedbackNoteView::new(
            category,
            snapshot,
            rollout,
            self.app_event_tx.clone(),
            include_logs,
        );
        self.bottom_pane.show_view(Box::new(view));
        self.request_redraw();
    }

    pub(crate) fn open_feedback_consent(&mut self, category: crate::app_event::FeedbackCategory) {
        let params = crate::bottom_pane::feedback_upload_consent_params(
            self.app_event_tx.clone(),
            category,
            self.current_rollout_path.clone(),
        );
        self.bottom_pane.show_selection_view(params);
        self.request_redraw();
    }

    fn on_agent_message(&mut self, message: String) {
        // If we have a stream_controller, then the final agent message is redundant and will be a
        // duplicate of what has already been streamed.
        if self.stream_controller.is_none() {
            self.handle_streaming_delta(message);
        }
        self.flush_answer_stream_with_separator();
        self.handle_stream_finished();
        self.request_redraw();
    }

    fn on_agent_message_delta(&mut self, delta: String) {
        self.handle_streaming_delta(delta);
    }

    fn on_agent_reasoning_delta(&mut self, delta: String) {
        // For reasoning deltas, do not stream to history. Accumulate the
        // current reasoning block and extract the first bold element
        // (between **/**) as the chunk header. Show this header as status.
        self.reasoning_buffer.push_str(&delta);

        if let Some(header) = extract_first_bold(&self.reasoning_buffer) {
            // Update the shimmer header to the extracted reasoning chunk header.
            self.set_status_header(header);
        } else {
            // Fallback while we don't yet have a bold header: leave existing header as-is.
        }
        self.request_redraw();
    }

    fn on_agent_reasoning_final(&mut self) {
        let reasoning_summary_format = self.get_model_family().reasoning_summary_format;
        // At the end of a reasoning block, record transcript-only content.
        self.full_reasoning_buffer.push_str(&self.reasoning_buffer);
        if !self.full_reasoning_buffer.is_empty() {
            let cell = history_cell::new_reasoning_summary_block(
                self.full_reasoning_buffer.clone(),
                reasoning_summary_format,
            );
            self.add_boxed_history(cell);
        }
        self.reasoning_buffer.clear();
        self.full_reasoning_buffer.clear();
        self.request_redraw();
    }

    fn on_reasoning_section_break(&mut self) {
        // Start a new reasoning block for header extraction and accumulate transcript.
        self.full_reasoning_buffer.push_str(&self.reasoning_buffer);
        self.full_reasoning_buffer.push_str("\n\n");
        self.reasoning_buffer.clear();
    }

    // Raw reasoning uses the same flow as summarized reasoning

    fn on_task_started(&mut self) {
        self.bottom_pane.clear_ctrl_c_quit_hint();
        self.bottom_pane.set_task_running(true);
        self.retry_status_header = None;
        self.bottom_pane.set_interrupt_hint_visible(true);
        self.set_status_header(String::from("Working"));
        self.full_reasoning_buffer.clear();
        self.reasoning_buffer.clear();
        self.request_redraw();
    }

    fn on_task_complete(&mut self, last_agent_message: Option<String>) {
        // If a stream is currently active, finalize it.
        self.flush_answer_stream_with_separator();
        // Mark task stopped and request redraw now that all content is in history.
        self.bottom_pane.set_task_running(false);
        self.running_commands.clear();
        self.suppressed_exec_calls.clear();
        self.last_unified_wait = None;
        self.request_redraw();

        // If there is a queued user message, send exactly one now to begin the next turn.
        self.maybe_send_next_queued_input();
        // Emit a notification when the turn completes (suppressed if focused).
        self.notify(Notification::AgentTurnComplete {
            response: last_agent_message.unwrap_or_default(),
        });

        self.maybe_show_pending_rate_limit_prompt();
    }

    pub(crate) fn set_token_info(&mut self, info: Option<TokenUsageInfo>) {
        match info {
            Some(info) => self.apply_token_info(info),
            None => {
                self.bottom_pane.set_context_window(None, None);
                self.token_info = None;
            }
        }
    }

    fn apply_token_info(&mut self, info: TokenUsageInfo) {
        let percent = self.context_remaining_percent(&info);
        let used_tokens = self.context_used_tokens(&info, percent.is_some());
        self.bottom_pane.set_context_window(percent, used_tokens);
        self.token_info = Some(info);
    }

    fn context_remaining_percent(&self, info: &TokenUsageInfo) -> Option<i64> {
        info.model_context_window
            .or(self.model_family.context_window)
            .map(|window| {
                info.last_token_usage
                    .percent_of_context_window_remaining(window)
            })
    }

    fn context_used_tokens(&self, info: &TokenUsageInfo, percent_known: bool) -> Option<i64> {
        if percent_known {
            return None;
        }

        Some(info.total_token_usage.tokens_in_context_window())
    }

    fn restore_pre_review_token_info(&mut self) {
        if let Some(saved) = self.pre_review_token_info.take() {
            match saved {
                Some(info) => self.apply_token_info(info),
                None => {
                    self.bottom_pane.set_context_window(None, None);
                    self.token_info = None;
                }
            }
        }
    }

    pub(crate) fn on_rate_limit_snapshot(&mut self, snapshot: Option<RateLimitSnapshot>) {
        if let Some(mut snapshot) = snapshot {
            if snapshot.credits.is_none() {
                snapshot.credits = self
                    .rate_limit_snapshot
                    .as_ref()
                    .and_then(|display| display.credits.as_ref())
                    .map(|credits| CreditsSnapshot {
                        has_credits: credits.has_credits,
                        unlimited: credits.unlimited,
                        balance: credits.balance.clone(),
                    });
            }

            self.plan_type = snapshot.plan_type.or(self.plan_type);

            let warnings = self.rate_limit_warnings.take_warnings(
                snapshot
                    .secondary
                    .as_ref()
                    .map(|window| window.used_percent),
                snapshot
                    .secondary
                    .as_ref()
                    .and_then(|window| window.window_minutes),
                snapshot.primary.as_ref().map(|window| window.used_percent),
                snapshot
                    .primary
                    .as_ref()
                    .and_then(|window| window.window_minutes),
            );

            let high_usage = snapshot
                .secondary
                .as_ref()
                .map(|w| w.used_percent >= RATE_LIMIT_SWITCH_PROMPT_THRESHOLD)
                .unwrap_or(false)
                || snapshot
                    .primary
                    .as_ref()
                    .map(|w| w.used_percent >= RATE_LIMIT_SWITCH_PROMPT_THRESHOLD)
                    .unwrap_or(false);

            if high_usage
                && !self.rate_limit_switch_prompt_hidden()
                && self.model_family.get_model_slug() != NUDGE_MODEL_SLUG
                && !matches!(
                    self.rate_limit_switch_prompt,
                    RateLimitSwitchPromptState::Shown
                )
            {
                self.rate_limit_switch_prompt = RateLimitSwitchPromptState::Pending;
            }

            let display = crate::status::rate_limit_snapshot_display(&snapshot, Local::now());
            self.rate_limit_snapshot = Some(display);

            if !warnings.is_empty() {
                for warning in warnings {
                    self.add_to_history(history_cell::new_warning_event(warning));
                }
                self.request_redraw();
            }
        } else {
            self.rate_limit_snapshot = None;
        }
    }
    /// Finalize any active exec as failed and stop/clear running UI state.
    fn finalize_turn(&mut self) {
        // Ensure any spinner is replaced by a red ✗ and flushed into history.
        self.finalize_active_cell_as_failed();
        // Reset running state and clear streaming buffers.
        self.bottom_pane.set_task_running(false);
        self.running_commands.clear();
        self.suppressed_exec_calls.clear();
        self.last_unified_wait = None;
        self.stream_controller = None;
        self.maybe_show_pending_rate_limit_prompt();
    }
    pub(crate) fn get_model_family(&self) -> ModelFamily {
        self.model_family.clone()
    }

    fn on_error(&mut self, message: String) {
        self.finalize_turn();
        self.add_to_history(history_cell::new_error_event(message));
        self.request_redraw();

        // After an error ends the turn, try sending the next queued input.
        self.maybe_send_next_queued_input();
    }

    fn on_warning(&mut self, message: impl Into<String>) {
        self.add_to_history(history_cell::new_warning_event(message.into()));
        self.request_redraw();
    }

    fn on_mcp_startup_update(&mut self, ev: McpStartupUpdateEvent) {
        let mut status = self.mcp_startup_status.take().unwrap_or_default();
        if let McpStartupStatus::Failed { error } = &ev.status {
            self.on_warning(error);
        }
        status.insert(ev.server, ev.status);
        self.mcp_startup_status = Some(status);
        self.bottom_pane.set_task_running(true);
        if let Some(current) = &self.mcp_startup_status {
            let total = current.len();
            let mut starting: Vec<_> = current
                .iter()
                .filter_map(|(name, state)| {
                    if matches!(state, McpStartupStatus::Starting) {
                        Some(name)
                    } else {
                        None
                    }
                })
                .collect();
            starting.sort();
            if let Some(first) = starting.first() {
                let completed = total.saturating_sub(starting.len());
                let max_to_show = 3;
                let mut to_show: Vec<String> = starting
                    .iter()
                    .take(max_to_show)
                    .map(ToString::to_string)
                    .collect();
                if starting.len() > max_to_show {
                    to_show.push("…".to_string());
                }
                let header = if total > 1 {
                    format!(
                        "Starting MCP servers ({completed}/{total}): {}",
                        to_show.join(", ")
                    )
                } else {
                    format!("Booting MCP server: {first}")
                };
                self.set_status_header(header);
            }
        }
        self.request_redraw();
    }

    fn on_mcp_startup_complete(&mut self, ev: McpStartupCompleteEvent) {
        let mut parts = Vec::new();
        if !ev.failed.is_empty() {
            let failed_servers: Vec<_> = ev.failed.iter().map(|f| f.server.clone()).collect();
            parts.push(format!("failed: {}", failed_servers.join(", ")));
        }
        if !ev.cancelled.is_empty() {
            self.on_warning(format!(
                "MCP startup interrupted. The following servers were not initialized: {}",
                ev.cancelled.join(", ")
            ));
        }
        if !parts.is_empty() {
            self.on_warning(format!("MCP startup incomplete ({})", parts.join("; ")));
        }

        self.mcp_startup_status = None;
        self.bottom_pane.set_task_running(false);
        self.maybe_send_next_queued_input();
        self.request_redraw();
    }

    /// Handle a turn aborted due to user interrupt (Esc).
    /// When there are queued user messages, restore them into the composer
    /// separated by newlines rather than auto‑submitting the next one.
    fn on_interrupted_turn(&mut self, reason: TurnAbortReason) {
        // Finalize, log a gentle prompt, and clear running state.
        self.finalize_turn();

        if reason != TurnAbortReason::ReviewEnded {
            self.add_to_history(history_cell::new_error_event(
                "Conversation interrupted - tell the model what to do differently. Something went wrong? Hit `/feedback` to report the issue.".to_owned(),
            ));
        }

        // If any messages were queued during the task, restore them into the composer.
        if !self.queued_user_messages.is_empty() {
            let queued_text = self
                .queued_user_messages
                .iter()
                .map(|m| m.text.clone())
                .collect::<Vec<_>>()
                .join("\n");
            let existing_text = self.bottom_pane.composer_text();
            let combined = if existing_text.is_empty() {
                queued_text
            } else if queued_text.is_empty() {
                existing_text
            } else {
                format!("{queued_text}\n{existing_text}")
            };
            self.bottom_pane.set_composer_text(combined);
            // Clear the queue and update the status indicator list.
            self.queued_user_messages.clear();
            self.refresh_queued_user_messages();
        }

        self.request_redraw();
    }

    fn on_plan_update(&mut self, update: UpdatePlanArgs) {
        self.add_to_history(history_cell::new_plan_update(update));
    }

    fn on_exec_approval_request(&mut self, id: String, ev: ExecApprovalRequestEvent) {
        let id2 = id.clone();
        let ev2 = ev.clone();
        self.defer_or_handle(
            |q| q.push_exec_approval(id, ev),
            |s| s.handle_exec_approval_now(id2, ev2),
        );
    }

    fn on_apply_patch_approval_request(&mut self, id: String, ev: ApplyPatchApprovalRequestEvent) {
        let id2 = id.clone();
        let ev2 = ev.clone();
        self.defer_or_handle(
            |q| q.push_apply_patch_approval(id, ev),
            |s| s.handle_apply_patch_approval_now(id2, ev2),
        );
    }

    fn on_elicitation_request(&mut self, ev: ElicitationRequestEvent) {
        let ev2 = ev.clone();
        self.defer_or_handle(
            |q| q.push_elicitation(ev),
            |s| s.handle_elicitation_request_now(ev2),
        );
    }

    fn on_exec_command_begin(&mut self, ev: ExecCommandBeginEvent) {
        self.flush_answer_stream_with_separator();
        let ev2 = ev.clone();
        self.defer_or_handle(|q| q.push_exec_begin(ev), |s| s.handle_exec_begin_now(ev2));
    }

    fn on_exec_command_output_delta(
        &mut self,
        _ev: codex_core::protocol::ExecCommandOutputDeltaEvent,
    ) {
        // TODO: Handle streaming exec output if/when implemented
    }

    fn on_terminal_interaction(&mut self, _ev: TerminalInteractionEvent) {
        // TODO: Handle once design is ready
    }

    fn on_patch_apply_begin(&mut self, event: PatchApplyBeginEvent) {
        self.add_to_history(history_cell::new_patch_event(
            event.changes,
            &self.config.cwd,
        ));
    }

    fn on_view_image_tool_call(&mut self, event: ViewImageToolCallEvent) {
        self.flush_answer_stream_with_separator();
        self.add_to_history(history_cell::new_view_image_tool_call(
            event.path,
            &self.config.cwd,
        ));
        self.request_redraw();
    }

    fn on_patch_apply_end(&mut self, event: codex_core::protocol::PatchApplyEndEvent) {
        let ev2 = event.clone();
        self.defer_or_handle(
            |q| q.push_patch_end(event),
            |s| s.handle_patch_apply_end_now(ev2),
        );
    }

    fn on_exec_command_end(&mut self, ev: ExecCommandEndEvent) {
        let ev2 = ev.clone();
        self.defer_or_handle(|q| q.push_exec_end(ev), |s| s.handle_exec_end_now(ev2));
    }

    fn on_mcp_tool_call_begin(&mut self, ev: McpToolCallBeginEvent) {
        let ev2 = ev.clone();
        self.defer_or_handle(|q| q.push_mcp_begin(ev), |s| s.handle_mcp_begin_now(ev2));
    }

    fn on_mcp_tool_call_end(&mut self, ev: McpToolCallEndEvent) {
        let ev2 = ev.clone();
        self.defer_or_handle(|q| q.push_mcp_end(ev), |s| s.handle_mcp_end_now(ev2));
    }

    fn on_web_search_begin(&mut self, _ev: WebSearchBeginEvent) {
        self.flush_answer_stream_with_separator();
    }

    fn on_web_search_end(&mut self, ev: WebSearchEndEvent) {
        self.flush_answer_stream_with_separator();
        self.add_to_history(history_cell::new_web_search_call(ev.query));
    }

    fn on_get_history_entry_response(
        &mut self,
        event: codex_core::protocol::GetHistoryEntryResponseEvent,
    ) {
        let codex_core::protocol::GetHistoryEntryResponseEvent {
            offset,
            log_id,
            entry,
        } = event;
        self.bottom_pane
            .on_history_entry_response(log_id, offset, entry.map(|e| e.text));
    }

    fn on_shutdown_complete(&mut self) {
        self.request_exit();
    }

    fn on_turn_diff(&mut self, unified_diff: String) {
        debug!("TurnDiffEvent: {unified_diff}");
    }

    fn on_deprecation_notice(&mut self, event: DeprecationNoticeEvent) {
        let DeprecationNoticeEvent { summary, details } = event;
        self.add_to_history(history_cell::new_deprecation_notice(summary, details));
        self.request_redraw();
    }

    fn on_background_event(&mut self, message: String) {
        debug!("BackgroundEvent: {message}");
        self.bottom_pane.ensure_status_indicator();
        self.bottom_pane.set_interrupt_hint_visible(true);
        self.set_status_header(message);
    }

    fn on_undo_started(&mut self, event: UndoStartedEvent) {
        self.bottom_pane.ensure_status_indicator();
        self.bottom_pane.set_interrupt_hint_visible(false);
        let message = event
            .message
            .unwrap_or_else(|| "Undo in progress...".to_string());
        self.set_status_header(message);
    }

    fn on_undo_completed(&mut self, event: UndoCompletedEvent) {
        let UndoCompletedEvent { success, message } = event;
        self.bottom_pane.hide_status_indicator();
        let message = message.unwrap_or_else(|| {
            if success {
                "Undo completed successfully.".to_string()
            } else {
                "Undo failed.".to_string()
            }
        });
        if success {
            self.add_info_message(message, None);
        } else {
            self.add_error_message(message);
        }
    }

    fn on_stream_error(&mut self, message: String) {
        if self.retry_status_header.is_none() {
            self.retry_status_header = Some(self.current_status_header.clone());
        }
        self.set_status_header(message);
    }

    /// Periodic tick to commit at most one queued line to history with a small delay,
    /// animating the output.
    pub(crate) fn on_commit_tick(&mut self) {
        if let Some(controller) = self.stream_controller.as_mut() {
            let (cell, is_idle) = controller.on_commit_tick();
            if let Some(cell) = cell {
                self.bottom_pane.hide_status_indicator();
                self.add_boxed_history(cell);
            }
            if is_idle {
                self.app_event_tx.send(AppEvent::StopCommitAnimation);
            }
        }
    }

    fn flush_interrupt_queue(&mut self) {
        let mut mgr = std::mem::take(&mut self.interrupts);
        mgr.flush_all(self);
        self.interrupts = mgr;
    }

    #[inline]
    fn defer_or_handle(
        &mut self,
        push: impl FnOnce(&mut InterruptManager),
        handle: impl FnOnce(&mut Self),
    ) {
        // Preserve deterministic FIFO across queued interrupts: once anything
        // is queued due to an active write cycle, continue queueing until the
        // queue is flushed to avoid reordering (e.g., ExecEnd before ExecBegin).
        if self.stream_controller.is_some() || !self.interrupts.is_empty() {
            push(&mut self.interrupts);
        } else {
            handle(self);
        }
    }

    fn handle_stream_finished(&mut self) {
        if self.task_complete_pending {
            self.bottom_pane.hide_status_indicator();
            self.task_complete_pending = false;
        }
        // A completed stream indicates non-exec content was just inserted.
        self.flush_interrupt_queue();
    }

    #[inline]
    fn handle_streaming_delta(&mut self, delta: String) {
        // Before streaming agent content, flush any active exec cell group.
        self.flush_active_cell();

        if self.stream_controller.is_none() {
            if self.needs_final_message_separator {
                let elapsed_seconds = self
                    .bottom_pane
                    .status_widget()
                    .map(super::status_indicator_widget::StatusIndicatorWidget::elapsed_seconds);
                self.add_to_history(history_cell::FinalMessageSeparator::new(elapsed_seconds));
                self.needs_final_message_separator = false;
            }
            self.stream_controller = Some(StreamController::new(
                self.last_rendered_width.get().map(|w| w.saturating_sub(2)),
            ));
        }
        if let Some(controller) = self.stream_controller.as_mut()
            && controller.push(&delta)
        {
            self.app_event_tx.send(AppEvent::StartCommitAnimation);
        }
        self.request_redraw();
    }

    pub(crate) fn handle_exec_end_now(&mut self, ev: ExecCommandEndEvent) {
        let running = self.running_commands.remove(&ev.call_id);
        if self.suppressed_exec_calls.remove(&ev.call_id) {
            return;
        }
        let (command, parsed, source) = match running {
            Some(rc) => (rc.command, rc.parsed_cmd, rc.source),
            None => (ev.command.clone(), ev.parsed_cmd.clone(), ev.source),
        };
        let is_unified_exec_interaction =
            matches!(source, ExecCommandSource::UnifiedExecInteraction);

        let needs_new = self
            .active_cell
            .as_ref()
            .map(|cell| cell.as_any().downcast_ref::<ExecCell>().is_none())
            .unwrap_or(true);
        if needs_new {
            self.flush_active_cell();
            self.active_cell = Some(Box::new(new_active_exec_command(
                ev.call_id.clone(),
                command,
                parsed,
                source,
                ev.interaction_input.clone(),
                self.config.animations,
            )));
        }

        if let Some(cell) = self
            .active_cell
            .as_mut()
            .and_then(|c| c.as_any_mut().downcast_mut::<ExecCell>())
        {
            let output = if is_unified_exec_interaction {
                CommandOutput {
                    exit_code: ev.exit_code,
                    formatted_output: String::new(),
                    aggregated_output: String::new(),
                }
            } else {
                CommandOutput {
                    exit_code: ev.exit_code,
                    formatted_output: ev.formatted_output.clone(),
                    aggregated_output: ev.aggregated_output.clone(),
                }
            };
            cell.complete_call(&ev.call_id, output, ev.duration);
            if cell.should_flush() {
                self.flush_active_cell();
            }
        }
    }

    pub(crate) fn handle_patch_apply_end_now(
        &mut self,
        event: codex_core::protocol::PatchApplyEndEvent,
    ) {
        // If the patch was successful, just let the "Edited" block stand.
        // Otherwise, add a failure block.
        if !event.success {
            self.add_to_history(history_cell::new_patch_apply_failure(event.stderr));
        }
    }

    pub(crate) fn handle_exec_approval_now(&mut self, id: String, ev: ExecApprovalRequestEvent) {
        self.flush_answer_stream_with_separator();
        let command = shlex::try_join(ev.command.iter().map(String::as_str))
            .unwrap_or_else(|_| ev.command.join(" "));
        self.notify(Notification::ExecApprovalRequested { command });

        let request = ApprovalRequest::Exec {
            id,
            command: ev.command,
            reason: ev.reason,
            proposed_execpolicy_amendment: ev.proposed_execpolicy_amendment,
        };
        self.bottom_pane
            .push_approval_request(request, &self.config.features);
        self.request_redraw();
    }

    pub(crate) fn handle_apply_patch_approval_now(
        &mut self,
        id: String,
        ev: ApplyPatchApprovalRequestEvent,
    ) {
        self.flush_answer_stream_with_separator();

        let request = ApprovalRequest::ApplyPatch {
            id,
            reason: ev.reason,
            changes: ev.changes.clone(),
            cwd: self.config.cwd.clone(),
        };
        self.bottom_pane
            .push_approval_request(request, &self.config.features);
        self.request_redraw();
        self.notify(Notification::EditApprovalRequested {
            cwd: self.config.cwd.clone(),
            changes: ev.changes.keys().cloned().collect(),
        });
    }

    pub(crate) fn handle_elicitation_request_now(&mut self, ev: ElicitationRequestEvent) {
        self.flush_answer_stream_with_separator();

        self.notify(Notification::ElicitationRequested {
            server_name: ev.server_name.clone(),
        });

        let request = ApprovalRequest::McpElicitation {
            server_name: ev.server_name,
            request_id: ev.id,
            message: ev.message,
        };
        self.bottom_pane
            .push_approval_request(request, &self.config.features);
        self.request_redraw();
    }

    pub(crate) fn handle_exec_begin_now(&mut self, ev: ExecCommandBeginEvent) {
        // Ensure the status indicator is visible while the command runs.
        self.running_commands.insert(
            ev.call_id.clone(),
            RunningCommand {
                command: ev.command.clone(),
                parsed_cmd: ev.parsed_cmd.clone(),
                source: ev.source,
            },
        );
        let is_wait_interaction = matches!(ev.source, ExecCommandSource::UnifiedExecInteraction)
            && ev
                .interaction_input
                .as_deref()
                .map(str::is_empty)
                .unwrap_or(true);
        let command_display = ev.command.join(" ");
        let should_suppress_unified_wait = is_wait_interaction
            && self
                .last_unified_wait
                .as_ref()
                .is_some_and(|wait| wait.is_duplicate(&command_display));
        if is_wait_interaction {
            self.last_unified_wait = Some(UnifiedExecWaitState::new(command_display));
        } else {
            self.last_unified_wait = None;
        }
        if should_suppress_unified_wait {
            self.suppressed_exec_calls.insert(ev.call_id);
            return;
        }
        let interaction_input = ev.interaction_input.clone();
        if let Some(cell) = self
            .active_cell
            .as_mut()
            .and_then(|c| c.as_any_mut().downcast_mut::<ExecCell>())
            && let Some(new_exec) = cell.with_added_call(
                ev.call_id.clone(),
                ev.command.clone(),
                ev.parsed_cmd.clone(),
                ev.source,
                interaction_input.clone(),
            )
        {
            *cell = new_exec;
        } else {
            self.flush_active_cell();

            self.active_cell = Some(Box::new(new_active_exec_command(
                ev.call_id.clone(),
                ev.command.clone(),
                ev.parsed_cmd,
                ev.source,
                interaction_input,
                self.config.animations,
            )));
        }

        self.request_redraw();
    }

    pub(crate) fn handle_mcp_begin_now(&mut self, ev: McpToolCallBeginEvent) {
        self.flush_answer_stream_with_separator();
        self.flush_active_cell();
        self.active_cell = Some(Box::new(history_cell::new_active_mcp_tool_call(
            ev.call_id,
            ev.invocation,
            self.config.animations,
        )));
        self.request_redraw();
    }
    pub(crate) fn handle_mcp_end_now(&mut self, ev: McpToolCallEndEvent) {
        self.flush_answer_stream_with_separator();

        let McpToolCallEndEvent {
            call_id,
            invocation,
            duration,
            result,
        } = ev;

        let extra_cell = match self
            .active_cell
            .as_mut()
            .and_then(|cell| cell.as_any_mut().downcast_mut::<McpToolCallCell>())
        {
            Some(cell) if cell.call_id() == call_id => cell.complete(duration, result),
            _ => {
                self.flush_active_cell();
                let mut cell = history_cell::new_active_mcp_tool_call(
                    call_id,
                    invocation,
                    self.config.animations,
                );
                let extra_cell = cell.complete(duration, result);
                self.active_cell = Some(Box::new(cell));
                extra_cell
            }
        };

        self.flush_active_cell();
        if let Some(extra) = extra_cell {
            self.add_boxed_history(extra);
        }
    }

    pub(crate) fn new(
        common: ChatWidgetInit,
        conversation_manager: Arc<ConversationManager>,
    ) -> Self {
        let ChatWidgetInit {
            config,
            frame_requester,
            app_event_tx,
            initial_prompt,
            initial_images,
            enhanced_keys_supported,
            auth_manager,
            models_manager,
            feedback,
            is_first_run,
            model_family,
        } = common;
        let model_slug = model_family.get_model_slug().to_string();
        let mut config = config;
        config.model = Some(model_slug.clone());
        let mut rng = rand::rng();
        let placeholder = EXAMPLE_PROMPTS[rng.random_range(0..EXAMPLE_PROMPTS.len())].to_string();
        let codex_op_tx = spawn_agent(config.clone(), app_event_tx.clone(), conversation_manager);

        let mut widget = Self {
            app_event_tx: app_event_tx.clone(),
            frame_requester: frame_requester.clone(),
            codex_op_tx,
            bottom_pane: BottomPane::new(BottomPaneParams {
                frame_requester,
                app_event_tx,
                has_input_focus: true,
                enhanced_keys_supported,
                placeholder_text: placeholder,
                disable_paste_burst: config.disable_paste_burst,
                animations_enabled: config.animations,
                skills: None,
            }),
            active_cell: None,
            config,
            model_family,
            auth_manager,
            models_manager,
            session_header: SessionHeader::new(model_slug),
            initial_user_message: create_initial_user_message(
                initial_prompt.unwrap_or_default(),
                initial_images,
            ),
            token_info: None,
            rate_limit_snapshot: None,
            plan_type: None,
            rate_limit_warnings: RateLimitWarningState::default(),
            rate_limit_switch_prompt: RateLimitSwitchPromptState::default(),
            rate_limit_poller: None,
            stream_controller: None,
            running_commands: HashMap::new(),
            suppressed_exec_calls: HashSet::new(),
            last_unified_wait: None,
            task_complete_pending: false,
            mcp_startup_status: None,
            interrupts: InterruptManager::new(),
            reasoning_buffer: String::new(),
            full_reasoning_buffer: String::new(),
            current_status_header: String::from("Working"),
            retry_status_header: None,
            conversation_id: None,
            queued_user_messages: VecDeque::new(),
            show_welcome_banner: is_first_run,
            suppress_session_configured_redraw: false,
            pending_notification: None,
            is_review_mode: false,
            pre_review_token_info: None,
            needs_final_message_separator: false,
            last_rendered_width: std::cell::Cell::new(None),
            feedback,
            current_rollout_path: None,
        };

        widget.prefetch_rate_limits();

        widget
    }

    /// Create a ChatWidget attached to an existing conversation (e.g., a fork).
    pub(crate) fn new_from_existing(
        common: ChatWidgetInit,
        conversation: std::sync::Arc<codex_core::CodexConversation>,
        session_configured: codex_core::protocol::SessionConfiguredEvent,
    ) -> Self {
        let ChatWidgetInit {
            config,
            frame_requester,
            app_event_tx,
            initial_prompt,
            initial_images,
            enhanced_keys_supported,
            auth_manager,
            models_manager,
            feedback,
            model_family,
            ..
        } = common;
        let model_slug = model_family.get_model_slug().to_string();
        let mut rng = rand::rng();
        let placeholder = EXAMPLE_PROMPTS[rng.random_range(0..EXAMPLE_PROMPTS.len())].to_string();

        let codex_op_tx =
            spawn_agent_from_existing(conversation, session_configured, app_event_tx.clone());

        let mut widget = Self {
            app_event_tx: app_event_tx.clone(),
            frame_requester: frame_requester.clone(),
            codex_op_tx,
            bottom_pane: BottomPane::new(BottomPaneParams {
                frame_requester,
                app_event_tx,
                has_input_focus: true,
                enhanced_keys_supported,
                placeholder_text: placeholder,
                disable_paste_burst: config.disable_paste_burst,
                animations_enabled: config.animations,
                skills: None,
            }),
            active_cell: None,
            config,
            model_family,
            auth_manager,
            models_manager,
            session_header: SessionHeader::new(model_slug),
            initial_user_message: create_initial_user_message(
                initial_prompt.unwrap_or_default(),
                initial_images,
            ),
            token_info: None,
            rate_limit_snapshot: None,
            plan_type: None,
            rate_limit_warnings: RateLimitWarningState::default(),
            rate_limit_switch_prompt: RateLimitSwitchPromptState::default(),
            rate_limit_poller: None,
            stream_controller: None,
            running_commands: HashMap::new(),
            suppressed_exec_calls: HashSet::new(),
            last_unified_wait: None,
            task_complete_pending: false,
            mcp_startup_status: None,
            interrupts: InterruptManager::new(),
            reasoning_buffer: String::new(),
            full_reasoning_buffer: String::new(),
            current_status_header: String::from("Working"),
            retry_status_header: None,
            conversation_id: None,
            queued_user_messages: VecDeque::new(),
            show_welcome_banner: false,
            suppress_session_configured_redraw: true,
            pending_notification: None,
            is_review_mode: false,
            pre_review_token_info: None,
            needs_final_message_separator: false,
            last_rendered_width: std::cell::Cell::new(None),
            feedback,
            current_rollout_path: None,
        };

        widget.prefetch_rate_limits();

        widget
    }

    pub(crate) fn handle_key_event(&mut self, key_event: KeyEvent) {
        match key_event {
            KeyEvent {
                code: KeyCode::Char(c),
                modifiers,
                kind: KeyEventKind::Press,
                ..
            } if modifiers.contains(KeyModifiers::CONTROL) && c.eq_ignore_ascii_case(&'c') => {
                self.on_ctrl_c();
                return;
            }
            KeyEvent {
                code: KeyCode::Char(c),
                modifiers,
                kind: KeyEventKind::Press,
                ..
            } if modifiers.intersects(KeyModifiers::CONTROL | KeyModifiers::ALT)
                && c.eq_ignore_ascii_case(&'v') =>
            {
                match paste_image_to_temp_png() {
                    Ok((path, info)) => {
                        self.attach_image(
                            path,
                            info.width,
                            info.height,
                            info.encoded_format.label(),
                        );
                    }
                    Err(err) => {
                        tracing::warn!("failed to paste image: {err}");
                        self.add_to_history(history_cell::new_error_event(format!(
                            "Failed to paste image: {err}",
                        )));
                    }
                }
                return;
            }
            other if other.kind == KeyEventKind::Press => {
                self.bottom_pane.clear_ctrl_c_quit_hint();
            }
            _ => {}
        }

        match key_event {
            KeyEvent {
                code: KeyCode::Up,
                modifiers: KeyModifiers::ALT,
                kind: KeyEventKind::Press,
                ..
            } if !self.queued_user_messages.is_empty() => {
                // Prefer the most recently queued item.
                if let Some(user_message) = self.queued_user_messages.pop_back() {
                    self.bottom_pane.set_composer_text(user_message.text);
                    self.refresh_queued_user_messages();
                    self.request_redraw();
                }
            }
            _ => {
                match self.bottom_pane.handle_key_event(key_event) {
                    InputResult::Submitted(text) => {
                        // If a task is running, queue the user input to be sent after the turn completes.
                        let user_message = UserMessage {
                            text,
                            image_paths: self.bottom_pane.take_recent_submission_images(),
                        };
                        self.queue_user_message(user_message);
                    }
                    InputResult::Command(cmd) => {
                        self.dispatch_command(cmd);
                    }
                    InputResult::None => {}
                }
            }
        }
    }

    pub(crate) fn attach_image(
        &mut self,
        path: PathBuf,
        width: u32,
        height: u32,
        format_label: &str,
    ) {
        tracing::info!(
            "attach_image path={path:?} width={width} height={height} format={format_label}",
        );
        self.bottom_pane
            .attach_image(path, width, height, format_label);
        self.request_redraw();
    }

    fn dispatch_command(&mut self, cmd: SlashCommand) {
        if !cmd.available_during_task() && self.bottom_pane.is_task_running() {
            let message = format!(
                "'/{}' is disabled while a task is in progress.",
                cmd.command()
            );
            self.add_to_history(history_cell::new_error_event(message));
            self.request_redraw();
            return;
        }
        match cmd {
            SlashCommand::Feedback => {
                // Step 1: pick a category (UI built in feedback_view)
                let params =
                    crate::bottom_pane::feedback_selection_params(self.app_event_tx.clone());
                self.bottom_pane.show_selection_view(params);
                self.request_redraw();
            }
            SlashCommand::New => {
                self.app_event_tx.send(AppEvent::NewSession);
            }
            SlashCommand::Resume => {
                self.app_event_tx.send(AppEvent::OpenResumePicker);
            }
            SlashCommand::Init => {
                let init_target = self.config.cwd.join(DEFAULT_PROJECT_DOC_FILENAME);
                if init_target.exists() {
                    let message = format!(
                        "{DEFAULT_PROJECT_DOC_FILENAME} already exists here. Skipping /init to avoid overwriting it."
                    );
                    self.add_info_message(message, None);
                    return;
                }
                const INIT_PROMPT: &str = include_str!("../prompt_for_init_command.md");
                self.submit_user_message(INIT_PROMPT.to_string().into());
            }
            SlashCommand::Compact => {
                self.clear_token_usage();
                self.app_event_tx.send(AppEvent::CodexOp(Op::Compact));
            }
            SlashCommand::Review => {
                self.open_review_popup();
            }
            SlashCommand::Model => {
                self.open_model_popup();
            }
            SlashCommand::Approvals => {
                self.open_approvals_popup();
            }
            SlashCommand::Quit | SlashCommand::Exit => {
                self.request_exit();
            }
            SlashCommand::Logout => {
                if let Err(e) = codex_core::auth::logout(
                    &self.config.codex_home,
                    self.config.cli_auth_credentials_store_mode,
                ) {
                    tracing::error!("failed to logout: {e}");
                }
                self.request_exit();
            }
            SlashCommand::Undo => {
                self.app_event_tx.send(AppEvent::CodexOp(Op::Undo));
            }
            SlashCommand::Diff => {
                self.add_diff_in_progress();
                let tx = self.app_event_tx.clone();
                tokio::spawn(async move {
                    let text = match get_git_diff().await {
                        Ok((is_git_repo, diff_text)) => {
                            if is_git_repo {
                                diff_text
                            } else {
                                "`/diff` — _not inside a git repository_".to_string()
                            }
                        }
                        Err(e) => format!("Failed to compute diff: {e}"),
                    };
                    tx.send(AppEvent::DiffResult(text));
                });
            }
            SlashCommand::Mention => {
                self.insert_str("@");
            }
            SlashCommand::Skills => {
                self.insert_str("$");
            }
            SlashCommand::Status => {
                self.add_status_output();
            }
            SlashCommand::Mcp => {
                self.add_mcp_output();
            }
            SlashCommand::Rollout => {
                if let Some(path) = self.rollout_path() {
                    self.add_info_message(
                        format!("Current rollout path: {}", path.display()),
                        None,
                    );
                } else {
                    self.add_info_message("Rollout path is not available yet.".to_string(), None);
                }
            }
            SlashCommand::TestApproval => {
                use codex_core::protocol::EventMsg;
                use std::collections::HashMap;

                use codex_core::protocol::ApplyPatchApprovalRequestEvent;
                use codex_core::protocol::FileChange;

                self.app_event_tx.send(AppEvent::CodexEvent(Event {
                    id: "1".to_string(),
                    // msg: EventMsg::ExecApprovalRequest(ExecApprovalRequestEvent {
                    //     call_id: "1".to_string(),
                    //     command: vec!["git".into(), "apply".into()],
                    //     cwd: self.config.cwd.clone(),
                    //     reason: Some("test".to_string()),
                    // }),
                    msg: EventMsg::ApplyPatchApprovalRequest(ApplyPatchApprovalRequestEvent {
                        call_id: "1".to_string(),
                        turn_id: "turn-1".to_string(),
                        changes: HashMap::from([
                            (
                                PathBuf::from("/tmp/test.txt"),
                                FileChange::Add {
                                    content: "test".to_string(),
                                },
                            ),
                            (
                                PathBuf::from("/tmp/test2.txt"),
                                FileChange::Update {
                                    unified_diff: "+test\n-test2".to_string(),
                                    move_path: None,
                                },
                            ),
                        ]),
                        reason: None,
                        grant_root: Some(PathBuf::from("/tmp")),
                    }),
                }));
            }
        }
    }

    pub(crate) fn handle_paste(&mut self, text: String) {
        self.bottom_pane.handle_paste(text);
    }

    // Returns true if caller should skip rendering this frame (a future frame is scheduled).
    pub(crate) fn handle_paste_burst_tick(&mut self, frame_requester: FrameRequester) -> bool {
        if self.bottom_pane.flush_paste_burst_if_due() {
            // A paste just flushed; request an immediate redraw and skip this frame.
            self.request_redraw();
            true
        } else if self.bottom_pane.is_in_paste_burst() {
            // While capturing a burst, schedule a follow-up tick and skip this frame
            // to avoid redundant renders between ticks.
            frame_requester.schedule_frame_in(
                crate::bottom_pane::ChatComposer::recommended_paste_flush_delay(),
            );
            true
        } else {
            false
        }
    }

    fn flush_active_cell(&mut self) {
        if let Some(active) = self.active_cell.take() {
            self.needs_final_message_separator = true;
            self.app_event_tx.send(AppEvent::InsertHistoryCell(active));
        }
    }

    fn add_to_history(&mut self, cell: impl HistoryCell + 'static) {
        self.add_boxed_history(Box::new(cell));
    }

    fn add_boxed_history(&mut self, cell: Box<dyn HistoryCell>) {
        if !cell.display_lines(u16::MAX).is_empty() {
            // Only break exec grouping if the cell renders visible lines.
            self.flush_active_cell();
            self.needs_final_message_separator = true;
        }
        self.app_event_tx.send(AppEvent::InsertHistoryCell(cell));
    }

    fn queue_user_message(&mut self, user_message: UserMessage) {
        if self.bottom_pane.is_task_running() {
            self.queued_user_messages.push_back(user_message);
            self.refresh_queued_user_messages();
        } else {
            self.submit_user_message(user_message);
        }
    }

    fn submit_user_message(&mut self, user_message: UserMessage) {
        let UserMessage { text, image_paths } = user_message;
        if text.is_empty() && image_paths.is_empty() {
            return;
        }

        let mut items: Vec<UserInput> = Vec::new();

        // Special-case: "!cmd" executes a local shell command instead of sending to the model.
        if let Some(stripped) = text.strip_prefix('!') {
            let cmd = stripped.trim();
            if cmd.is_empty() {
                self.app_event_tx.send(AppEvent::InsertHistoryCell(Box::new(
                    history_cell::new_info_event(
                        USER_SHELL_COMMAND_HELP_TITLE.to_string(),
                        Some(USER_SHELL_COMMAND_HELP_HINT.to_string()),
                    ),
                )));
                return;
            }
            self.submit_op(Op::RunUserShellCommand {
                command: cmd.to_string(),
            });
            return;
        }

        if !text.is_empty() {
            items.push(UserInput::Text { text: text.clone() });
        }

        for path in image_paths {
            items.push(UserInput::LocalImage { path });
        }

        if let Some(skills) = self.bottom_pane.skills() {
            let skill_mentions = find_skill_mentions(&text, skills);
            for skill in skill_mentions {
                items.push(UserInput::Skill {
                    name: skill.name.clone(),
                    path: skill.path.clone(),
                });
            }
        }

        self.codex_op_tx
            .send(Op::UserInput { items })
            .unwrap_or_else(|e| {
                tracing::error!("failed to send message: {e}");
            });

        // Persist the text to cross-session message history.
        if !text.is_empty() {
            self.codex_op_tx
                .send(Op::AddToHistory { text: text.clone() })
                .unwrap_or_else(|e| {
                    tracing::error!("failed to send AddHistory op: {e}");
                });
        }

        // Only show the text portion in conversation history.
        if !text.is_empty() {
            self.add_to_history(history_cell::new_user_prompt(text));
        }
        self.needs_final_message_separator = false;
    }

    /// Replay a subset of initial events into the UI to seed the transcript when
    /// resuming an existing session. This approximates the live event flow and
    /// is intentionally conservative: only safe-to-replay items are rendered to
    /// avoid triggering side effects. Event ids are passed as `None` to
    /// distinguish replayed events from live ones.
    fn replay_initial_messages(&mut self, events: Vec<EventMsg>) {
        for msg in events {
            if matches!(msg, EventMsg::SessionConfigured(_)) {
                continue;
            }
            // `id: None` indicates a synthetic/fake id coming from replay.
            self.dispatch_event_msg(None, msg, true);
        }
    }

    pub(crate) fn handle_codex_event(&mut self, event: Event) {
        let Event { id, msg } = event;
        self.dispatch_event_msg(Some(id), msg, false);
    }

    /// Dispatch a protocol `EventMsg` to the appropriate handler.
    ///
    /// `id` is `Some` for live events and `None` for replayed events from
    /// `replay_initial_messages()`. Callers should treat `None` as a "fake" id
    /// that must not be used to correlate follow-up actions.
    fn dispatch_event_msg(&mut self, id: Option<String>, msg: EventMsg, from_replay: bool) {
        let is_stream_error = matches!(&msg, EventMsg::StreamError(_));
        if !is_stream_error {
            self.restore_retry_status_header_if_present();
        }

        match msg {
            EventMsg::AgentMessageDelta(_)
            | EventMsg::AgentReasoningDelta(_)
            | EventMsg::TerminalInteraction(_)
            | EventMsg::ExecCommandOutputDelta(_) => {}
            _ => {
                tracing::trace!("handle_codex_event: {:?}", msg);
            }
        }

        match msg {
            EventMsg::SessionConfigured(e) => self.on_session_configured(e),
            EventMsg::AgentMessage(AgentMessageEvent { message }) => self.on_agent_message(message),
            EventMsg::AgentMessageDelta(AgentMessageDeltaEvent { delta }) => {
                self.on_agent_message_delta(delta)
            }
            EventMsg::AgentReasoningDelta(AgentReasoningDeltaEvent { delta })
            | EventMsg::AgentReasoningRawContentDelta(AgentReasoningRawContentDeltaEvent {
                delta,
            }) => self.on_agent_reasoning_delta(delta),
            EventMsg::AgentReasoning(AgentReasoningEvent { .. }) => self.on_agent_reasoning_final(),
            EventMsg::AgentReasoningRawContent(AgentReasoningRawContentEvent { text }) => {
                self.on_agent_reasoning_delta(text);
                self.on_agent_reasoning_final();
            }
            EventMsg::AgentReasoningSectionBreak(_) => self.on_reasoning_section_break(),
            EventMsg::TaskStarted(_) => self.on_task_started(),
            EventMsg::TaskComplete(TaskCompleteEvent { last_agent_message }) => {
                self.on_task_complete(last_agent_message)
            }
            EventMsg::TokenCount(ev) => {
                self.set_token_info(ev.info);
                self.on_rate_limit_snapshot(ev.rate_limits);
            }
            EventMsg::Warning(WarningEvent { message }) => self.on_warning(message),
            EventMsg::Error(ErrorEvent { message, .. }) => self.on_error(message),
            EventMsg::McpStartupUpdate(ev) => self.on_mcp_startup_update(ev),
            EventMsg::McpStartupComplete(ev) => self.on_mcp_startup_complete(ev),
            EventMsg::TurnAborted(ev) => match ev.reason {
                TurnAbortReason::Interrupted => {
                    self.on_interrupted_turn(ev.reason);
                }
                TurnAbortReason::Replaced => {
                    self.on_error("Turn aborted: replaced by a new task".to_owned())
                }
                TurnAbortReason::ReviewEnded => {
                    self.on_interrupted_turn(ev.reason);
                }
            },
            EventMsg::PlanUpdate(update) => self.on_plan_update(update),
            EventMsg::ExecApprovalRequest(ev) => {
                // For replayed events, synthesize an empty id (these should not occur).
                self.on_exec_approval_request(id.unwrap_or_default(), ev)
            }
            EventMsg::ApplyPatchApprovalRequest(ev) => {
                self.on_apply_patch_approval_request(id.unwrap_or_default(), ev)
            }
            EventMsg::ElicitationRequest(ev) => {
                self.on_elicitation_request(ev);
            }
            EventMsg::ExecCommandBegin(ev) => self.on_exec_command_begin(ev),
            EventMsg::TerminalInteraction(delta) => self.on_terminal_interaction(delta),
            EventMsg::ExecCommandOutputDelta(delta) => self.on_exec_command_output_delta(delta),
            EventMsg::PatchApplyBegin(ev) => self.on_patch_apply_begin(ev),
            EventMsg::PatchApplyEnd(ev) => self.on_patch_apply_end(ev),
            EventMsg::ExecCommandEnd(ev) => self.on_exec_command_end(ev),
            EventMsg::ViewImageToolCall(ev) => self.on_view_image_tool_call(ev),
            EventMsg::McpToolCallBegin(ev) => self.on_mcp_tool_call_begin(ev),
            EventMsg::McpToolCallEnd(ev) => self.on_mcp_tool_call_end(ev),
            EventMsg::WebSearchBegin(ev) => self.on_web_search_begin(ev),
            EventMsg::WebSearchEnd(ev) => self.on_web_search_end(ev),
            EventMsg::GetHistoryEntryResponse(ev) => self.on_get_history_entry_response(ev),
            EventMsg::McpListToolsResponse(ev) => self.on_list_mcp_tools(ev),
            EventMsg::ListCustomPromptsResponse(ev) => self.on_list_custom_prompts(ev),
            EventMsg::ListSkillsResponse(ev) => self.on_list_skills(ev),
<<<<<<< HEAD
            EventMsg::HistoryView(_) => {}
=======
            EventMsg::SkillsUpdateAvailable => {
                self.submit_op(Op::ListSkills {
                    cwds: Vec::new(),
                    force_reload: true,
                });
            }
>>>>>>> a6974087
            EventMsg::ShutdownComplete => self.on_shutdown_complete(),
            EventMsg::TurnDiff(TurnDiffEvent { unified_diff }) => self.on_turn_diff(unified_diff),
            EventMsg::DeprecationNotice(ev) => self.on_deprecation_notice(ev),
            EventMsg::BackgroundEvent(BackgroundEventEvent { message }) => {
                self.on_background_event(message)
            }
            EventMsg::UndoStarted(ev) => self.on_undo_started(ev),
            EventMsg::UndoCompleted(ev) => self.on_undo_completed(ev),
            EventMsg::StreamError(StreamErrorEvent { message, .. }) => {
                self.on_stream_error(message)
            }
            EventMsg::UserMessage(ev) => {
                if from_replay {
                    self.on_user_message_event(ev);
                }
            }
            EventMsg::EnteredReviewMode(review_request) => {
                self.on_entered_review_mode(review_request)
            }
            EventMsg::ExitedReviewMode(review) => self.on_exited_review_mode(review),
            EventMsg::ContextCompacted(_) => self.on_agent_message("Context compacted".to_owned()),
            EventMsg::RawResponseItem(_)
            | EventMsg::ItemStarted(_)
            | EventMsg::ItemCompleted(_)
            | EventMsg::AgentMessageContentDelta(_)
            | EventMsg::ReasoningContentDelta(_)
            | EventMsg::ReasoningRawContentDelta(_) => {}
        }
    }

    fn on_entered_review_mode(&mut self, review: ReviewRequest) {
        // Enter review mode and emit a concise banner
        if self.pre_review_token_info.is_none() {
            self.pre_review_token_info = Some(self.token_info.clone());
        }
        self.is_review_mode = true;
        let hint = review
            .user_facing_hint
            .unwrap_or_else(|| codex_core::review_prompts::user_facing_hint(&review.target));
        let banner = format!(">> Code review started: {hint} <<");
        self.add_to_history(history_cell::new_review_status_line(banner));
        self.request_redraw();
    }

    fn on_exited_review_mode(&mut self, review: ExitedReviewModeEvent) {
        // Leave review mode; if output is present, flush pending stream + show results.
        if let Some(output) = review.review_output {
            self.flush_answer_stream_with_separator();
            self.flush_interrupt_queue();
            self.flush_active_cell();

            if output.findings.is_empty() {
                let explanation = output.overall_explanation.trim().to_string();
                if explanation.is_empty() {
                    tracing::error!("Reviewer failed to output a response.");
                    self.add_to_history(history_cell::new_error_event(
                        "Reviewer failed to output a response.".to_owned(),
                    ));
                } else {
                    // Show explanation when there are no structured findings.
                    let mut rendered: Vec<ratatui::text::Line<'static>> = vec!["".into()];
                    append_markdown(&explanation, None, &mut rendered);
                    let body_cell = AgentMessageCell::new(rendered, false);
                    self.app_event_tx
                        .send(AppEvent::InsertHistoryCell(Box::new(body_cell)));
                }
            }
            // Final message is rendered as part of the AgentMessage.
        }

        self.is_review_mode = false;
        self.restore_pre_review_token_info();
        // Append a finishing banner at the end of this turn.
        self.add_to_history(history_cell::new_review_status_line(
            "<< Code review finished >>".to_string(),
        ));
        self.request_redraw();
    }

    fn on_user_message_event(&mut self, event: UserMessageEvent) {
        let message = event.message.trim();
        if !message.is_empty() {
            self.add_to_history(history_cell::new_user_prompt(message.to_string()));
        }
    }

    fn request_exit(&self) {
        self.app_event_tx.send(AppEvent::ExitRequest);
    }

    fn request_redraw(&mut self) {
        self.frame_requester.schedule_frame();
    }

    fn notify(&mut self, notification: Notification) {
        if !notification.allowed_for(&self.config.tui_notifications) {
            return;
        }
        self.pending_notification = Some(notification);
        self.request_redraw();
    }

    pub(crate) fn maybe_post_pending_notification(&mut self, tui: &mut crate::tui::Tui) {
        if let Some(notif) = self.pending_notification.take() {
            tui.notify(notif.display());
        }
    }

    /// Mark the active cell as failed (✗) and flush it into history.
    fn finalize_active_cell_as_failed(&mut self) {
        if let Some(mut cell) = self.active_cell.take() {
            // Insert finalized cell into history and keep grouping consistent.
            if let Some(exec) = cell.as_any_mut().downcast_mut::<ExecCell>() {
                exec.mark_failed();
            } else if let Some(tool) = cell.as_any_mut().downcast_mut::<McpToolCallCell>() {
                tool.mark_failed();
            }
            self.add_boxed_history(cell);
        }
    }

    // If idle and there are queued inputs, submit exactly one to start the next turn.
    fn maybe_send_next_queued_input(&mut self) {
        if self.bottom_pane.is_task_running() {
            return;
        }
        if let Some(user_message) = self.queued_user_messages.pop_front() {
            self.submit_user_message(user_message);
        }
        // Update the list to reflect the remaining queued messages (if any).
        self.refresh_queued_user_messages();
    }

    /// Rebuild and update the queued user messages from the current queue.
    fn refresh_queued_user_messages(&mut self) {
        let messages: Vec<String> = self
            .queued_user_messages
            .iter()
            .map(|m| m.text.clone())
            .collect();
        self.bottom_pane.set_queued_user_messages(messages);
    }

    pub(crate) fn add_diff_in_progress(&mut self) {
        self.request_redraw();
    }

    pub(crate) fn on_diff_complete(&mut self) {
        self.request_redraw();
    }

    pub(crate) fn add_status_output(&mut self) {
        let default_usage = TokenUsage::default();
        let (total_usage, context_usage) = if let Some(ti) = &self.token_info {
            (&ti.total_token_usage, Some(&ti.last_token_usage))
        } else {
            (&default_usage, Some(&default_usage))
        };
        self.add_to_history(crate::status::new_status_output(
            &self.config,
            self.auth_manager.as_ref(),
            &self.model_family,
            total_usage,
            context_usage,
            &self.conversation_id,
            self.rate_limit_snapshot.as_ref(),
            self.plan_type,
            Local::now(),
            self.model_family.get_model_slug(),
        ));
    }
    fn stop_rate_limit_poller(&mut self) {
        if let Some(handle) = self.rate_limit_poller.take() {
            handle.abort();
        }
    }

    fn prefetch_rate_limits(&mut self) {
        self.stop_rate_limit_poller();

        let Some(auth) = self.auth_manager.auth() else {
            return;
        };
        if auth.mode != AuthMode::ChatGPT {
            return;
        }

        let base_url = self.config.chatgpt_base_url.clone();
        let app_event_tx = self.app_event_tx.clone();

        let handle = tokio::spawn(async move {
            let mut interval = tokio::time::interval(Duration::from_secs(60));

            loop {
                if let Some(snapshot) = fetch_rate_limits(base_url.clone(), auth.clone()).await {
                    app_event_tx.send(AppEvent::RateLimitSnapshotFetched(snapshot));
                }
                interval.tick().await;
            }
        });

        self.rate_limit_poller = Some(handle);
    }

    fn lower_cost_preset(&self) -> Option<ModelPreset> {
        let models = self.models_manager.try_list_models(&self.config).ok()?;
        models
            .iter()
            .find(|preset| preset.model == NUDGE_MODEL_SLUG)
            .cloned()
    }

    fn rate_limit_switch_prompt_hidden(&self) -> bool {
        self.config
            .notices
            .hide_rate_limit_model_nudge
            .unwrap_or(false)
    }

    fn maybe_show_pending_rate_limit_prompt(&mut self) {
        if self.rate_limit_switch_prompt_hidden() {
            self.rate_limit_switch_prompt = RateLimitSwitchPromptState::Idle;
            return;
        }
        if !matches!(
            self.rate_limit_switch_prompt,
            RateLimitSwitchPromptState::Pending
        ) {
            return;
        }
        if let Some(preset) = self.lower_cost_preset() {
            self.open_rate_limit_switch_prompt(preset);
            self.rate_limit_switch_prompt = RateLimitSwitchPromptState::Shown;
        } else {
            self.rate_limit_switch_prompt = RateLimitSwitchPromptState::Idle;
        }
    }

    fn open_rate_limit_switch_prompt(&mut self, preset: ModelPreset) {
        let switch_model = preset.model.to_string();
        let display_name = preset.display_name.to_string();
        let default_effort: ReasoningEffortConfig = preset.default_reasoning_effort;

        let switch_actions: Vec<SelectionAction> = vec![Box::new(move |tx| {
            tx.send(AppEvent::CodexOp(Op::OverrideTurnContext {
                cwd: None,
                approval_policy: None,
                sandbox_policy: None,
                model: Some(switch_model.clone()),
                effort: Some(Some(default_effort)),
                summary: None,
            }));
            tx.send(AppEvent::UpdateModel(switch_model.clone()));
            tx.send(AppEvent::UpdateReasoningEffort(Some(default_effort)));
        })];

        let keep_actions: Vec<SelectionAction> = Vec::new();
        let never_actions: Vec<SelectionAction> = vec![Box::new(|tx| {
            tx.send(AppEvent::UpdateRateLimitSwitchPromptHidden(true));
            tx.send(AppEvent::PersistRateLimitSwitchPromptHidden);
        })];
        let description = if preset.description.is_empty() {
            Some("Uses fewer credits for upcoming turns.".to_string())
        } else {
            Some(preset.description)
        };

        let items = vec![
            SelectionItem {
                name: format!("Switch to {display_name}"),
                description,
                selected_description: None,
                is_current: false,
                actions: switch_actions,
                dismiss_on_select: true,
                ..Default::default()
            },
            SelectionItem {
                name: "Keep current model".to_string(),
                description: None,
                selected_description: None,
                is_current: false,
                actions: keep_actions,
                dismiss_on_select: true,
                ..Default::default()
            },
            SelectionItem {
                name: "Keep current model (never show again)".to_string(),
                description: Some(
                    "Hide future rate limit reminders about switching models.".to_string(),
                ),
                selected_description: None,
                is_current: false,
                actions: never_actions,
                dismiss_on_select: true,
                ..Default::default()
            },
        ];

        self.bottom_pane.show_selection_view(SelectionViewParams {
            title: Some("Approaching rate limits".to_string()),
            subtitle: Some(format!("Switch to {display_name} for lower credit usage?")),
            footer_hint: Some(standard_popup_hint_line()),
            items,
            ..Default::default()
        });
    }

    /// Open a popup to choose a quick auto model. Selecting "All models"
    /// opens the full picker with every available preset.
    pub(crate) fn open_model_popup(&mut self) {
        let current_model = self.model_family.get_model_slug().to_string();
        let presets: Vec<ModelPreset> =
            // todo(aibrahim): make this async function
            match self.models_manager.try_list_models(&self.config) {
                Ok(models) => models,
                Err(_) => {
                    self.add_info_message(
                        "Models are being updated; please try /model again in a moment."
                            .to_string(),
                        None,
                    );
                    return;
                }
            };

        let current_label = presets
            .iter()
            .find(|preset| preset.model == current_model)
            .map(|preset| preset.display_name.to_string())
            .unwrap_or_else(|| current_model.clone());

        let (mut auto_presets, other_presets): (Vec<ModelPreset>, Vec<ModelPreset>) = presets
            .into_iter()
            .partition(|preset| Self::is_auto_model(&preset.model));

        if auto_presets.is_empty() {
            self.open_all_models_popup(other_presets);
            return;
        }

        auto_presets.sort_by_key(|preset| Self::auto_model_order(&preset.model));

        let mut items: Vec<SelectionItem> = auto_presets
            .into_iter()
            .map(|preset| {
                let description =
                    (!preset.description.is_empty()).then_some(preset.description.clone());
                let model = preset.model.clone();
                let actions = Self::model_selection_actions(
                    model.clone(),
                    Some(preset.default_reasoning_effort),
                );
                SelectionItem {
                    name: preset.display_name.clone(),
                    description,
                    is_current: model == current_model,
                    is_default: preset.is_default,
                    actions,
                    dismiss_on_select: true,
                    ..Default::default()
                }
            })
            .collect();

        if !other_presets.is_empty() {
            let all_models = other_presets;
            let actions: Vec<SelectionAction> = vec![Box::new(move |tx| {
                tx.send(AppEvent::OpenAllModelsPopup {
                    models: all_models.clone(),
                });
            })];

            let is_current = !items.iter().any(|item| item.is_current);
            let description = Some(format!(
                "Choose a specific model and reasoning level (current: {current_label})"
            ));

            items.push(SelectionItem {
                name: "All models".to_string(),
                description,
                is_current,
                actions,
                dismiss_on_select: true,
                ..Default::default()
            });
        }

        self.bottom_pane.show_selection_view(SelectionViewParams {
            title: Some("Select Model".to_string()),
            subtitle: Some("Pick a quick auto mode or browse all models.".to_string()),
            footer_hint: Some(standard_popup_hint_line()),
            items,
            ..Default::default()
        });
    }

    fn is_auto_model(model: &str) -> bool {
        model.starts_with("codex-auto-")
    }

    fn auto_model_order(model: &str) -> usize {
        match model {
            "codex-auto-fast" => 0,
            "codex-auto-balanced" => 1,
            "codex-auto-thorough" => 2,
            _ => 3,
        }
    }

    pub(crate) fn open_all_models_popup(&mut self, presets: Vec<ModelPreset>) {
        if presets.is_empty() {
            self.add_info_message(
                "No additional models are available right now.".to_string(),
                None,
            );
            return;
        }

        let current_model = self.model_family.get_model_slug().to_string();
        let mut items: Vec<SelectionItem> = Vec::new();
        for preset in presets.into_iter() {
            let description =
                (!preset.description.is_empty()).then_some(preset.description.to_string());
            let is_current = preset.model == current_model;
            let single_supported_effort = preset.supported_reasoning_efforts.len() == 1;
            let preset_for_action = preset.clone();
            let actions: Vec<SelectionAction> = vec![Box::new(move |tx| {
                let preset_for_event = preset_for_action.clone();
                tx.send(AppEvent::OpenReasoningPopup {
                    model: preset_for_event,
                });
            })];
            items.push(SelectionItem {
                name: preset.display_name.clone(),
                description,
                is_current,
                is_default: preset.is_default,
                actions,
                dismiss_on_select: single_supported_effort,
                ..Default::default()
            });
        }

        self.bottom_pane.show_selection_view(SelectionViewParams {
            title: Some("Select Model and Effort".to_string()),
            subtitle: Some(
                "Access legacy models by running codex -m <model_name> or in your config.toml"
                    .to_string(),
            ),
            footer_hint: Some("Press enter to select reasoning effort, or esc to dismiss.".into()),
            items,
            ..Default::default()
        });
    }

    fn model_selection_actions(
        model_for_action: String,
        effort_for_action: Option<ReasoningEffortConfig>,
    ) -> Vec<SelectionAction> {
        vec![Box::new(move |tx| {
            let effort_label = effort_for_action
                .map(|effort| effort.to_string())
                .unwrap_or_else(|| "default".to_string());
            tx.send(AppEvent::CodexOp(Op::OverrideTurnContext {
                cwd: None,
                approval_policy: None,
                sandbox_policy: None,
                model: Some(model_for_action.clone()),
                effort: Some(effort_for_action),
                summary: None,
            }));
            tx.send(AppEvent::UpdateModel(model_for_action.clone()));
            tx.send(AppEvent::UpdateReasoningEffort(effort_for_action));
            tx.send(AppEvent::PersistModelSelection {
                model: model_for_action.clone(),
                effort: effort_for_action,
            });
            tracing::info!(
                "Selected model: {}, Selected effort: {}",
                model_for_action,
                effort_label
            );
        })]
    }

    /// Open a popup to choose the reasoning effort (stage 2) for the given model.
    pub(crate) fn open_reasoning_popup(&mut self, preset: ModelPreset) {
        let default_effort: ReasoningEffortConfig = preset.default_reasoning_effort;
        let supported = preset.supported_reasoning_efforts;

        let warn_effort = if supported
            .iter()
            .any(|option| option.effort == ReasoningEffortConfig::XHigh)
        {
            Some(ReasoningEffortConfig::XHigh)
        } else if supported
            .iter()
            .any(|option| option.effort == ReasoningEffortConfig::High)
        {
            Some(ReasoningEffortConfig::High)
        } else {
            None
        };
        let warning_text = warn_effort.map(|effort| {
            let effort_label = Self::reasoning_effort_label(effort);
            format!("⚠ {effort_label} reasoning effort can quickly consume Plus plan rate limits.")
        });
        let warn_for_model = preset.model.starts_with("gpt-5.1-codex")
            || preset.model.starts_with("gpt-5.1-codex-max")
            || preset.model.starts_with("gpt-5.2");

        struct EffortChoice {
            stored: Option<ReasoningEffortConfig>,
            display: ReasoningEffortConfig,
        }
        let mut choices: Vec<EffortChoice> = Vec::new();
        for effort in ReasoningEffortConfig::iter() {
            if supported.iter().any(|option| option.effort == effort) {
                choices.push(EffortChoice {
                    stored: Some(effort),
                    display: effort,
                });
            }
        }
        if choices.is_empty() {
            choices.push(EffortChoice {
                stored: Some(default_effort),
                display: default_effort,
            });
        }

        if choices.len() == 1 {
            if let Some(effort) = choices.first().and_then(|c| c.stored) {
                self.apply_model_and_effort(preset.model, Some(effort));
            } else {
                self.apply_model_and_effort(preset.model, None);
            }
            return;
        }

        let default_choice: Option<ReasoningEffortConfig> = choices
            .iter()
            .any(|choice| choice.stored == Some(default_effort))
            .then_some(Some(default_effort))
            .flatten()
            .or_else(|| choices.iter().find_map(|choice| choice.stored))
            .or(Some(default_effort));

        let model_slug = preset.model.to_string();
        let is_current_model = self.model_family.get_model_slug() == preset.model;
        let highlight_choice = if is_current_model {
            self.config.model_reasoning_effort
        } else {
            default_choice
        };
        let selection_choice = highlight_choice.or(default_choice);
        let initial_selected_idx = choices
            .iter()
            .position(|choice| choice.stored == selection_choice)
            .or_else(|| {
                selection_choice
                    .and_then(|effort| choices.iter().position(|choice| choice.display == effort))
            });
        let mut items: Vec<SelectionItem> = Vec::new();
        for choice in choices.iter() {
            let effort = choice.display;
            let mut effort_label = Self::reasoning_effort_label(effort).to_string();
            if choice.stored == default_choice {
                effort_label.push_str(" (default)");
            }

            let description = choice
                .stored
                .and_then(|effort| {
                    supported
                        .iter()
                        .find(|option| option.effort == effort)
                        .map(|option| option.description.to_string())
                })
                .filter(|text| !text.is_empty());

            let show_warning = warn_for_model && warn_effort == Some(effort);
            let selected_description = if show_warning {
                warning_text.as_ref().map(|warning_message| {
                    description.as_ref().map_or_else(
                        || warning_message.clone(),
                        |d| format!("{d}\n{warning_message}"),
                    )
                })
            } else {
                None
            };

            let model_for_action = model_slug.clone();
            let actions = Self::model_selection_actions(model_for_action, choice.stored);

            items.push(SelectionItem {
                name: effort_label,
                description,
                selected_description,
                is_current: is_current_model && choice.stored == highlight_choice,
                actions,
                dismiss_on_select: true,
                ..Default::default()
            });
        }

        let mut header = ColumnRenderable::new();
        header.push(Line::from(
            format!("Select Reasoning Level for {model_slug}").bold(),
        ));

        self.bottom_pane.show_selection_view(SelectionViewParams {
            header: Box::new(header),
            footer_hint: Some(standard_popup_hint_line()),
            items,
            initial_selected_idx,
            ..Default::default()
        });
    }

    fn reasoning_effort_label(effort: ReasoningEffortConfig) -> &'static str {
        match effort {
            ReasoningEffortConfig::None => "None",
            ReasoningEffortConfig::Minimal => "Minimal",
            ReasoningEffortConfig::Low => "Low",
            ReasoningEffortConfig::Medium => "Medium",
            ReasoningEffortConfig::High => "High",
            ReasoningEffortConfig::XHigh => "Extra high",
        }
    }

    fn apply_model_and_effort(&self, model: String, effort: Option<ReasoningEffortConfig>) {
        self.app_event_tx
            .send(AppEvent::CodexOp(Op::OverrideTurnContext {
                cwd: None,
                approval_policy: None,
                sandbox_policy: None,
                model: Some(model.clone()),
                effort: Some(effort),
                summary: None,
            }));
        self.app_event_tx.send(AppEvent::UpdateModel(model.clone()));
        self.app_event_tx
            .send(AppEvent::UpdateReasoningEffort(effort));
        self.app_event_tx.send(AppEvent::PersistModelSelection {
            model: model.clone(),
            effort,
        });
        tracing::info!(
            "Selected model: {}, Selected effort: {}",
            model,
            effort
                .map(|e| e.to_string())
                .unwrap_or_else(|| "default".to_string())
        );
    }

    /// Open a popup to choose the approvals mode (ask for approval policy + sandbox policy).
    pub(crate) fn open_approvals_popup(&mut self) {
        let current_approval = self.config.approval_policy.value();
        let current_sandbox = self.config.sandbox_policy.get();
        let mut items: Vec<SelectionItem> = Vec::new();
        let presets: Vec<ApprovalPreset> = builtin_approval_presets();
        for preset in presets.into_iter() {
            let is_current =
                Self::preset_matches_current(current_approval, current_sandbox, &preset);
            let name = preset.label.to_string();
            let description_text = preset.description;
            let description = Some(description_text.to_string());
            let requires_confirmation = preset.id == "full-access"
                && !self
                    .config
                    .notices
                    .hide_full_access_warning
                    .unwrap_or(false);
            let actions: Vec<SelectionAction> = if requires_confirmation {
                let preset_clone = preset.clone();
                vec![Box::new(move |tx| {
                    tx.send(AppEvent::OpenFullAccessConfirmation {
                        preset: preset_clone.clone(),
                    });
                })]
            } else if preset.id == "auto" {
                #[cfg(target_os = "windows")]
                {
                    if codex_core::get_platform_sandbox().is_none() {
                        let preset_clone = preset.clone();
                        vec![Box::new(move |tx| {
                            tx.send(AppEvent::OpenWindowsSandboxEnablePrompt {
                                preset: preset_clone.clone(),
                            });
                        })]
                    } else if let Some((sample_paths, extra_count, failed_scan)) =
                        self.world_writable_warning_details()
                    {
                        let preset_clone = preset.clone();
                        vec![Box::new(move |tx| {
                            tx.send(AppEvent::OpenWorldWritableWarningConfirmation {
                                preset: Some(preset_clone.clone()),
                                sample_paths: sample_paths.clone(),
                                extra_count,
                                failed_scan,
                            });
                        })]
                    } else {
                        Self::approval_preset_actions(preset.approval, preset.sandbox.clone())
                    }
                }
                #[cfg(not(target_os = "windows"))]
                {
                    Self::approval_preset_actions(preset.approval, preset.sandbox.clone())
                }
            } else {
                Self::approval_preset_actions(preset.approval, preset.sandbox.clone())
            };
            items.push(SelectionItem {
                name,
                description,
                is_current,
                actions,
                dismiss_on_select: true,
                ..Default::default()
            });
        }

        self.bottom_pane.show_selection_view(SelectionViewParams {
            title: Some("Select Approval Mode".to_string()),
            footer_hint: Some(standard_popup_hint_line()),
            items,
            header: Box::new(()),
            ..Default::default()
        });
    }

    fn approval_preset_actions(
        approval: AskForApproval,
        sandbox: SandboxPolicy,
    ) -> Vec<SelectionAction> {
        vec![Box::new(move |tx| {
            let sandbox_clone = sandbox.clone();
            tx.send(AppEvent::CodexOp(Op::OverrideTurnContext {
                cwd: None,
                approval_policy: Some(approval),
                sandbox_policy: Some(sandbox_clone.clone()),
                model: None,
                effort: None,
                summary: None,
            }));
            tx.send(AppEvent::UpdateAskForApprovalPolicy(approval));
            tx.send(AppEvent::UpdateSandboxPolicy(sandbox_clone));
        })]
    }

    fn preset_matches_current(
        current_approval: AskForApproval,
        current_sandbox: &SandboxPolicy,
        preset: &ApprovalPreset,
    ) -> bool {
        if current_approval != preset.approval {
            return false;
        }
        matches!(
            (&preset.sandbox, current_sandbox),
            (SandboxPolicy::ReadOnly, SandboxPolicy::ReadOnly)
                | (
                    SandboxPolicy::DangerFullAccess,
                    SandboxPolicy::DangerFullAccess
                )
                | (
                    SandboxPolicy::WorkspaceWrite { .. },
                    SandboxPolicy::WorkspaceWrite { .. }
                )
        )
    }

    #[cfg(target_os = "windows")]
    pub(crate) fn world_writable_warning_details(&self) -> Option<(Vec<String>, usize, bool)> {
        if self
            .config
            .notices
            .hide_world_writable_warning
            .unwrap_or(false)
        {
            return None;
        }
        let cwd = self.config.cwd.clone();
        let env_map: std::collections::HashMap<String, String> = std::env::vars().collect();
        match codex_windows_sandbox::apply_world_writable_scan_and_denies(
            self.config.codex_home.as_path(),
            cwd.as_path(),
            &env_map,
            self.config.sandbox_policy.get(),
            Some(self.config.codex_home.as_path()),
        ) {
            Ok(_) => None,
            Err(_) => Some((Vec::new(), 0, true)),
        }
    }

    #[cfg(not(target_os = "windows"))]
    #[allow(dead_code)]
    pub(crate) fn world_writable_warning_details(&self) -> Option<(Vec<String>, usize, bool)> {
        None
    }

    pub(crate) fn open_full_access_confirmation(&mut self, preset: ApprovalPreset) {
        let approval = preset.approval;
        let sandbox = preset.sandbox;
        let mut header_children: Vec<Box<dyn Renderable>> = Vec::new();
        let title_line = Line::from("Enable full access?").bold();
        let info_line = Line::from(vec![
            "When Codex runs with full access, it can edit any file on your computer and run commands with network, without your approval. "
                .into(),
            "Exercise caution when enabling full access. This significantly increases the risk of data loss, leaks, or unexpected behavior."
                .fg(Color::Red),
        ]);
        header_children.push(Box::new(title_line));
        header_children.push(Box::new(
            Paragraph::new(vec![info_line]).wrap(Wrap { trim: false }),
        ));
        let header = ColumnRenderable::with(header_children);

        let mut accept_actions = Self::approval_preset_actions(approval, sandbox.clone());
        accept_actions.push(Box::new(|tx| {
            tx.send(AppEvent::UpdateFullAccessWarningAcknowledged(true));
        }));

        let mut accept_and_remember_actions = Self::approval_preset_actions(approval, sandbox);
        accept_and_remember_actions.push(Box::new(|tx| {
            tx.send(AppEvent::UpdateFullAccessWarningAcknowledged(true));
            tx.send(AppEvent::PersistFullAccessWarningAcknowledged);
        }));

        let deny_actions: Vec<SelectionAction> = vec![Box::new(|tx| {
            tx.send(AppEvent::OpenApprovalsPopup);
        })];

        let items = vec![
            SelectionItem {
                name: "Yes, continue anyway".to_string(),
                description: Some("Apply full access for this session".to_string()),
                actions: accept_actions,
                dismiss_on_select: true,
                ..Default::default()
            },
            SelectionItem {
                name: "Yes, and don't ask again".to_string(),
                description: Some("Enable full access and remember this choice".to_string()),
                actions: accept_and_remember_actions,
                dismiss_on_select: true,
                ..Default::default()
            },
            SelectionItem {
                name: "Cancel".to_string(),
                description: Some("Go back without enabling full access".to_string()),
                actions: deny_actions,
                dismiss_on_select: true,
                ..Default::default()
            },
        ];

        self.bottom_pane.show_selection_view(SelectionViewParams {
            footer_hint: Some(standard_popup_hint_line()),
            items,
            header: Box::new(header),
            ..Default::default()
        });
    }

    #[cfg(target_os = "windows")]
    pub(crate) fn open_world_writable_warning_confirmation(
        &mut self,
        preset: Option<ApprovalPreset>,
        sample_paths: Vec<String>,
        extra_count: usize,
        failed_scan: bool,
    ) {
        let (approval, sandbox) = match &preset {
            Some(p) => (Some(p.approval), Some(p.sandbox.clone())),
            None => (None, None),
        };
        let mut header_children: Vec<Box<dyn Renderable>> = Vec::new();
        let describe_policy = |policy: &SandboxPolicy| match policy {
            SandboxPolicy::WorkspaceWrite { .. } => "Agent mode",
            SandboxPolicy::ReadOnly => "Read-Only mode",
            _ => "Agent mode",
        };
        let mode_label = preset
            .as_ref()
            .map(|p| describe_policy(&p.sandbox))
            .unwrap_or_else(|| describe_policy(self.config.sandbox_policy.get()));
        let info_line = if failed_scan {
            Line::from(vec![
                "We couldn't complete the world-writable scan, so protections cannot be verified. "
                    .into(),
                format!("The Windows sandbox cannot guarantee protection in {mode_label}.")
                    .fg(Color::Red),
            ])
        } else {
            Line::from(vec![
                "The Windows sandbox cannot protect writes to folders that are writable by Everyone.".into(),
                " Consider removing write access for Everyone from the following folders:".into(),
            ])
        };
        header_children.push(Box::new(
            Paragraph::new(vec![info_line]).wrap(Wrap { trim: false }),
        ));

        if !sample_paths.is_empty() {
            // Show up to three examples and optionally an "and X more" line.
            let mut lines: Vec<Line> = Vec::new();
            lines.push(Line::from(""));
            for p in &sample_paths {
                lines.push(Line::from(format!("  - {p}")));
            }
            if extra_count > 0 {
                lines.push(Line::from(format!("and {extra_count} more")));
            }
            header_children.push(Box::new(Paragraph::new(lines).wrap(Wrap { trim: false })));
        }
        let header = ColumnRenderable::with(header_children);

        // Build actions ensuring acknowledgement happens before applying the new sandbox policy,
        // so downstream policy-change hooks don't re-trigger the warning.
        let mut accept_actions: Vec<SelectionAction> = Vec::new();
        // Suppress the immediate re-scan only when a preset will be applied (i.e., via /approvals),
        // to avoid duplicate warnings from the ensuing policy change.
        if preset.is_some() {
            accept_actions.push(Box::new(|tx| {
                tx.send(AppEvent::SkipNextWorldWritableScan);
            }));
        }
        if let (Some(approval), Some(sandbox)) = (approval, sandbox.clone()) {
            accept_actions.extend(Self::approval_preset_actions(approval, sandbox));
        }

        let mut accept_and_remember_actions: Vec<SelectionAction> = Vec::new();
        accept_and_remember_actions.push(Box::new(|tx| {
            tx.send(AppEvent::UpdateWorldWritableWarningAcknowledged(true));
            tx.send(AppEvent::PersistWorldWritableWarningAcknowledged);
        }));
        if let (Some(approval), Some(sandbox)) = (approval, sandbox) {
            accept_and_remember_actions.extend(Self::approval_preset_actions(approval, sandbox));
        }

        let items = vec![
            SelectionItem {
                name: "Continue".to_string(),
                description: Some(format!("Apply {mode_label} for this session")),
                actions: accept_actions,
                dismiss_on_select: true,
                ..Default::default()
            },
            SelectionItem {
                name: "Continue and don't warn again".to_string(),
                description: Some(format!("Enable {mode_label} and remember this choice")),
                actions: accept_and_remember_actions,
                dismiss_on_select: true,
                ..Default::default()
            },
        ];

        self.bottom_pane.show_selection_view(SelectionViewParams {
            footer_hint: Some(standard_popup_hint_line()),
            items,
            header: Box::new(header),
            ..Default::default()
        });
    }

    #[cfg(not(target_os = "windows"))]
    pub(crate) fn open_world_writable_warning_confirmation(
        &mut self,
        _preset: Option<ApprovalPreset>,
        _sample_paths: Vec<String>,
        _extra_count: usize,
        _failed_scan: bool,
    ) {
    }

    #[cfg(target_os = "windows")]
    pub(crate) fn open_windows_sandbox_enable_prompt(&mut self, preset: ApprovalPreset) {
        use ratatui_macros::line;

        let mut header = ColumnRenderable::new();
        header.push(*Box::new(
            Paragraph::new(vec![
                line!["Agent mode on Windows uses an experimental sandbox to limit network and filesystem access.".bold()],
                line![
                    "Learn more: https://developers.openai.com/codex/windows"
                ],
            ])
            .wrap(Wrap { trim: false }),
        ));

        let preset_clone = preset;
        let items = vec![
            SelectionItem {
                name: "Enable experimental sandbox".to_string(),
                description: None,
                actions: vec![Box::new(move |tx| {
                    tx.send(AppEvent::EnableWindowsSandboxForAgentMode {
                        preset: preset_clone.clone(),
                    });
                })],
                dismiss_on_select: true,
                ..Default::default()
            },
            SelectionItem {
                name: "Go back".to_string(),
                description: None,
                actions: vec![Box::new(|tx| {
                    tx.send(AppEvent::OpenApprovalsPopup);
                })],
                dismiss_on_select: true,
                ..Default::default()
            },
        ];

        self.bottom_pane.show_selection_view(SelectionViewParams {
            title: None,
            footer_hint: Some(standard_popup_hint_line()),
            items,
            header: Box::new(header),
            ..Default::default()
        });
    }

    #[cfg(not(target_os = "windows"))]
    pub(crate) fn open_windows_sandbox_enable_prompt(&mut self, _preset: ApprovalPreset) {}

    #[cfg(target_os = "windows")]
    pub(crate) fn maybe_prompt_windows_sandbox_enable(&mut self) {
        if self.config.forced_auto_mode_downgraded_on_windows
            && codex_core::get_platform_sandbox().is_none()
            && let Some(preset) = builtin_approval_presets()
                .into_iter()
                .find(|preset| preset.id == "auto")
        {
            self.open_windows_sandbox_enable_prompt(preset);
        }
    }

    #[cfg(not(target_os = "windows"))]
    pub(crate) fn maybe_prompt_windows_sandbox_enable(&mut self) {}

    #[cfg(target_os = "windows")]
    pub(crate) fn clear_forced_auto_mode_downgrade(&mut self) {
        self.config.forced_auto_mode_downgraded_on_windows = false;
    }

    #[cfg(not(target_os = "windows"))]
    #[allow(dead_code)]
    pub(crate) fn clear_forced_auto_mode_downgrade(&mut self) {}

    /// Set the approval policy in the widget's config copy.
    pub(crate) fn set_approval_policy(&mut self, policy: AskForApproval) {
        if let Err(err) = self.config.approval_policy.set(policy) {
            tracing::warn!(%err, "failed to set approval_policy on chat config");
        }
    }

    /// Set the sandbox policy in the widget's config copy.
    pub(crate) fn set_sandbox_policy(&mut self, policy: SandboxPolicy) -> ConstraintResult<()> {
        #[cfg(target_os = "windows")]
        let should_clear_downgrade = !matches!(&policy, SandboxPolicy::ReadOnly)
            || codex_core::get_platform_sandbox().is_some();

        self.config.sandbox_policy.set(policy)?;

        #[cfg(target_os = "windows")]
        if should_clear_downgrade {
            self.config.forced_auto_mode_downgraded_on_windows = false;
        }

        Ok(())
    }

    pub(crate) fn set_full_access_warning_acknowledged(&mut self, acknowledged: bool) {
        self.config.notices.hide_full_access_warning = Some(acknowledged);
    }

    pub(crate) fn set_world_writable_warning_acknowledged(&mut self, acknowledged: bool) {
        self.config.notices.hide_world_writable_warning = Some(acknowledged);
    }

    pub(crate) fn set_rate_limit_switch_prompt_hidden(&mut self, hidden: bool) {
        self.config.notices.hide_rate_limit_model_nudge = Some(hidden);
        if hidden {
            self.rate_limit_switch_prompt = RateLimitSwitchPromptState::Idle;
        }
    }

    #[cfg_attr(not(target_os = "windows"), allow(dead_code))]
    pub(crate) fn world_writable_warning_hidden(&self) -> bool {
        self.config
            .notices
            .hide_world_writable_warning
            .unwrap_or(false)
    }

    /// Set the reasoning effort in the widget's config copy.
    pub(crate) fn set_reasoning_effort(&mut self, effort: Option<ReasoningEffortConfig>) {
        self.config.model_reasoning_effort = effort;
    }

    /// Set the model in the widget's config copy.
    pub(crate) fn set_model(&mut self, model: &str, model_family: ModelFamily) {
        self.session_header.set_model(model);
        self.model_family = model_family;
    }

    pub(crate) fn add_info_message(&mut self, message: String, hint: Option<String>) {
        self.add_to_history(history_cell::new_info_event(message, hint));
        self.request_redraw();
    }

    pub(crate) fn add_plain_history_lines(&mut self, lines: Vec<Line<'static>>) {
        self.add_boxed_history(Box::new(PlainHistoryCell::new(lines)));
        self.request_redraw();
    }

    pub(crate) fn add_error_message(&mut self, message: String) {
        self.add_to_history(history_cell::new_error_event(message));
        self.request_redraw();
    }

    pub(crate) fn add_mcp_output(&mut self) {
        if self.config.mcp_servers.is_empty() {
            self.add_to_history(history_cell::empty_mcp_output());
        } else {
            self.submit_op(Op::ListMcpTools);
        }
    }

    /// Forward file-search results to the bottom pane.
    pub(crate) fn apply_file_search_result(&mut self, query: String, matches: Vec<FileMatch>) {
        self.bottom_pane.on_file_search_result(query, matches);
    }

    /// Handle Ctrl-C key press.
    fn on_ctrl_c(&mut self) {
        if self.bottom_pane.on_ctrl_c() == CancellationEvent::Handled {
            return;
        }

        if self.bottom_pane.is_task_running() {
            self.bottom_pane.show_ctrl_c_quit_hint();
            self.submit_op(Op::Interrupt);
            return;
        }

        self.submit_op(Op::Shutdown);
    }

    pub(crate) fn composer_is_empty(&self) -> bool {
        self.bottom_pane.composer_is_empty()
    }

    /// True when the UI is in the regular composer state with no running task,
    /// no modal overlay (e.g. approvals or status indicator), and no composer popups.
    /// In this state Esc-Esc backtracking is enabled.
    pub(crate) fn is_normal_backtrack_mode(&self) -> bool {
        self.bottom_pane.is_normal_backtrack_mode()
    }

    pub(crate) fn insert_str(&mut self, text: &str) {
        self.bottom_pane.insert_str(text);
    }

    /// Replace the composer content with the provided text and reset cursor.
    pub(crate) fn set_composer_text(&mut self, text: String) {
        self.bottom_pane.set_composer_text(text);
    }

    pub(crate) fn show_esc_backtrack_hint(&mut self) {
        self.bottom_pane.show_esc_backtrack_hint();
    }

    pub(crate) fn clear_esc_backtrack_hint(&mut self) {
        self.bottom_pane.clear_esc_backtrack_hint();
    }

    /// Return true when the bottom pane currently has an active task.
    ///
    /// This is used by the viewport to decide when mouse selections should
    /// disengage auto-follow behavior while responses are streaming.
    pub(crate) fn is_task_running(&self) -> bool {
        self.bottom_pane.is_task_running()
    }

    /// Inform the bottom pane about the current transcript scroll state.
    ///
    /// This is used by the footer to surface when the inline transcript is
    /// scrolled away from the bottom and to display the current
    /// `(visible_top, total)` scroll position alongside other shortcuts.
    pub(crate) fn set_transcript_ui_state(
        &mut self,
        scrolled: bool,
        selection_active: bool,
        scroll_position: Option<(usize, usize)>,
    ) {
        self.bottom_pane
            .set_transcript_ui_state(scrolled, selection_active, scroll_position);
    }

    /// Forward an `Op` directly to codex.
    pub(crate) fn submit_op(&self, op: Op) {
        // Record outbound operation for session replay fidelity.
        crate::session_log::log_outbound_op(&op);
        if let Err(e) = self.codex_op_tx.send(op) {
            tracing::error!("failed to submit op: {e}");
        }
    }

    fn on_list_mcp_tools(&mut self, ev: McpListToolsResponseEvent) {
        self.add_to_history(history_cell::new_mcp_tools_output(
            &self.config,
            ev.tools,
            ev.resources,
            ev.resource_templates,
            &ev.auth_statuses,
        ));
    }

    fn on_list_custom_prompts(&mut self, ev: ListCustomPromptsResponseEvent) {
        let len = ev.custom_prompts.len();
        debug!("received {len} custom prompts");
        // Forward to bottom pane so the slash popup can show them now.
        self.bottom_pane.set_custom_prompts(ev.custom_prompts);
    }

    fn on_list_skills(&mut self, ev: ListSkillsResponseEvent) {
        self.set_skills_from_response(&ev);
    }

    pub(crate) fn open_review_popup(&mut self) {
        let mut items: Vec<SelectionItem> = Vec::new();

        items.push(SelectionItem {
            name: "Review against a base branch".to_string(),
            description: Some("(PR Style)".into()),
            actions: vec![Box::new({
                let cwd = self.config.cwd.clone();
                move |tx| {
                    tx.send(AppEvent::OpenReviewBranchPicker(cwd.clone()));
                }
            })],
            dismiss_on_select: false,
            ..Default::default()
        });

        items.push(SelectionItem {
            name: "Review uncommitted changes".to_string(),
            actions: vec![Box::new(move |tx: &AppEventSender| {
                tx.send(AppEvent::CodexOp(Op::Review {
                    review_request: ReviewRequest {
                        target: ReviewTarget::UncommittedChanges,
                        user_facing_hint: None,
                    },
                }));
            })],
            dismiss_on_select: true,
            ..Default::default()
        });

        // New: Review a specific commit (opens commit picker)
        items.push(SelectionItem {
            name: "Review a commit".to_string(),
            actions: vec![Box::new({
                let cwd = self.config.cwd.clone();
                move |tx| {
                    tx.send(AppEvent::OpenReviewCommitPicker(cwd.clone()));
                }
            })],
            dismiss_on_select: false,
            ..Default::default()
        });

        items.push(SelectionItem {
            name: "Custom review instructions".to_string(),
            actions: vec![Box::new(move |tx| {
                tx.send(AppEvent::OpenReviewCustomPrompt);
            })],
            dismiss_on_select: false,
            ..Default::default()
        });

        self.bottom_pane.show_selection_view(SelectionViewParams {
            title: Some("Select a review preset".into()),
            footer_hint: Some(standard_popup_hint_line()),
            items,
            ..Default::default()
        });
    }

    pub(crate) async fn show_review_branch_picker(&mut self, cwd: &Path) {
        let branches = local_git_branches(cwd).await;
        let current_branch = current_branch_name(cwd)
            .await
            .unwrap_or_else(|| "(detached HEAD)".to_string());
        let mut items: Vec<SelectionItem> = Vec::with_capacity(branches.len());

        for option in branches {
            let branch = option.clone();
            items.push(SelectionItem {
                name: format!("{current_branch} -> {branch}"),
                actions: vec![Box::new(move |tx3: &AppEventSender| {
                    tx3.send(AppEvent::CodexOp(Op::Review {
                        review_request: ReviewRequest {
                            target: ReviewTarget::BaseBranch {
                                branch: branch.clone(),
                            },
                            user_facing_hint: None,
                        },
                    }));
                })],
                dismiss_on_select: true,
                search_value: Some(option),
                ..Default::default()
            });
        }

        self.bottom_pane.show_selection_view(SelectionViewParams {
            title: Some("Select a base branch".to_string()),
            footer_hint: Some(standard_popup_hint_line()),
            items,
            is_searchable: true,
            search_placeholder: Some("Type to search branches".to_string()),
            ..Default::default()
        });
    }

    pub(crate) async fn show_review_commit_picker(&mut self, cwd: &Path) {
        let commits = codex_core::git_info::recent_commits(cwd, 100).await;

        let mut items: Vec<SelectionItem> = Vec::with_capacity(commits.len());
        for entry in commits {
            let subject = entry.subject.clone();
            let sha = entry.sha.clone();
            let search_val = format!("{subject} {sha}");

            items.push(SelectionItem {
                name: subject.clone(),
                actions: vec![Box::new(move |tx3: &AppEventSender| {
                    tx3.send(AppEvent::CodexOp(Op::Review {
                        review_request: ReviewRequest {
                            target: ReviewTarget::Commit {
                                sha: sha.clone(),
                                title: Some(subject.clone()),
                            },
                            user_facing_hint: None,
                        },
                    }));
                })],
                dismiss_on_select: true,
                search_value: Some(search_val),
                ..Default::default()
            });
        }

        self.bottom_pane.show_selection_view(SelectionViewParams {
            title: Some("Select a commit to review".to_string()),
            footer_hint: Some(standard_popup_hint_line()),
            items,
            is_searchable: true,
            search_placeholder: Some("Type to search commits".to_string()),
            ..Default::default()
        });
    }

    pub(crate) fn show_review_custom_prompt(&mut self) {
        let tx = self.app_event_tx.clone();
        let view = CustomPromptView::new(
            "Custom review instructions".to_string(),
            "Type instructions and press Enter".to_string(),
            None,
            Box::new(move |prompt: String| {
                let trimmed = prompt.trim().to_string();
                if trimmed.is_empty() {
                    return;
                }
                tx.send(AppEvent::CodexOp(Op::Review {
                    review_request: ReviewRequest {
                        target: ReviewTarget::Custom {
                            instructions: trimmed,
                        },
                        user_facing_hint: None,
                    },
                }));
            }),
        );
        self.bottom_pane.show_view(Box::new(view));
    }

    pub(crate) fn token_usage(&self) -> TokenUsage {
        self.token_info
            .as_ref()
            .map(|ti| ti.total_token_usage.clone())
            .unwrap_or_default()
    }

    pub(crate) fn conversation_id(&self) -> Option<ConversationId> {
        self.conversation_id
    }

    pub(crate) fn rollout_path(&self) -> Option<PathBuf> {
        self.current_rollout_path.clone()
    }

    /// Return a reference to the widget's current config (includes any
    /// runtime overrides applied via TUI, e.g., model or approval policy).
    pub(crate) fn config_ref(&self) -> &Config {
        &self.config
    }

    pub(crate) fn clear_token_usage(&mut self) {
        self.token_info = None;
    }

    fn as_renderable(&self) -> RenderableItem<'_> {
        let active_cell_renderable = match &self.active_cell {
            Some(cell) => RenderableItem::Borrowed(cell).inset(Insets::tlbr(1, 0, 0, 0)),
            None => RenderableItem::Owned(Box::new(())),
        };
        let mut flex = FlexRenderable::new();
        flex.push(1, active_cell_renderable);
        flex.push(
            0,
            RenderableItem::Borrowed(&self.bottom_pane).inset(Insets::tlbr(1, 0, 0, 0)),
        );
        RenderableItem::Owned(Box::new(flex))
    }
}

impl Drop for ChatWidget {
    fn drop(&mut self) {
        self.stop_rate_limit_poller();
    }
}

impl Renderable for ChatWidget {
    fn render(&self, area: Rect, buf: &mut Buffer) {
        self.as_renderable().render(area, buf);
        self.last_rendered_width.set(Some(area.width as usize));
    }

    fn desired_height(&self, width: u16) -> u16 {
        self.as_renderable().desired_height(width)
    }

    fn cursor_pos(&self, area: Rect) -> Option<(u16, u16)> {
        self.as_renderable().cursor_pos(area)
    }
}

enum Notification {
    AgentTurnComplete { response: String },
    ExecApprovalRequested { command: String },
    EditApprovalRequested { cwd: PathBuf, changes: Vec<PathBuf> },
    ElicitationRequested { server_name: String },
}

impl Notification {
    fn display(&self) -> String {
        match self {
            Notification::AgentTurnComplete { response } => {
                Notification::agent_turn_preview(response)
                    .unwrap_or_else(|| "Agent turn complete".to_string())
            }
            Notification::ExecApprovalRequested { command } => {
                format!("Approval requested: {}", truncate_text(command, 30))
            }
            Notification::EditApprovalRequested { cwd, changes } => {
                format!(
                    "Codex wants to edit {}",
                    if changes.len() == 1 {
                        #[allow(clippy::unwrap_used)]
                        display_path_for(changes.first().unwrap(), cwd)
                    } else {
                        format!("{} files", changes.len())
                    }
                )
            }
            Notification::ElicitationRequested { server_name } => {
                format!("Approval requested by {server_name}")
            }
        }
    }

    fn type_name(&self) -> &str {
        match self {
            Notification::AgentTurnComplete { .. } => "agent-turn-complete",
            Notification::ExecApprovalRequested { .. }
            | Notification::EditApprovalRequested { .. }
            | Notification::ElicitationRequested { .. } => "approval-requested",
        }
    }

    fn allowed_for(&self, settings: &Notifications) -> bool {
        match settings {
            Notifications::Enabled(enabled) => *enabled,
            Notifications::Custom(allowed) => allowed.iter().any(|a| a == self.type_name()),
        }
    }

    fn agent_turn_preview(response: &str) -> Option<String> {
        let mut normalized = String::new();
        for part in response.split_whitespace() {
            if !normalized.is_empty() {
                normalized.push(' ');
            }
            normalized.push_str(part);
        }
        let trimmed = normalized.trim();
        if trimmed.is_empty() {
            None
        } else {
            Some(truncate_text(trimmed, AGENT_NOTIFICATION_PREVIEW_GRAPHEMES))
        }
    }
}

const AGENT_NOTIFICATION_PREVIEW_GRAPHEMES: usize = 200;

const EXAMPLE_PROMPTS: [&str; 6] = [
    "Explain this codebase",
    "Summarize recent commits",
    "Implement {feature}",
    "Find and fix a bug in @filename",
    "Write tests for @filename",
    "Improve documentation in @filename",
];

// Extract the first bold (Markdown) element in the form **...** from `s`.
// Returns the inner text if found; otherwise `None`.
fn extract_first_bold(s: &str) -> Option<String> {
    let bytes = s.as_bytes();
    let mut i = 0usize;
    while i + 1 < bytes.len() {
        if bytes[i] == b'*' && bytes[i + 1] == b'*' {
            let start = i + 2;
            let mut j = start;
            while j + 1 < bytes.len() {
                if bytes[j] == b'*' && bytes[j + 1] == b'*' {
                    // Found closing **
                    let inner = &s[start..j];
                    let trimmed = inner.trim();
                    if !trimmed.is_empty() {
                        return Some(trimmed.to_string());
                    } else {
                        return None;
                    }
                }
                j += 1;
            }
            // No closing; stop searching (wait for more deltas)
            return None;
        }
        i += 1;
    }
    None
}

async fn fetch_rate_limits(base_url: String, auth: CodexAuth) -> Option<RateLimitSnapshot> {
    match BackendClient::from_auth(base_url, &auth).await {
        Ok(client) => match client.get_rate_limits().await {
            Ok(snapshot) => Some(snapshot),
            Err(err) => {
                debug!(error = ?err, "failed to fetch rate limits from /usage");
                None
            }
        },
        Err(err) => {
            debug!(error = ?err, "failed to construct backend client for rate limits");
            None
        }
    }
}

#[cfg(test)]
pub(crate) fn show_review_commit_picker_with_entries(
    chat: &mut ChatWidget,
    entries: Vec<codex_core::git_info::CommitLogEntry>,
) {
    let mut items: Vec<SelectionItem> = Vec::with_capacity(entries.len());
    for entry in entries {
        let subject = entry.subject.clone();
        let sha = entry.sha.clone();
        let search_val = format!("{subject} {sha}");

        items.push(SelectionItem {
            name: subject.clone(),
            actions: vec![Box::new(move |tx3: &AppEventSender| {
                tx3.send(AppEvent::CodexOp(Op::Review {
                    review_request: ReviewRequest {
                        target: ReviewTarget::Commit {
                            sha: sha.clone(),
                            title: Some(subject.clone()),
                        },
                        user_facing_hint: None,
                    },
                }));
            })],
            dismiss_on_select: true,
            search_value: Some(search_val),
            ..Default::default()
        });
    }

    chat.bottom_pane.show_selection_view(SelectionViewParams {
        title: Some("Select a commit to review".to_string()),
        footer_hint: Some(standard_popup_hint_line()),
        items,
        is_searchable: true,
        search_placeholder: Some("Type to search commits".to_string()),
        ..Default::default()
    });
}

fn find_skill_mentions(text: &str, skills: &[SkillMetadata]) -> Vec<SkillMetadata> {
    let mut seen: HashSet<String> = HashSet::new();
    let mut matches: Vec<SkillMetadata> = Vec::new();
    for skill in skills {
        if seen.contains(&skill.name) {
            continue;
        }
        let needle = format!("${}", skill.name);
        if text.contains(&needle) {
            seen.insert(skill.name.clone());
            matches.push(skill.clone());
        }
    }
    matches
}

fn skills_for_cwd(cwd: &Path, skills_entries: &[SkillsListEntry]) -> Vec<SkillMetadata> {
    skills_entries
        .iter()
        .find(|entry| entry.cwd.as_path() == cwd)
        .map(|entry| {
            entry
                .skills
                .iter()
                .map(|skill| SkillMetadata {
                    name: skill.name.clone(),
                    description: skill.description.clone(),
                    short_description: skill.short_description.clone(),
                    path: skill.path.clone(),
                    scope: skill.scope,
                })
                .collect()
        })
        .unwrap_or_default()
}

#[cfg(test)]
pub(crate) mod tests;<|MERGE_RESOLUTION|>--- conflicted
+++ resolved
@@ -1887,16 +1887,13 @@
             EventMsg::McpListToolsResponse(ev) => self.on_list_mcp_tools(ev),
             EventMsg::ListCustomPromptsResponse(ev) => self.on_list_custom_prompts(ev),
             EventMsg::ListSkillsResponse(ev) => self.on_list_skills(ev),
-<<<<<<< HEAD
             EventMsg::HistoryView(_) => {}
-=======
             EventMsg::SkillsUpdateAvailable => {
                 self.submit_op(Op::ListSkills {
                     cwds: Vec::new(),
                     force_reload: true,
                 });
             }
->>>>>>> a6974087
             EventMsg::ShutdownComplete => self.on_shutdown_complete(),
             EventMsg::TurnDiff(TurnDiffEvent { unified_diff }) => self.on_turn_diff(unified_diff),
             EventMsg::DeprecationNotice(ev) => self.on_deprecation_notice(ev),
