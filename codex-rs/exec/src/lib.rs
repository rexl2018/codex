// - In the default output mode, it is paramount that the only thing written to
//   stdout is the final message (if any).
// - In --json mode, stdout must be valid JSONL, one event per line.
// For both modes, any other output must be written to stderr.
#![deny(clippy::print_stdout)]

mod cli;
mod event_processor;
mod event_processor_with_human_output;
pub mod event_processor_with_jsonl_output;
pub mod exec_events;

pub use cli::Cli;
pub use cli::Command;
pub use cli::ReviewArgs;
use codex_common::oss::ensure_oss_provider_ready;
use codex_common::oss::get_default_model_for_oss_provider;
use codex_core::AuthManager;
use codex_core::ConversationManager;
use codex_core::LMSTUDIO_OSS_PROVIDER_ID;
use codex_core::NewConversation;
use codex_core::OLLAMA_OSS_PROVIDER_ID;
use codex_core::auth::enforce_login_restrictions;
use codex_core::config::Config;
use codex_core::config::ConfigOverrides;
use codex_core::config::find_codex_home;
use codex_core::config::load_config_as_toml_with_cli_overrides;
use codex_core::config::resolve_oss_provider;
use codex_core::git_info::get_git_repo_root;
use codex_core::protocol::AskForApproval;
use codex_core::protocol::Event;
use codex_core::protocol::EventMsg;
use codex_core::protocol::Op;
use codex_core::protocol::ReviewRequest;
use codex_core::protocol::ReviewTarget;
use codex_core::protocol::SessionSource;
use codex_protocol::approvals::ElicitationAction;
use codex_protocol::config_types::SandboxMode;
use codex_protocol::user_input::UserInput;
use codex_utils_absolute_path::AbsolutePathBuf;
use event_processor_with_human_output::EventProcessorWithHumanOutput;
use event_processor_with_jsonl_output::EventProcessorWithJsonOutput;
use serde_json::Value;
use std::io::IsTerminal;
use std::io::Read;
use std::path::PathBuf;
use supports_color::Stream;
use tracing::debug;
use tracing::error;
use tracing::info;
use tracing_subscriber::EnvFilter;
use tracing_subscriber::prelude::*;

use crate::cli::Command as ExecCommand;
use crate::event_processor::CodexStatus;
use crate::event_processor::EventProcessor;
use codex_core::default_client::set_default_originator;
use codex_core::find_conversation_path_by_id_str;

enum InitialOperation {
    UserTurn {
        items: Vec<UserInput>,
        output_schema: Option<Value>,
    },
    Review {
        review_request: ReviewRequest,
    },
}

pub async fn run_main(cli: Cli, codex_linux_sandbox_exe: Option<PathBuf>) -> anyhow::Result<()> {
    if let Err(err) = set_default_originator("codex_exec".to_string()) {
        tracing::warn!(?err, "Failed to set codex exec originator override {err:?}");
    }

    let Cli {
        command,
        images,
        model: model_cli_arg,
        oss,
        oss_provider,
        config_profile,
        full_auto,
        dangerously_bypass_approvals_and_sandbox,
        cwd,
        skip_git_repo_check,
        add_dir,
        color,
        last_message_file,
        json: json_mode,
        sandbox_mode: sandbox_mode_cli_arg,
        prompt,
        output_schema: output_schema_path,
        config_overrides,
    } = cli;

    let (stdout_with_ansi, stderr_with_ansi) = match color {
        cli::Color::Always => (true, true),
        cli::Color::Never => (false, false),
        cli::Color::Auto => (
            supports_color::on_cached(Stream::Stdout).is_some(),
            supports_color::on_cached(Stream::Stderr).is_some(),
        ),
    };

    // Build fmt layer (existing logging) to compose with OTEL layer.
    let default_level = "error";

    // Build env_filter separately and attach via with_filter.
    let env_filter = EnvFilter::try_from_default_env()
        .or_else(|_| EnvFilter::try_new(default_level))
        .unwrap_or_else(|_| EnvFilter::new(default_level));

    let fmt_layer = tracing_subscriber::fmt::layer()
        .with_ansi(stderr_with_ansi)
        .with_writer(std::io::stderr)
        .with_filter(env_filter);

    let sandbox_mode = if full_auto {
        Some(SandboxMode::WorkspaceWrite)
    } else if dangerously_bypass_approvals_and_sandbox {
        Some(SandboxMode::DangerFullAccess)
    } else {
        sandbox_mode_cli_arg.map(Into::<SandboxMode>::into)
    };

    // Parse `-c` overrides from the CLI.
    let cli_kv_overrides = match config_overrides.parse_overrides() {
        Ok(v) => v,
        #[allow(clippy::print_stderr)]
        Err(e) => {
            eprintln!("Error parsing -c overrides: {e}");
            std::process::exit(1);
        }
    };

    let resolved_cwd = cwd.clone();
    let config_cwd = match resolved_cwd.as_deref() {
        Some(path) => AbsolutePathBuf::from_absolute_path(path.canonicalize()?)?,
        None => AbsolutePathBuf::current_dir()?,
    };

    // we load config.toml here to determine project state.
    #[allow(clippy::print_stderr)]
    let config_toml = {
        let codex_home = match find_codex_home() {
            Ok(codex_home) => codex_home,
            Err(err) => {
                eprintln!("Error finding codex home: {err}");
                std::process::exit(1);
            }
        };

        match load_config_as_toml_with_cli_overrides(
            &codex_home,
            &config_cwd,
            cli_kv_overrides.clone(),
        )
        .await
        {
            Ok(config_toml) => config_toml,
            Err(err) => {
                eprintln!("Error loading config.toml: {err}");
                std::process::exit(1);
            }
        }
    };

    let model_provider = if oss {
        let resolved = resolve_oss_provider(
            oss_provider.as_deref(),
            &config_toml,
            config_profile.clone(),
        );

        if let Some(provider) = resolved {
            Some(provider)
        } else {
            return Err(anyhow::anyhow!(
                "No default OSS provider configured. Use --local-provider=provider or set oss_provider to either {LMSTUDIO_OSS_PROVIDER_ID} or {OLLAMA_OSS_PROVIDER_ID} in config.toml"
            ));
        }
    } else {
        None // No OSS mode enabled
    };

    // When using `--oss`, let the bootstrapper pick the model based on selected provider
    let model = if let Some(model) = model_cli_arg {
        Some(model)
    } else if oss {
        model_provider
            .as_ref()
            .and_then(|provider_id| get_default_model_for_oss_provider(provider_id))
            .map(std::borrow::ToOwned::to_owned)
    } else {
        None // No model specified, will use the default.
    };

    // Load configuration and determine approval policy
    let overrides = ConfigOverrides {
        model,
        review_model: None,
        config_profile,
        // Default to never ask for approvals in headless mode. Feature flags can override.
        approval_policy: Some(AskForApproval::Never),
        sandbox_mode,
        cwd: resolved_cwd,
        model_provider: model_provider.clone(),
        codex_linux_sandbox_exe,
        base_instructions: None,
        developer_instructions: None,
        compact_prompt: None,
        include_apply_patch_tool: None,
        show_raw_agent_reasoning: oss.then_some(true),
        tools_web_search_request: None,
        additional_writable_roots: add_dir,
    };

    let config =
        Config::load_with_cli_overrides_and_harness_overrides(cli_kv_overrides, overrides).await?;

    if let Err(err) = enforce_login_restrictions(&config).await {
        eprintln!("{err}");
        std::process::exit(1);
    }

    let otel = codex_core::otel_init::build_provider(&config, env!("CARGO_PKG_VERSION"));

    #[allow(clippy::print_stderr)]
    let otel = match otel {
        Ok(otel) => otel,
        Err(e) => {
            eprintln!("Could not create otel exporter: {e}");
            std::process::exit(1);
        }
    };

    let otel_logger_layer = otel.as_ref().and_then(|o| o.logger_layer());

    let otel_tracing_layer = otel.as_ref().and_then(|o| o.tracing_layer());

    let _ = tracing_subscriber::registry()
        .with(fmt_layer)
        .with(otel_tracing_layer)
        .with(otel_logger_layer)
        .try_init();

    let mut event_processor: Box<dyn EventProcessor> = match json_mode {
        true => Box::new(EventProcessorWithJsonOutput::new(last_message_file.clone())),
        _ => Box::new(EventProcessorWithHumanOutput::create_with_ansi(
            stdout_with_ansi,
            &config,
            last_message_file.clone(),
        )),
    };

    if oss {
        // We're in the oss section, so provider_id should be Some
        // Let's handle None case gracefully though just in case
        let provider_id = match model_provider.as_ref() {
            Some(id) => id,
            None => {
                error!("OSS provider unexpectedly not set when oss flag is used");
                return Err(anyhow::anyhow!(
                    "OSS provider not set but oss flag was used"
                ));
            }
        };
        ensure_oss_provider_ready(provider_id, &config)
            .await
            .map_err(|e| anyhow::anyhow!("OSS setup failed: {e}"))?;
    }

    let default_cwd = config.cwd.to_path_buf();
    let default_approval_policy = config.approval_policy.value();
    let default_sandbox_policy = config.sandbox_policy.get();
    let default_effort = config.model_reasoning_effort;
    let default_summary = config.model_reasoning_summary;

    if !skip_git_repo_check && get_git_repo_root(&default_cwd).is_none() {
        eprintln!("Not inside a trusted directory and --skip-git-repo-check was not specified.");
        std::process::exit(1);
    }

    let auth_manager = AuthManager::shared(
        config.codex_home.clone(),
        true,
        config.cli_auth_credentials_store_mode,
    );
    let conversation_manager = ConversationManager::new(auth_manager.clone(), SessionSource::Exec);
    let default_model = conversation_manager
        .get_models_manager()
        .get_model(&config.model, &config)
        .await;

    // Handle resume subcommand by resolving a rollout path and using explicit resume API.
    let NewConversation {
        conversation_id: _,
        conversation,
        session_configured,
    } = if let Some(ExecCommand::Resume(args)) = command.as_ref() {
        let resume_path = resolve_resume_path(&config, args).await?;

        if let Some(path) = resume_path {
            conversation_manager
                .resume_conversation_from_rollout(config.clone(), path, auth_manager.clone())
                .await?
        } else {
            conversation_manager
                .new_conversation(config.clone())
                .await?
        }
    } else {
        conversation_manager
            .new_conversation(config.clone())
            .await?
    };
    let (initial_operation, prompt_summary) = match (command, prompt, images) {
        (Some(ExecCommand::Review(review_cli)), _, _) => {
            let review_request = build_review_request(review_cli)?;
            let summary = codex_core::review_prompts::user_facing_hint(&review_request.target);
            (InitialOperation::Review { review_request }, summary)
        }
        (Some(ExecCommand::Resume(args)), root_prompt, imgs) => {
            let prompt_arg = args
                .prompt
                .clone()
                .or_else(|| {
                    if args.last {
                        args.session_id.clone()
                    } else {
                        None
                    }
                })
                .or(root_prompt);
            let prompt_text = resolve_prompt(prompt_arg);
            let mut items: Vec<UserInput> = imgs
                .into_iter()
                .map(|path| UserInput::LocalImage { path })
                .collect();
            items.push(UserInput::Text {
                text: prompt_text.clone(),
            });
            let output_schema = load_output_schema(output_schema_path.clone());
            (
                InitialOperation::UserTurn {
                    items,
                    output_schema,
                },
                prompt_text,
            )
        }
        (None, root_prompt, imgs) => {
            let prompt_text = resolve_prompt(root_prompt);
            let mut items: Vec<UserInput> = imgs
                .into_iter()
                .map(|path| UserInput::LocalImage { path })
                .collect();
            items.push(UserInput::Text {
                text: prompt_text.clone(),
            });
            let output_schema = load_output_schema(output_schema_path);
            (
                InitialOperation::UserTurn {
                    items,
                    output_schema,
                },
                prompt_text,
            )
        }
    };

    // Print the effective configuration and initial request so users can see what Codex
    // is using.
    event_processor.print_config_summary(&config, &prompt_summary, &session_configured);

    info!("Codex initialized with event: {session_configured:?}");

    let (tx, mut rx) = tokio::sync::mpsc::unbounded_channel::<Event>();
    {
        let conversation = conversation.clone();
        tokio::spawn(async move {
            loop {
                tokio::select! {
                    _ = tokio::signal::ctrl_c() => {
                        tracing::debug!("Keyboard interrupt");
                        // Immediately notify Codex to abort any in‑flight task.
                        conversation.submit(Op::Interrupt).await.ok();

                        // Exit the inner loop and return to the main input prompt. The codex
                        // will emit a `TurnInterrupted` (Error) event which is drained later.
                        break;
                    }
                    res = conversation.next_event() => match res {
                        Ok(event) => {
                            debug!("Received event: {event:?}");

                            let is_shutdown_complete = matches!(event.msg, EventMsg::ShutdownComplete);
                            if let Err(e) = tx.send(event) {
                                error!("Error sending event: {e:?}");
                                break;
                            }
                            if is_shutdown_complete {
                                info!("Received shutdown event, exiting event loop.");
                                break;
                            }
                        },
                        Err(e) => {
                            error!("Error receiving event: {e:?}");
                            break;
                        }
                    }
                }
            }
        });
    }

    match initial_operation {
        InitialOperation::UserTurn {
            items,
            output_schema,
        } => {
<<<<<<< HEAD
            // Check for shell command: if strict prompt starts with '!', treats as shell cmd.
            // We search for the text item which contains the prompt.
            let shell_command = items.iter().find_map(|item| {
                if let UserInput::Text { text } = item {
                    if let Some(stripped) = text.trim().strip_prefix('!') {
                        return Some(stripped.trim().to_string());
                    }
                }
                None
            });

            if let Some(cmd) = shell_command {
                if cmd.is_empty() {
                    eprintln!(
                        "No shell command provided after '!'. Provide a command, e.g. '!pwd'."
                    );
                    std::process::exit(1);
                }
                let has_images = items
                    .iter()
                    .any(|item| matches!(item, UserInput::LocalImage { .. }));
                if has_images {
                    eprintln!(
                        "Shell commands cannot include attached images. Remove --image arguments or drop the '!'."
                    );
                    std::process::exit(1);
                }
                conversation
                    .submit(Op::RunUserShellCommand { command: cmd })
                    .await?
            } else {
                let task_id = conversation
                    .submit(Op::UserTurn {
                        items,
                        cwd: default_cwd,
                        approval_policy: default_approval_policy,
                        sandbox_policy: default_sandbox_policy,
                        model: default_model,
                        effort: default_effort,
                        summary: default_summary,
                        final_output_json_schema: output_schema,
                    })
                    .await?;
                info!("Sent prompt with event ID: {task_id}");
                task_id
            }
=======
            let task_id = conversation
                .submit(Op::UserTurn {
                    items,
                    cwd: default_cwd,
                    approval_policy: default_approval_policy,
                    sandbox_policy: default_sandbox_policy.clone(),
                    model: default_model,
                    effort: default_effort,
                    summary: default_summary,
                    final_output_json_schema: output_schema,
                })
                .await?;
            info!("Sent prompt with event ID: {task_id}");
            task_id
>>>>>>> a6974087
        }
        InitialOperation::Review { review_request } => {
            let task_id = conversation.submit(Op::Review { review_request }).await?;
            info!("Sent review request with event ID: {task_id}");
            task_id
        }
    };

    // Run the loop until the task is complete.
    // Track whether a fatal error was reported by the server so we can
    // exit with a non-zero status for automation-friendly signaling.
    let mut error_seen = false;
    while let Some(event) = rx.recv().await {
        if let EventMsg::ElicitationRequest(ev) = &event.msg {
            // Automatically cancel elicitation requests in exec mode.
            conversation
                .submit(Op::ResolveElicitation {
                    server_name: ev.server_name.clone(),
                    request_id: ev.id.clone(),
                    decision: ElicitationAction::Cancel,
                })
                .await?;
        }
        if matches!(event.msg, EventMsg::Error(_)) {
            error_seen = true;
        }
        let shutdown: CodexStatus = event_processor.process_event(event);
        match shutdown {
            CodexStatus::Running => continue,
            CodexStatus::InitiateShutdown => {
                conversation.submit(Op::Shutdown).await?;
            }
            CodexStatus::Shutdown => {
                break;
            }
        }
    }
    event_processor.print_final_output();
    if error_seen {
        std::process::exit(1);
    }

    Ok(())
}

async fn resolve_resume_path(
    config: &Config,
    args: &crate::cli::ResumeArgs,
) -> anyhow::Result<Option<PathBuf>> {
    if args.last {
        let default_provider_filter = vec![config.model_provider_id.clone()];
        match codex_core::RolloutRecorder::list_conversations(
            &config.codex_home,
            1,
            None,
            &[],
            Some(default_provider_filter.as_slice()),
            &config.model_provider_id,
        )
        .await
        {
            Ok(page) => Ok(page.items.first().map(|it| it.path.clone())),
            Err(e) => {
                error!("Error listing conversations: {e}");
                Ok(None)
            }
        }
    } else if let Some(id_str) = args.session_id.as_deref() {
        let path = find_conversation_path_by_id_str(&config.codex_home, id_str).await?;
        Ok(path)
    } else {
        Ok(None)
    }
}

fn load_output_schema(path: Option<PathBuf>) -> Option<Value> {
    let path = path?;

    let schema_str = match std::fs::read_to_string(&path) {
        Ok(contents) => contents,
        Err(err) => {
            eprintln!(
                "Failed to read output schema file {}: {err}",
                path.display()
            );
            std::process::exit(1);
        }
    };

    match serde_json::from_str::<Value>(&schema_str) {
        Ok(value) => Some(value),
        Err(err) => {
            eprintln!(
                "Output schema file {} is not valid JSON: {err}",
                path.display()
            );
            std::process::exit(1);
        }
    }
}

fn resolve_prompt(prompt_arg: Option<String>) -> String {
    match prompt_arg {
        Some(p) if p != "-" => p,
        maybe_dash => {
            let force_stdin = matches!(maybe_dash.as_deref(), Some("-"));

            if std::io::stdin().is_terminal() && !force_stdin {
                eprintln!(
                    "No prompt provided. Either specify one as an argument or pipe the prompt into stdin."
                );
                std::process::exit(1);
            }

            if !force_stdin {
                eprintln!("Reading prompt from stdin...");
            }
            let mut buffer = String::new();
            if let Err(e) = std::io::stdin().read_to_string(&mut buffer) {
                eprintln!("Failed to read prompt from stdin: {e}");
                std::process::exit(1);
            } else if buffer.trim().is_empty() {
                eprintln!("No prompt provided via stdin.");
                std::process::exit(1);
            }
            buffer
        }
    }
}

fn build_review_request(args: ReviewArgs) -> anyhow::Result<ReviewRequest> {
    let target = if args.uncommitted {
        ReviewTarget::UncommittedChanges
    } else if let Some(branch) = args.base {
        ReviewTarget::BaseBranch { branch }
    } else if let Some(sha) = args.commit {
        ReviewTarget::Commit {
            sha,
            title: args.commit_title,
        }
    } else if let Some(prompt_arg) = args.prompt {
        let prompt = resolve_prompt(Some(prompt_arg)).trim().to_string();
        if prompt.is_empty() {
            anyhow::bail!("Review prompt cannot be empty");
        }
        ReviewTarget::Custom {
            instructions: prompt,
        }
    } else {
        anyhow::bail!(
            "Specify --uncommitted, --base, --commit, or provide custom review instructions"
        );
    };

    Ok(ReviewRequest {
        target,
        user_facing_hint: None,
    })
}

#[cfg(test)]
mod tests {
    use super::*;
    use pretty_assertions::assert_eq;

    #[test]
    fn builds_uncommitted_review_request() {
        let request = build_review_request(ReviewArgs {
            uncommitted: true,
            base: None,
            commit: None,
            commit_title: None,
            prompt: None,
        })
        .expect("builds uncommitted review request");

        let expected = ReviewRequest {
            target: ReviewTarget::UncommittedChanges,
            user_facing_hint: None,
        };

        assert_eq!(request, expected);
    }

    #[test]
    fn builds_commit_review_request_with_title() {
        let request = build_review_request(ReviewArgs {
            uncommitted: false,
            base: None,
            commit: Some("123456789".to_string()),
            commit_title: Some("Add review command".to_string()),
            prompt: None,
        })
        .expect("builds commit review request");

        let expected = ReviewRequest {
            target: ReviewTarget::Commit {
                sha: "123456789".to_string(),
                title: Some("Add review command".to_string()),
            },
            user_facing_hint: None,
        };

        assert_eq!(request, expected);
    }

    #[test]
    fn builds_custom_review_request_trims_prompt() {
        let request = build_review_request(ReviewArgs {
            uncommitted: false,
            base: None,
            commit: None,
            commit_title: None,
            prompt: Some("  custom review instructions  ".to_string()),
        })
        .expect("builds custom review request");

        let expected = ReviewRequest {
            target: ReviewTarget::Custom {
                instructions: "custom review instructions".to_string(),
            },
            user_facing_hint: None,
        };

        assert_eq!(request, expected);
    }
}<|MERGE_RESOLUTION|>--- conflicted
+++ resolved
@@ -419,7 +419,6 @@
             items,
             output_schema,
         } => {
-<<<<<<< HEAD
             // Check for shell command: if strict prompt starts with '!', treats as shell cmd.
             // We search for the text item which contains the prompt.
             let shell_command = items.iter().find_map(|item| {
@@ -456,7 +455,7 @@
                         items,
                         cwd: default_cwd,
                         approval_policy: default_approval_policy,
-                        sandbox_policy: default_sandbox_policy,
+                        sandbox_policy: default_sandbox_policy.clone(),
                         model: default_model,
                         effort: default_effort,
                         summary: default_summary,
@@ -466,22 +465,6 @@
                 info!("Sent prompt with event ID: {task_id}");
                 task_id
             }
-=======
-            let task_id = conversation
-                .submit(Op::UserTurn {
-                    items,
-                    cwd: default_cwd,
-                    approval_policy: default_approval_policy,
-                    sandbox_policy: default_sandbox_policy.clone(),
-                    model: default_model,
-                    effort: default_effort,
-                    summary: default_summary,
-                    final_output_json_schema: output_schema,
-                })
-                .await?;
-            info!("Sent prompt with event ID: {task_id}");
-            task_id
->>>>>>> a6974087
         }
         InitialOperation::Review { review_request } => {
             let task_id = conversation.submit(Op::Review { review_request }).await?;
