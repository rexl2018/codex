--- conflicted
+++ resolved
@@ -565,7 +565,6 @@
             EventMsg::ShutdownComplete => return CodexStatus::Shutdown,
             EventMsg::ConversationPath(_) => {}
             EventMsg::UserMessage(_) => {}
-<<<<<<< HEAD
             // Subagent events - currently ignored in exec output
             EventMsg::SubagentTaskCreated(_) => {}
             EventMsg::SubagentStarted(_) => {}
@@ -580,10 +579,8 @@
             EventMsg::SubagentForceCompleted(_) => {}
             EventMsg::SubagentCancelled(_) => {}
             EventMsg::SubagentFallbackReport(_) => {}
-=======
             EventMsg::EnteredReviewMode(_) => {}
             EventMsg::ExitedReviewMode(_) => {}
->>>>>>> 70385d88
         }
         CodexStatus::Running
     }
