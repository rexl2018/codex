use codex_common::elapsed::format_duration;
use codex_common::elapsed::format_elapsed;
use codex_core::config::Config;
use codex_core::protocol::AgentMessageEvent;
use codex_core::protocol::AgentReasoningRawContentEvent;
use codex_core::protocol::BackgroundEventEvent;
use codex_core::protocol::DeprecationNoticeEvent;
use codex_core::protocol::ErrorEvent;
use codex_core::protocol::Event;
use codex_core::protocol::EventMsg;
use codex_core::protocol::ExecCommandBeginEvent;
use codex_core::protocol::ExecCommandEndEvent;
use codex_core::protocol::FileChange;
use codex_core::protocol::McpInvocation;
use codex_core::protocol::McpToolCallBeginEvent;
use codex_core::protocol::McpToolCallEndEvent;
use codex_core::protocol::PatchApplyBeginEvent;
use codex_core::protocol::PatchApplyEndEvent;
use codex_core::protocol::SessionConfiguredEvent;
use codex_core::protocol::StreamErrorEvent;
use codex_core::protocol::TaskCompleteEvent;
use codex_core::protocol::TurnAbortReason;
use codex_core::protocol::TurnDiffEvent;
use codex_core::protocol::WarningEvent;
use codex_core::protocol::WebSearchEndEvent;
use codex_protocol::num_format::format_with_separators;
use owo_colors::OwoColorize;
use owo_colors::Style;
use shlex::try_join;
use std::collections::HashMap;
use std::path::PathBuf;
use std::time::Instant;

use crate::event_processor::CodexStatus;
use crate::event_processor::EventProcessor;
use crate::event_processor::handle_last_message;
use codex_common::create_config_summary_entries;
use codex_protocol::plan_tool::StepStatus;
use codex_protocol::plan_tool::UpdatePlanArgs;

/// This should be configurable. When used in CI, users may not want to impose
/// a limit so they can see the full transcript.
const MAX_OUTPUT_LINES_FOR_EXEC_TOOL_CALL: usize = 20;
pub(crate) struct EventProcessorWithHumanOutput {
    call_id_to_patch: HashMap<String, PatchApplyBegin>,

    // To ensure that --color=never is respected, ANSI escapes _must_ be added
    // using .style() with one of these fields. If you need a new style, add a
    // new field here.
    bold: Style,
    italic: Style,
    dimmed: Style,

    magenta: Style,
    red: Style,
    green: Style,
    cyan: Style,
    yellow: Style,

    /// Whether to include `AgentReasoning` events in the output.
    show_agent_reasoning: bool,
    show_raw_agent_reasoning: bool,
    last_message_path: Option<PathBuf>,
    last_total_token_usage: Option<codex_core::protocol::TokenUsageInfo>,
    final_message: Option<String>,
}

impl EventProcessorWithHumanOutput {
    pub(crate) fn create_with_ansi(
        with_ansi: bool,
        config: &Config,
        last_message_path: Option<PathBuf>,
    ) -> Self {
        let call_id_to_patch = HashMap::new();

        if with_ansi {
            Self {
                call_id_to_patch,
                bold: Style::new().bold(),
                italic: Style::new().italic(),
                dimmed: Style::new().dimmed(),
                magenta: Style::new().magenta(),
                red: Style::new().red(),
                green: Style::new().green(),
                cyan: Style::new().cyan(),
                yellow: Style::new().yellow(),
                show_agent_reasoning: !config.hide_agent_reasoning,
                show_raw_agent_reasoning: config.show_raw_agent_reasoning,
                last_message_path,
                last_total_token_usage: None,
                final_message: None,
            }
        } else {
            Self {
                call_id_to_patch,
                bold: Style::new(),
                italic: Style::new(),
                dimmed: Style::new(),
                magenta: Style::new(),
                red: Style::new(),
                green: Style::new(),
                cyan: Style::new(),
                yellow: Style::new(),
                show_agent_reasoning: !config.hide_agent_reasoning,
                show_raw_agent_reasoning: config.show_raw_agent_reasoning,
                last_message_path,
                last_total_token_usage: None,
                final_message: None,
            }
        }
    }
}

struct PatchApplyBegin {
    start_time: Instant,
    auto_approved: bool,
}

/// Timestamped helper. The timestamp is styled with self.dimmed.
macro_rules! ts_msg {
    ($self:ident, $($arg:tt)*) => {{
        eprintln!($($arg)*);
    }};
}

impl EventProcessor for EventProcessorWithHumanOutput {
    /// Print a concise summary of the effective configuration that will be used
    /// for the session. This mirrors the information shown in the TUI welcome
    /// screen.
    fn print_config_summary(
        &mut self,
        config: &Config,
        prompt: &str,
        session_configured_event: &SessionConfiguredEvent,
    ) {
        const VERSION: &str = env!("CARGO_PKG_VERSION");
        ts_msg!(
            self,
            "OpenAI Codex v{} (research preview)\n--------",
            VERSION
        );

        let mut entries = create_config_summary_entries(config);
        entries.push((
            "session id",
            session_configured_event.session_id.to_string(),
        ));

        for (key, value) in entries {
            eprintln!("{} {}", format!("{key}:").style(self.bold), value);
        }

        eprintln!("--------");

        // Echo the prompt that will be sent to the agent so it is visible in the
        // transcript/logs before any events come in. Note the prompt may have been
        // read from stdin, so it may not be visible in the terminal otherwise.
        ts_msg!(self, "{}\n{}", "user".style(self.cyan), prompt);
    }

    fn process_event(&mut self, event: Event) -> CodexStatus {
        let Event { id: _, msg } = event;
        match msg {
            EventMsg::Error(ErrorEvent { message }) => {
                let prefix = "ERROR:".style(self.red);
                ts_msg!(self, "{prefix} {message}");
            }
            EventMsg::Warning(WarningEvent { message }) => {
                ts_msg!(
                    self,
                    "{} {message}",
                    "warning:".style(self.yellow).style(self.bold)
                );
            }
            EventMsg::DeprecationNotice(DeprecationNoticeEvent { summary, details }) => {
                ts_msg!(
                    self,
                    "{} {summary}",
                    "deprecated:".style(self.magenta).style(self.bold)
                );
                if let Some(details) = details {
                    ts_msg!(self, "  {}", details.style(self.dimmed));
                }
            }
            EventMsg::BackgroundEvent(BackgroundEventEvent { message }) => {
                ts_msg!(self, "{}", message.style(self.dimmed));
            }
            EventMsg::StreamError(StreamErrorEvent { message }) => {
                ts_msg!(self, "{}", message.style(self.dimmed));
            }
            EventMsg::TaskStarted(_) => {
                // Ignore.
            }
            EventMsg::TaskComplete(TaskCompleteEvent { last_agent_message }) => {
                let last_message = last_agent_message.as_deref();
                if let Some(output_file) = self.last_message_path.as_deref() {
                    handle_last_message(last_message, output_file);
                }

                self.final_message = last_agent_message;

                return CodexStatus::InitiateShutdown;
            }
            EventMsg::TokenCount(ev) => {
                self.last_total_token_usage = ev.info;
            }

            EventMsg::AgentReasoningSectionBreak(_) => {
                if !self.show_agent_reasoning {
                    return CodexStatus::Running;
                }
                eprintln!();
            }
            EventMsg::AgentReasoningRawContent(AgentReasoningRawContentEvent { text }) => {
                if self.show_raw_agent_reasoning {
                    ts_msg!(
                        self,
                        "{}\n{}",
                        "thinking".style(self.italic).style(self.magenta),
                        text,
                    );
                }
            }
            EventMsg::AgentMessage(AgentMessageEvent { message }) => {
                ts_msg!(
                    self,
                    "{}\n{}",
                    "codex".style(self.italic).style(self.magenta),
                    message,
                );
            }
            EventMsg::ExecCommandBegin(ExecCommandBeginEvent { command, cwd, .. }) => {
                eprint!(
                    "{}\n{} in {}",
                    "exec".style(self.italic).style(self.magenta),
                    escape_command(&command).style(self.bold),
                    cwd.to_string_lossy(),
                );
            }
            EventMsg::ExecCommandEnd(ExecCommandEndEvent {
                aggregated_output,
                duration,
                exit_code,
                ..
            }) => {
                let duration = format!(" in {}", format_duration(duration));

                let truncated_output = aggregated_output
                    .lines()
                    .take(MAX_OUTPUT_LINES_FOR_EXEC_TOOL_CALL)
                    .collect::<Vec<_>>()
                    .join("\n");
                match exit_code {
                    0 => {
                        let title = format!(" succeeded{duration}:");
                        ts_msg!(self, "{}", title.style(self.green));
                    }
                    _ => {
                        let title = format!(" exited {exit_code}{duration}:");
                        ts_msg!(self, "{}", title.style(self.red));
                    }
                }
                eprintln!("{}", truncated_output.style(self.dimmed));
            }
            EventMsg::McpToolCallBegin(McpToolCallBeginEvent {
                call_id: _,
                invocation,
            }) => {
                ts_msg!(
                    self,
                    "{} {}",
                    "tool".style(self.magenta),
                    format_mcp_invocation(&invocation).style(self.bold),
                );
            }
            EventMsg::McpToolCallEnd(tool_call_end_event) => {
                let is_success = tool_call_end_event.is_success();
                let McpToolCallEndEvent {
                    call_id: _,
                    result,
                    invocation,
                    duration,
                } = tool_call_end_event;

                let duration = format!(" in {}", format_duration(duration));

                let status_str = if is_success { "success" } else { "failed" };
                let title_style = if is_success { self.green } else { self.red };
                let title = format!(
                    "{} {status_str}{duration}:",
                    format_mcp_invocation(&invocation)
                );

                ts_msg!(self, "{}", title.style(title_style));

                if let Ok(res) = result {
                    let val: serde_json::Value = res.into();
                    let pretty =
                        serde_json::to_string_pretty(&val).unwrap_or_else(|_| val.to_string());

                    for line in pretty.lines().take(MAX_OUTPUT_LINES_FOR_EXEC_TOOL_CALL) {
                        eprintln!("{}", line.style(self.dimmed));
                    }
                }
            }
            EventMsg::WebSearchEnd(WebSearchEndEvent { call_id: _, query }) => {
                ts_msg!(self, "🌐 Searched: {query}");
            }
            EventMsg::PatchApplyBegin(PatchApplyBeginEvent {
                call_id,
                auto_approved,
                changes,
            }) => {
                // Store metadata so we can calculate duration later when we
                // receive the corresponding PatchApplyEnd event.
                self.call_id_to_patch.insert(
                    call_id,
                    PatchApplyBegin {
                        start_time: Instant::now(),
                        auto_approved,
                    },
                );

                ts_msg!(
                    self,
                    "{}",
                    "file update".style(self.magenta).style(self.italic),
                );

                // Pretty-print the patch summary with colored diff markers so
                // it's easy to scan in the terminal output.
                for (path, change) in changes.iter() {
                    match change {
                        FileChange::Add { content } => {
                            let header = format!(
                                "{} {}",
                                format_file_change(change),
                                path.to_string_lossy()
                            );
                            eprintln!("{}", header.style(self.magenta));
                            for line in content.lines() {
                                eprintln!("{}", line.style(self.green));
                            }
                        }
                        FileChange::Delete { content } => {
                            let header = format!(
                                "{} {}",
                                format_file_change(change),
                                path.to_string_lossy()
                            );
                            eprintln!("{}", header.style(self.magenta));
                            for line in content.lines() {
                                eprintln!("{}", line.style(self.red));
                            }
                        }
                        FileChange::Update {
                            unified_diff,
                            move_path,
                        } => {
                            let header = if let Some(dest) = move_path {
                                format!(
                                    "{} {} -> {}",
                                    format_file_change(change),
                                    path.to_string_lossy(),
                                    dest.to_string_lossy()
                                )
                            } else {
                                format!("{} {}", format_file_change(change), path.to_string_lossy())
                            };
                            eprintln!("{}", header.style(self.magenta));

                            // Colorize diff lines. We keep file header lines
                            // (--- / +++) without extra coloring so they are
                            // still readable.
                            for diff_line in unified_diff.lines() {
                                if diff_line.starts_with('+') && !diff_line.starts_with("+++") {
                                    eprintln!("{}", diff_line.style(self.green));
                                } else if diff_line.starts_with('-')
                                    && !diff_line.starts_with("---")
                                {
                                    eprintln!("{}", diff_line.style(self.red));
                                } else {
                                    eprintln!("{diff_line}");
                                }
                            }
                        }
                    }
                }
            }
            EventMsg::PatchApplyEnd(PatchApplyEndEvent {
                call_id,
                stdout,
                stderr,
                success,
                ..
            }) => {
                let patch_begin = self.call_id_to_patch.remove(&call_id);

                // Compute duration and summary label similar to exec commands.
                let (duration, label) = if let Some(PatchApplyBegin {
                    start_time,
                    auto_approved,
                }) = patch_begin
                {
                    (
                        format!(" in {}", format_elapsed(start_time)),
                        format!("apply_patch(auto_approved={auto_approved})"),
                    )
                } else {
                    (String::new(), format!("apply_patch('{call_id}')"))
                };

                let (exit_code, output, title_style) = if success {
                    (0, stdout, self.green)
                } else {
                    (1, stderr, self.red)
                };

                let title = format!("{label} exited {exit_code}{duration}:");
                ts_msg!(self, "{}", title.style(title_style));
                for line in output.lines() {
                    eprintln!("{}", line.style(self.dimmed));
                }
            }
            EventMsg::TurnDiff(TurnDiffEvent { unified_diff }) => {
                ts_msg!(
                    self,
                    "{}",
                    "file update:".style(self.magenta).style(self.italic)
                );
                eprintln!("{unified_diff}");
            }
            EventMsg::AgentReasoning(agent_reasoning_event) => {
                if self.show_agent_reasoning {
                    ts_msg!(
                        self,
                        "{}\n{}",
                        "thinking".style(self.italic).style(self.magenta),
                        agent_reasoning_event.text,
                    );
                }
            }
            EventMsg::SessionConfigured(session_configured_event) => {
                let SessionConfiguredEvent {
                    session_id: conversation_id,
                    model,
                    reasoning_effort: _,
                    history_log_id: _,
                    history_entry_count: _,
                    initial_messages: _,
                    rollout_path: _,
                } = session_configured_event;

                ts_msg!(
                    self,
                    "{} {}",
                    "codex session".style(self.magenta).style(self.bold),
                    conversation_id.to_string().style(self.dimmed)
                );

                ts_msg!(self, "model: {}", model);
                eprintln!();
            }
            EventMsg::PlanUpdate(plan_update_event) => {
                let UpdatePlanArgs { explanation, plan } = plan_update_event;

                // Header
                ts_msg!(self, "{}", "Plan update".style(self.magenta));

                // Optional explanation
                if let Some(explanation) = explanation
                    && !explanation.trim().is_empty()
                {
                    ts_msg!(self, "{}", explanation.style(self.italic));
                }

                // Pretty-print the plan items with simple status markers.
                for item in plan {
                    match item.status {
                        StepStatus::Completed => {
                            ts_msg!(self, "  {} {}", "✓".style(self.green), item.step);
                        }
                        StepStatus::InProgress => {
                            ts_msg!(self, "  {} {}", "→".style(self.cyan), item.step);
                        }
                        StepStatus::Pending => {
                            ts_msg!(
                                self,
                                "  {} {}",
                                "•".style(self.dimmed),
                                item.step.style(self.dimmed)
                            );
                        }
                    }
                }
            }
            EventMsg::ViewImageToolCall(view) => {
                ts_msg!(
                    self,
                    "{} {}",
                    "viewed image".style(self.magenta),
                    view.path.display()
                );
            }
            EventMsg::TurnAborted(abort_reason) => match abort_reason.reason {
                TurnAbortReason::Interrupted => {
                    ts_msg!(self, "task interrupted");
                }
                TurnAbortReason::Replaced => {
                    ts_msg!(self, "task aborted: replaced by a new task");
                }
                TurnAbortReason::ReviewEnded => {
                    ts_msg!(self, "task aborted: review ended");
                }
            },
            EventMsg::ShutdownComplete => return CodexStatus::Shutdown,
<<<<<<< HEAD
            EventMsg::ConversationPath(_) => {}
            EventMsg::UserMessage(_) => {}
            // Subagent events - currently ignored in exec output
            EventMsg::SubagentTaskCreated(_) => {}
            EventMsg::SubagentStarted(_) => {}
            EventMsg::SubagentProgress(_) => {}
            EventMsg::SubagentCompleted(_) => {}
            EventMsg::ContextStored(_) => {}
            EventMsg::ContextQueryResult(_) => {}
            EventMsg::GetContextsResult(_) => {}
            EventMsg::SaveContextsToFileResult(_) => {}
            EventMsg::LoadContextsFromFileResult(_) => {}
            EventMsg::MultiAgentStatus(_) => {}
            EventMsg::SubagentForceCompleted(_) => {}
            EventMsg::SubagentCancelled(_) => {}
            EventMsg::SubagentFallbackReport(_) => {}
            EventMsg::EnteredReviewMode(_) => {}
            EventMsg::ExitedReviewMode(_) => {}
=======
            EventMsg::WebSearchBegin(_)
            | EventMsg::ExecApprovalRequest(_)
            | EventMsg::ApplyPatchApprovalRequest(_)
            | EventMsg::ExecCommandOutputDelta(_)
            | EventMsg::GetHistoryEntryResponse(_)
            | EventMsg::McpListToolsResponse(_)
            | EventMsg::ListCustomPromptsResponse(_)
            | EventMsg::RawResponseItem(_)
            | EventMsg::UserMessage(_)
            | EventMsg::EnteredReviewMode(_)
            | EventMsg::ExitedReviewMode(_)
            | EventMsg::AgentMessageDelta(_)
            | EventMsg::AgentReasoningDelta(_)
            | EventMsg::AgentReasoningRawContentDelta(_)
            | EventMsg::ItemStarted(_)
            | EventMsg::ItemCompleted(_)
            | EventMsg::AgentMessageContentDelta(_)
            | EventMsg::ReasoningContentDelta(_)
            | EventMsg::ReasoningRawContentDelta(_)
            | EventMsg::UndoCompleted(_)
            | EventMsg::UndoStarted(_) => {}
>>>>>>> 7ff3f51e
        }
        CodexStatus::Running
    }

    fn print_final_output(&mut self) {
        if let Some(usage_info) = &self.last_total_token_usage {
            eprintln!(
                "{}\n{}",
                "tokens used".style(self.magenta).style(self.italic),
                format_with_separators(usage_info.total_token_usage.blended_total())
            );
        }

        // If the user has not piped the final message to a file, they will see
        // it twice: once written to stderr as part of the normal event
        // processing, and once here on stdout. We print the token summary above
        // to help break up the output visually in that case.
        #[allow(clippy::print_stdout)]
        if let Some(message) = &self.final_message {
            if message.ends_with('\n') {
                print!("{message}");
            } else {
                println!("{message}");
            }
        }
    }
}

fn escape_command(command: &[String]) -> String {
    try_join(command.iter().map(String::as_str)).unwrap_or_else(|_| command.join(" "))
}

fn format_file_change(change: &FileChange) -> &'static str {
    match change {
        FileChange::Add { .. } => "A",
        FileChange::Delete { .. } => "D",
        FileChange::Update {
            move_path: Some(_), ..
        } => "R",
        FileChange::Update {
            move_path: None, ..
        } => "M",
    }
}

fn format_mcp_invocation(invocation: &McpInvocation) -> String {
    // Build fully-qualified tool name: server.tool
    let fq_tool_name = format!("{}.{}", invocation.server, invocation.tool);

    // Format arguments as compact JSON so they fit on one line.
    let args_str = invocation
        .arguments
        .as_ref()
        .map(|v: &serde_json::Value| serde_json::to_string(v).unwrap_or_else(|_| v.to_string()))
        .unwrap_or_default();

    if args_str.is_empty() {
        format!("{fq_tool_name}()")
    } else {
        format!("{fq_tool_name}({args_str})")
    }
}<|MERGE_RESOLUTION|>--- conflicted
+++ resolved
@@ -514,9 +514,7 @@
                 }
             },
             EventMsg::ShutdownComplete => return CodexStatus::Shutdown,
-<<<<<<< HEAD
             EventMsg::ConversationPath(_) => {}
-            EventMsg::UserMessage(_) => {}
             // Subagent events - currently ignored in exec output
             EventMsg::SubagentTaskCreated(_) => {}
             EventMsg::SubagentStarted(_) => {}
@@ -531,9 +529,6 @@
             EventMsg::SubagentForceCompleted(_) => {}
             EventMsg::SubagentCancelled(_) => {}
             EventMsg::SubagentFallbackReport(_) => {}
-            EventMsg::EnteredReviewMode(_) => {}
-            EventMsg::ExitedReviewMode(_) => {}
-=======
             EventMsg::WebSearchBegin(_)
             | EventMsg::ExecApprovalRequest(_)
             | EventMsg::ApplyPatchApprovalRequest(_)
@@ -555,7 +550,6 @@
             | EventMsg::ReasoningRawContentDelta(_)
             | EventMsg::UndoCompleted(_)
             | EventMsg::UndoStarted(_) => {}
->>>>>>> 7ff3f51e
         }
         CodexStatus::Running
     }
